/*
 * ------------------------------------------------------------------------------------------------------------
 * SPDX-License-Identifier: LGPL-2.1-only
 *
 * Copyright (c) 2018-2019 Lawrence Livermore National Security LLC
 * Copyright (c) 2018-2019 The Board of Trustees of the Leland Stanford Junior University
 * Copyright (c) 2018-2019 Total, S.A
 * Copyright (c) 2019-     GEOSX Contributors
 * All right reserved
 *
 * See top level LICENSE, COPYRIGHT, CONTRIBUTORS, NOTICE, and ACKNOWLEDGEMENTS files for details.
 * ------------------------------------------------------------------------------------------------------------
 */

/**
 * @file TrilinosSolver.cpp
 */

// BEGIN_RST_NARRATIVE TrilinosSolver.rst
// ==============================
// Trilinos Solver
// ==============================
// This class implements solvers from the Trilinos library. Iterative solvers come from
// the AztecOO package, and direct solvers from the Amesos package.

// Source inclues
#include "TrilinosSolver.hpp"
#include "linearAlgebra/interfaces/EpetraMatrix.hpp"
#include "linearAlgebra/interfaces/EpetraVector.hpp"
#include "linearAlgebra/utilities/LinearSolverParameters.hpp"
#include "linearAlgebra/utilities/LAIHelperFunctions.hpp"

// TPL includes
#include <Epetra_Map.h>
#include <Epetra_FECrsGraph.h>
#include <Epetra_FECrsMatrix.h>
#include <Epetra_FEVector.h>
#include <AztecOO.h>
#include <Amesos.h>
#include <ml_MultiLevelPreconditioner.h>

// Put everything under the geosx namespace.
namespace geosx
{

// ----------------------------
// Constructors
// ----------------------------

// """""""""""""""""""""""""""""""""""""""""""""""""""""""""
// Constructor
// """""""""""""""""""""""""""""""""""""""""""""""""""""""""

TrilinosSolver::TrilinosSolver( LinearSolverParameters const & parameters ) :
  m_parameters( parameters )
{}

TrilinosSolver::~TrilinosSolver()
{
  delete m_solver;
  m_solver = nullptr;
}

// ----------------------------
// Top-Level Solver
// ----------------------------
// We switch between different solverTypes here

void TrilinosSolver::solve( EpetraMatrix & mat,
                            EpetraVector & sol,
                            EpetraVector & rhs )
{
  if( m_parameters.scaling.useRowScaling )
  {
    Epetra_FECrsMatrix * mat_ptr = mat.unwrappedPointer();
    Epetra_MultiVector * rhs_ptr = rhs.unwrappedPointer();

    Epetra_Vector scaling( mat_ptr->RowMap() );
    mat_ptr->InvRowSums( scaling );
    mat_ptr->LeftScale( scaling );

    Epetra_MultiVector tmp( *rhs_ptr );
    rhs_ptr->Multiply( 1.0, scaling, tmp, 0.0 );
  }

  if( m_parameters.solverType == "direct" )
  {
    solve_direct( mat, sol, rhs );
  }
  else
  {
    solve_krylov( mat, sol, rhs );
  }
}

// ----------------------------
// Direct solver
// ----------------------------

void TrilinosSolver::solve_direct( EpetraMatrix & mat,
                                   EpetraVector & sol,
                                   EpetraVector & rhs )
{
  // Create Epetra linear problem and instantiate solver.
  Epetra_LinearProblem problem( mat.unwrappedPointer(),
                                sol.unwrappedPointer(),
                                rhs.unwrappedPointer() );

  if ( m_solver == nullptr )
  {
    // Instantiate the Amesos solver.
    Amesos Factory;

    // Select KLU solver (only one available as of 9/20/2018)
    m_solver = Factory.Create( "Klu", problem );
  }

  // Factorize the matrix
  m_solver->SymbolicFactorization();
  m_solver->NumericFactorization();

  // Solve the system
  m_solver->Solve();

  // Basic output
  if( m_parameters.logLevel > 0 )
  {
    m_solver->PrintStatus();
    m_solver->PrintTiming();
  }
}


// ----------------------------
// Iterative solver
// ----------------------------

void TrilinosSolver::solve_krylov( EpetraMatrix & mat,
                                   EpetraVector & sol,
                                   EpetraVector & rhs )
{
  // Create Epetra linear problem.
  Epetra_LinearProblem problem( mat.unwrappedPointer(),
                                sol.unwrappedPointer(),
                                rhs.unwrappedPointer() );

  // Instantiate the AztecOO solver.
  AztecOO solver( problem );

  // Extra scratch matrix, may or may not be used
  std::unique_ptr<EpetraMatrix> scratch;

  // Choose the solver type
  if( m_parameters.solverType == "gmres" )
  {
    solver.SetAztecOption( AZ_solver, AZ_gmres );
    solver.SetAztecOption( AZ_kspace, m_parameters.krylov.maxRestart );
  }
  else if( m_parameters.solverType == "bicgstab" )
  {
    solver.SetAztecOption( AZ_solver, AZ_bicgstab );
  }
  else if( m_parameters.solverType == "cg" )
  {
    solver.SetAztecOption( AZ_solver, AZ_cg );
  }
  else
    GEOSX_ERROR( "The requested linear solverType doesn't seem to exist" );

  // Create a null pointer to an ML amg preconditioner
  std::unique_ptr<ML_Epetra::MultiLevelPreconditioner> ml_preconditioner;

  // Choose the preconditioner type
  if( m_parameters.preconditionerType == "none" )
  {
    solver.SetAztecOption( AZ_precond, AZ_none );
  }
  else if( m_parameters.preconditionerType == "jacobi" )
  {
    solver.SetAztecOption( AZ_precond, AZ_Jacobi );
  }
  else if( m_parameters.preconditionerType == "ilu" )
  {
    solver.SetAztecOption( AZ_precond, AZ_dom_decomp );
    solver.SetAztecOption( AZ_overlap, m_parameters.dd.overlap );
    solver.SetAztecOption( AZ_subdomain_solve, AZ_ilu );
    solver.SetAztecOption( AZ_graph_fill, m_parameters.ilu.fill );
  }
  else if( m_parameters.preconditionerType == "icc" )
  {
    solver.SetAztecOption( AZ_precond, AZ_dom_decomp );
    solver.SetAztecOption( AZ_overlap, m_parameters.dd.overlap );
    solver.SetAztecOption( AZ_subdomain_solve, AZ_icc );
    solver.SetAztecOption( AZ_graph_fill, m_parameters.ilu.fill );
  }
  else if( m_parameters.preconditionerType == "ilut" )
  {
    solver.SetAztecOption( AZ_precond, AZ_dom_decomp );
    solver.SetAztecOption( AZ_overlap, m_parameters.dd.overlap );
    solver.SetAztecOption( AZ_subdomain_solve, AZ_ilut );
    solver.SetAztecParam( AZ_ilut_fill, (m_parameters.ilu.fill>0 ? real64( m_parameters.ilu.fill ) : 1.0));
  }
  else if( m_parameters.preconditionerType == "amg" )
  {
    Teuchos::ParameterList list;

    if( m_parameters.amg.isSymmetric )
      ML_Epetra::SetDefaults( "SA", list );
    else
      ML_Epetra::SetDefaults( "NSSA", list );

    std::map<string, string> translate; // maps GEOSX to ML syntax

    translate.insert( std::make_pair( "V", "MGV" ));
    translate.insert( std::make_pair( "W", "MGW" ));
    translate.insert( std::make_pair( "direct", "Amesos-KLU" ));
    translate.insert( std::make_pair( "jacobi", "Jacobi" ));
    translate.insert( std::make_pair( "blockJacobi", "block Jacobi" ));
    translate.insert( std::make_pair( "gaussSeidel", "Gauss-Seidel" ));
    translate.insert( std::make_pair( "blockGaussSeidel", "block Gauss-Seidel" ));
    translate.insert( std::make_pair( "chebyshev", "Chebyshev" ));
    translate.insert( std::make_pair( "ilu", "ILU" ));
    translate.insert( std::make_pair( "ilut", "ILUT" ));
    translate.insert( std::make_pair( "icc", "IC" ));

    list.set( "ML output", m_parameters.logLevel );
    list.set( "max levels", m_parameters.amg.maxLevels );
    list.set( "aggregation: type", "Uncoupled" );
    list.set( "PDE equations", m_parameters.dofsPerNode );
    list.set( "smoother: sweeps", m_parameters.amg.numSweeps );
    list.set( "prec type", translate[m_parameters.amg.cycleType] );
    list.set( "smoother: type", translate[m_parameters.amg.smootherType] );
    list.set( "coarse: type", translate[m_parameters.amg.coarseType] );
    //list.set( "aggregation: threshold", 0.0 );
    //list.set( "smoother: pre or post", "post" );

    //TODO: add user-defined null space / rigid body mode support
    //list.set("null space: type","pre-computed");
    //list.set("null space: vectors",&rigid_body_modes[0]);
    //list.set("null space: dimension", n_rbm);

<<<<<<< HEAD
    if(m_parameters.amg.separateComponents) // apply separate displacement component filter
    {
      scratch.reset(new EpetraMatrix());
      LAIHelperFunctions::SeparateComponentFilter(mat,*scratch,m_parameters.dofsPerNode);
=======
    //TODO: templatization for LAIHelperFunctions needed
    if(m_parameters.amg.separateComponents) // apply separate displacement component filter
    {
      scratch.reset(new EpetraMatrix());
      LAIHelperFunctions::SeparateComponentFilter<TrilinosInterface>(mat,*scratch,m_parameters.dofsPerNode);
>>>>>>> 48a51b14
      ml_preconditioner.reset( new ML_Epetra::MultiLevelPreconditioner( *scratch->unwrappedPointer(), list ));
    }
    else // just use original matrix to construct amg operator
    {
      ml_preconditioner.reset( new ML_Epetra::MultiLevelPreconditioner( *mat.unwrappedPointer(), list ));
    }

    solver.SetPrecOperator( ml_preconditioner.get() );
  }
  else
    GEOSX_ERROR( "The requested preconditionerType doesn't seem to exist" );

  // Ask for a convergence normalized by the right hand side
  solver.SetAztecOption( AZ_conv, AZ_rhs );

  // Control output
  switch( m_parameters.logLevel )
  {
  case 1:
    solver.SetAztecOption( AZ_output, AZ_summary );
    solver.SetAztecOption( AZ_diagnostics, AZ_all );
    break;
  case 2:
    solver.SetAztecOption( AZ_output, AZ_all );
    solver.SetAztecOption( AZ_diagnostics, AZ_all );
    break;
  default:
    solver.SetAztecOption( AZ_output, AZ_none );
  }

  // Actually solve
  solver.Iterate( m_parameters.krylov.maxIterations,
                  m_parameters.krylov.tolerance );

  //TODO: should we return performance feedback to have GEOSX pretty print details?:
  //      i.e. iterations to convergence, residual reduction, etc.
}

} // end geosx namespace<|MERGE_RESOLUTION|>--- conflicted
+++ resolved
@@ -239,18 +239,11 @@
     //list.set("null space: vectors",&rigid_body_modes[0]);
     //list.set("null space: dimension", n_rbm);
 
-<<<<<<< HEAD
-    if(m_parameters.amg.separateComponents) // apply separate displacement component filter
-    {
-      scratch.reset(new EpetraMatrix());
-      LAIHelperFunctions::SeparateComponentFilter(mat,*scratch,m_parameters.dofsPerNode);
-=======
     //TODO: templatization for LAIHelperFunctions needed
     if(m_parameters.amg.separateComponents) // apply separate displacement component filter
     {
       scratch.reset(new EpetraMatrix());
       LAIHelperFunctions::SeparateComponentFilter<TrilinosInterface>(mat,*scratch,m_parameters.dofsPerNode);
->>>>>>> 48a51b14
       ml_preconditioner.reset( new ML_Epetra::MultiLevelPreconditioner( *scratch->unwrappedPointer(), list ));
     }
     else // just use original matrix to construct amg operator
