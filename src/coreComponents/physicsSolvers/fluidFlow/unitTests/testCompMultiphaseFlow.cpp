/*
 * ------------------------------------------------------------------------------------------------------------
 * SPDX-License-Identifier: LGPL-2.1-only
 *
 * Copyright (c) 2018-2020 Lawrence Livermore National Security LLC
 * Copyright (c) 2018-2020 The Board of Trustees of the Leland Stanford Junior University
 * Copyright (c) 2018-2020 Total, S.A
 * Copyright (c) 2019-     GEOSX Contributors
 * All rights reserved
 *
 * See top level LICENSE, COPYRIGHT, CONTRIBUTORS, NOTICE, and ACKNOWLEDGEMENTS files for details.
 * ------------------------------------------------------------------------------------------------------------
 */

#include "constitutive/fluid/MultiFluidBase.hpp"
#include "finiteVolume/FiniteVolumeManager.hpp"
#include "finiteVolume/FluxApproximationBase.hpp"
#include "managers/initialization.hpp"
#include "managers/NumericalMethodsManager.hpp"
#include "managers/ProblemManager.hpp"
#include "physicsSolvers/PhysicsSolverManager.hpp"
<<<<<<< HEAD
#include "physicsSolvers/fluidFlow/CompositionalMultiphaseFVM.hpp"
=======
#include "physicsSolvers/fluidFlow/unitTests/testCompFlowUtils.hpp"
>>>>>>> 382fd988

using namespace geosx;
using namespace geosx::dataRepository;
using namespace geosx::constitutive;
using namespace geosx::testing;

<<<<<<< HEAD
// helper struct to represent a var and its derivatives (always with array views, not pointers)
template< int DIM >
struct TestCompositionalVarContainer
{
  ArraySlice< real64, DIM >   value; // variable value
  ArraySlice< real64, DIM >   dPres; // derivative w.r.t. pressure
  ArraySlice< real64, DIM+1 > dComp; // derivative w.r.t. composition
};

template< typename LAMBDA >
void testNumericalJacobian( CompositionalMultiphaseFVM * solver,
                            DomainPartition * domain,
                            double perturbParameter,
                            double relTol,
                            LAMBDA && assembleFunction )
{
  localIndex const NC = solver->numFluidComponents();

  ParallelMatrix & jacobian = solver->getSystemMatrix();
  ParallelVector & residual = solver->getSystemRhs();
  DofManager const & dofManager = solver->getDofManager();

  // get a view into local residual vector
  real64 const * localResidual = residual.extractLocalVector();

  MeshLevel & mesh = *domain->getMeshBody( 0 )->getMeshLevel( 0 );

  // assemble the analytical residual
  solver->ResetStateToBeginningOfStep( domain );
  residual.zero();
  jacobian.zero();
  residual.open();
  jacobian.open();
  assembleFunction( solver, domain, &jacobian, &residual, &dofManager );
  residual.close();
  jacobian.close();

  // copy the analytical residual
  ParallelVector residualOrig( residual );
  real64 const * localResidualOrig = residualOrig.extractLocalVector();

  // create the numerical jacobian
  ParallelMatrix jacobianFD( jacobian );
  jacobianFD.zero();
  jacobianFD.open();

  string const dofKey = dofManager.getKey( CompositionalMultiphaseFVM::viewKeyStruct::elemDofFieldString );

  solver->forTargetSubRegions( mesh, [&]( localIndex const,
                                          ElementSubRegionBase & subRegion )
  {
    arrayView1d< integer > & elemGhostRank =
      subRegion.getReference< array1d< integer > >( ObjectManagerBase::viewKeyStruct::ghostRankString );

    arrayView1d< globalIndex > & dofNumber =
      subRegion.getReference< array1d< globalIndex > >( dofKey );

    arrayView1d< real64 > & pres =
      subRegion.getReference< array1d< real64 > >( CompositionalMultiphaseFVM::viewKeyStruct::pressureString );

    arrayView1d< real64 > & dPres =
      subRegion.getReference< array1d< real64 > >( CompositionalMultiphaseFVM::viewKeyStruct::deltaPressureString );

    arrayView2d< real64 > & compDens =
      subRegion.getReference< array2d< real64 > >( CompositionalMultiphaseFVM::viewKeyStruct::globalCompDensityString );

    arrayView2d< real64 > & dCompDens =
      subRegion.getReference< array2d< real64 > >( CompositionalMultiphaseFVM::viewKeyStruct::deltaGlobalCompDensityString );

    for( localIndex ei = 0; ei < subRegion.size(); ++ei )
    {
      if( elemGhostRank[ei] >= 0 )
        continue;

      globalIndex const dofIndex = dofNumber[ei];

      real64 totalDensity = 0.0;
      for( localIndex ic = 0; ic < NC; ++ic )
      {
        totalDensity += compDens[ei][ic];
      }

      {
        solver->ResetStateToBeginningOfStep( domain );

        real64 const dP = perturbParameter * ( pres[ei] + perturbParameter );
        dPres[ei] = dP;

        solver->forTargetSubRegions( mesh, [&]( localIndex const targetIndex2,
                                                ElementSubRegionBase & subRegion2 )
        {
          solver->UpdateState( subRegion2, targetIndex2 );
        } );

        residual.zero();
        jacobian.zero();
        residual.open();
        jacobian.open();
        assembleFunction( solver, domain, &jacobian, &residual, &dofManager );
        residual.close();
        jacobian.close();

        for( localIndex lid = 0; lid < residual.localSize(); ++lid )
        {
          real64 dRdP = ( localResidual[lid] - localResidualOrig[lid] ) / dP;
          if( std::fabs( dRdP ) > 0.0 )
          {
            globalIndex gid = residual.getGlobalRowID( lid );
            jacobianFD.set( gid, dofIndex, dRdP );
          }
        }
      }

      for( localIndex jc = 0; jc < NC; ++jc )
      {
        solver->ResetStateToBeginningOfStep( domain );

        real64 const dRho = perturbParameter * totalDensity;
        dCompDens[ei][jc] = dRho;

        solver->forTargetSubRegions( mesh, [&]( localIndex const targetIndex2,
                                                ElementSubRegionBase & subRegion2 )
        {
          solver->UpdateState( subRegion2, targetIndex2 );
        } );

        residual.zero();
        jacobian.zero();
        residual.open();
        jacobian.open();
        assembleFunction( solver, domain, &jacobian, &residual, &dofManager );
        residual.close();
        jacobian.close();

        for( localIndex lid = 0; lid < residual.localSize(); ++lid )
        {
          real64 dRdRho = ( localResidual[lid] - localResidualOrig[lid] ) / dRho;
          if( std::fabs( dRdRho ) > 0.0 )
          {
            globalIndex gid = residual.getGlobalRowID( lid );
            jacobianFD.set( gid, dofIndex + jc + 1, dRdRho );
          }
        }
      }
    }
  } );

  jacobianFD.close();

  // assemble the analytical jacobian
  solver->ResetStateToBeginningOfStep( domain );
  residual.zero();
  jacobian.zero();
  residual.open();
  jacobian.open();
  assembleFunction( solver, domain, &jacobian, &residual, &dofManager );
  residual.close();
  jacobian.close();

  compareMatrices( jacobian, jacobianFD, relTol );

#if 0
  if( ::testing::Test::HasFatalFailure() || ::testing::Test::HasNonfatalFailure())
  {
    jacobian->Print( std::cout );
    jacobianFD->Print( std::cout );
  }
#endif
}

void testCompositionNumericalDerivatives( CompositionalMultiphaseFVM * solver,
                                          DomainPartition * domain,
                                          real64 perturbParameter,
                                          real64 relTol )
=======
char const * xmlInput =
  "<Problem>\n"
  "  <Solvers gravityVector=\"0.0, 0.0, -9.81\">\n"
  "    <CompositionalMultiphaseFlow name=\"compflow\"\n"
  "                                 logLevel=\"0\"\n"
  "                                 discretization=\"fluidTPFA\"\n"
  "                                 targetRegions=\"{Region2}\"\n"
  "                                 fluidNames=\"{fluid1}\"\n"
  "                                 solidNames=\"{rock}\"\n"
  "                                 relPermNames=\"{relperm}\"\n"
  "                                 capPressureNames=\"{cappressure}\"\n"
  "                                 temperature=\"297.15\"\n"
  "                                 useMass=\"1\">\n"
  "                                 \n"
  "      <NonlinearSolverParameters newtonTol=\"1.0e-6\"\n"
  "                                 newtonMaxIter=\"2\"/>\n"
  "      <LinearSolverParameters solverType=\"gmres\"\n"
  "                              krylovTol=\"1.0e-10\"/>\n"
  "    </CompositionalMultiphaseFlow>\n"
  "  </Solvers>\n"
  "  <Mesh>\n"
  "    <InternalMesh name=\"mesh1\"\n"
  "                  elementTypes=\"{C3D8}\" \n"
  "                  xCoords=\"{0, 3}\"\n"
  "                  yCoords=\"{0, 1}\"\n"
  "                  zCoords=\"{0, 1}\"\n"
  "                  nx=\"{3}\"\n"
  "                  ny=\"{1}\"\n"
  "                  nz=\"{1}\"\n"
  "                  cellBlockNames=\"{cb1}\"/>\n"
  "  </Mesh>\n"
  "  <Geometry>\n"
  "    <Box name=\"source\" xMin=\"-0.01, -0.01, -0.01\" xMax=\"1.01, 1.01, 1.01\"/>\n"
  "    <Box name=\"sink\"   xMin=\"1.99, -0.01, -0.01\" xMax=\"3.01, 1.01, 1.01\"/>\n"
  "  </Geometry>\n"
  "  <NumericalMethods>\n"
  "    <FiniteVolume>\n"
  "      <TwoPointFluxApproximation name=\"fluidTPFA\"\n"
  "                                 fieldName=\"pressure\"\n"
  "                                 coefficientName=\"permeability\"/>\n"
  "    </FiniteVolume>\n"
  "  </NumericalMethods>\n"
  "  <ElementRegions>\n"
  "    <CellElementRegion name=\"Region2\" cellBlocks=\"{cb1}\" materialList=\"{fluid1, rock, relperm, cappressure}\" />\n"
  "  </ElementRegions>\n"
  "  <Constitutive>\n"
  "    <CompositionalMultiphaseFluid name=\"fluid1\"\n"
  "                                  phaseNames=\"{oil, gas}\"\n"
  "                                  equationsOfState=\"{PR, PR}\"\n"
  "                                  componentNames=\"{N2, C10, C20, H2O}\"\n"
  "                                  componentCriticalPressure=\"{34e5, 25.3e5, 14.6e5, 220.5e5}\"\n"
  "                                  componentCriticalTemperature=\"{126.2, 622.0, 782.0, 647.0}\"\n"
  "                                  componentAcentricFactor=\"{0.04, 0.443, 0.816, 0.344}\"\n"
  "                                  componentMolarWeight=\"{28e-3, 134e-3, 275e-3, 18e-3}\"\n"
  "                                  componentVolumeShift=\"{0, 0, 0, 0}\"\n"
  "                                  componentBinaryCoeff=\"{ {0, 0, 0, 0},\n"
  "                                                          {0, 0, 0, 0},\n"
  "                                                          {0, 0, 0, 0},\n"
  "                                                          {0, 0, 0, 0} }\"/>\n"
  "    <PoreVolumeCompressibleSolid name=\"rock\"\n"
  "                                 referencePressure=\"0.0\"\n"
  "                                 compressibility=\"1e-9\"/>\n"
  "    <BrooksCoreyRelativePermeability name=\"relperm\"\n"
  "                                     phaseNames=\"{oil, gas}\"\n"
  "                                     phaseMinVolumeFraction=\"{0.1, 0.15}\"\n"
  "                                     phaseRelPermExponent=\"{2.0, 2.0}\"\n"
  "                                     phaseRelPermMaxValue=\"{0.8, 0.9}\"/>\n"
  "    <BrooksCoreyCapillaryPressure name=\"cappressure\"\n"
  "                                  phaseNames=\"{oil, gas}\"\n"
  "                                  phaseMinVolumeFraction=\"{0.2, 0.05}\"\n"
  "                                  phaseCapPressureExponentInv=\"{4.25, 3.5}\"\n"
  "                                  phaseEntryPressure=\"{0., 1e8}\"\n"
  "                                  capPressureEpsilon=\"0.0\"/> \n"
  "  </Constitutive>\n"
  "  <FieldSpecifications>\n"
  "    <FieldSpecification name=\"permx\"\n"
  "               component=\"0\"\n"
  "               initialCondition=\"1\"  \n"
  "               setNames=\"{all}\"\n"
  "               objectPath=\"ElementRegions/Region2/cb1\"\n"
  "               fieldName=\"permeability\"\n"
  "               scale=\"2.0e-16\"/>\n"
  "    <FieldSpecification name=\"permy\"\n"
  "               component=\"1\"\n"
  "               initialCondition=\"1\"\n"
  "               setNames=\"{all}\"\n"
  "               objectPath=\"ElementRegions/Region2/cb1\"\n"
  "               fieldName=\"permeability\"\n"
  "               scale=\"2.0e-16\"/>\n"
  "    <FieldSpecification name=\"permz\"\n"
  "               component=\"2\"\n"
  "               initialCondition=\"1\"\n"
  "               setNames=\"{all}\"\n"
  "               objectPath=\"ElementRegions/Region2/cb1\"\n"
  "               fieldName=\"permeability\"\n"
  "               scale=\"2.0e-16\"/>\n"
  "    <FieldSpecification name=\"referencePorosity\"\n"
  "               initialCondition=\"1\"\n"
  "               setNames=\"{all}\"\n"
  "               objectPath=\"ElementRegions/Region2/cb1\"\n"
  "               fieldName=\"referencePorosity\"\n"
  "               scale=\"0.05\"/>\n"
  "    <FieldSpecification name=\"initialPressure\"\n"
  "               initialCondition=\"1\"\n"
  "               setNames=\"{all}\"\n"
  "               objectPath=\"ElementRegions/Region2/cb1\"\n"
  "               fieldName=\"pressure\"\n"
  "               functionName=\"initialPressureFunc\"\n"
  "               scale=\"5e6\"/>\n"
  "    <FieldSpecification name=\"initialComposition_N2\"\n"
  "               initialCondition=\"1\"\n"
  "               setNames=\"{all}\"\n"
  "               objectPath=\"ElementRegions/Region2/cb1\"\n"
  "               fieldName=\"globalCompFraction\"\n"
  "               component=\"0\"\n"
  "               scale=\"0.099\"/>\n"
  "    <FieldSpecification name=\"initialComposition_C10\"\n"
  "               initialCondition=\"1\"\n"
  "               setNames=\"{all}\"\n"
  "               objectPath=\"ElementRegions/Region2/cb1\"\n"
  "               fieldName=\"globalCompFraction\"\n"
  "               component=\"1\"\n"
  "               scale=\"0.3\"/>\n"
  "    <FieldSpecification name=\"initialComposition_C20\"\n"
  "               initialCondition=\"1\"\n"
  "               setNames=\"{all}\"\n"
  "               objectPath=\"ElementRegions/Region2/cb1\"\n"
  "               fieldName=\"globalCompFraction\"\n"
  "               component=\"2\"\n"
  "               scale=\"0.6\"/>\n"
  "    <FieldSpecification name=\"initialComposition_H20\"\n"
  "               initialCondition=\"1\"\n"
  "               setNames=\"{all}\"\n"
  "               objectPath=\"ElementRegions/Region2/cb1\"\n"
  "               fieldName=\"globalCompFraction\"\n"
  "               component=\"3\"\n"
  "               scale=\"0.001\"/>\n"
  "  </FieldSpecifications>\n"
  "  <Functions>\n"
  "    <TableFunction name=\"initialPressureFunc\"\n"
  "                   inputVarNames=\"{elementCenter}\"\n"
  "                   coordinates=\"{0.0, 3.0}\"\n"
  "                   values=\"{1.0, 0.5}\"/>\n"
  "  </Functions>"
  "</Problem>";

void testCompositionNumericalDerivatives( CompositionalMultiphaseFlow & solver,
                                          DomainPartition & domain,
                                          real64 const perturbParameter,
                                          real64 const relTol )
>>>>>>> 382fd988
{
  localIndex const NC = solver.numFluidComponents();

  MeshLevel & mesh = *domain.getMeshBody( 0 )->getMeshLevel( 0 );

  solver.forTargetSubRegions( mesh, [&]( localIndex const targetIndex,
                                         ElementSubRegionBase & subRegion )
  {
    SCOPED_TRACE( subRegion.getParent()->getParent()->getName() + "/" + subRegion.getName() );

    string const & fluidName = solver.fluidModelNames()[targetIndex];
    Group const * const constitutiveGroup = subRegion.GetConstitutiveModels();
    MultiFluidBase const & fluid = *constitutiveGroup->GetGroup< MultiFluidBase >( fluidName );
    arrayView1d< string const > const & components = fluid.componentNames();

    arrayView2d< real64 > & compDens =
      subRegion.getReference< array2d< real64 > >( CompositionalMultiphaseFVM::viewKeyStruct::globalCompDensityString );

    arrayView2d< real64 > & dCompDens =
      subRegion.getReference< array2d< real64 > >( CompositionalMultiphaseFVM::viewKeyStruct::deltaGlobalCompDensityString );

    arrayView2d< real64 > & compFrac =
      subRegion.getReference< array2d< real64 > >( CompositionalMultiphaseFVM::viewKeyStruct::globalCompFractionString );

    arrayView3d< real64 > & dCompFrac_dCompDens =
      subRegion.getReference< array3d< real64 > >( CompositionalMultiphaseFVM::viewKeyStruct::dGlobalCompFraction_dGlobalCompDensityString );

    // reset the solver state to zero out variable updates
    solver.ResetStateToBeginningOfStep( domain );

    // make a copy of unperturbed values of component fractions
    array2d< real64 > compFracOrig( subRegion.size(), NC );
    for( localIndex ei = 0; ei < subRegion.size(); ++ei )
    {
      for( localIndex ic = 0; ic < NC; ++ic )
      {
        compFracOrig[ei][ic] = compFrac[ei][ic];
      }
    }

    // update component density and check derivatives
    for( localIndex jc = 0; jc < NC; ++jc )
    {
      // reset the solver state to zero out variable updates (resetting the whole domain is overkill...)
      solver.ResetStateToBeginningOfStep( domain );

      // perturb a single component density in each cell
      for( localIndex ei = 0; ei < subRegion.size(); ++ei )
      {
        real64 const dRho = perturbParameter * ( compDens[ei][jc] + perturbParameter );
        dCompDens[ei][jc] = dRho;
      }

      // recompute component fractions
      solver.UpdateComponentFraction( subRegion );

      // check values in each cell
      for( localIndex ei = 0; ei < subRegion.size(); ++ei )
      {
        SCOPED_TRACE( "Element " + std::to_string( ei ) );

        auto dZ_dRho = invertLayout( dCompFrac_dCompDens[ei], NC, NC );
        string var = "compDens[" + components[jc] + "]";

        checkDerivative( compFrac[ei].toSliceConst(),
                         compFracOrig[ei].toSliceConst(),
                         dZ_dRho[jc].toSliceConst(),
                         dCompDens[ei][jc],
                         relTol,
                         "compFrac",
                         var,
                         components );
      }
    }
  } );
}


<<<<<<< HEAD
void testPhaseVolumeFractionNumericalDerivatives( CompositionalMultiphaseFVM * solver,
                                                  DomainPartition * domain,
                                                  real64 perturbParameter,
                                                  real64 relTol )
=======
void testPhaseVolumeFractionNumericalDerivatives( CompositionalMultiphaseFlow & solver,
                                                  DomainPartition & domain,
                                                  real64 const perturbParameter,
                                                  real64 const relTol )
>>>>>>> 382fd988
{
  localIndex const NC = solver.numFluidComponents();
  localIndex const NP = solver.numFluidPhases();

  MeshLevel & mesh = *domain.getMeshBody( 0 )->getMeshLevel( 0 );

  solver.forTargetSubRegions( mesh, [&]( localIndex const targetIndex,
                                         ElementSubRegionBase & subRegion )
  {
    SCOPED_TRACE( subRegion.getParent()->getParent()->getName() + "/" + subRegion.getName() );

    string const & fluidName = solver.fluidModelNames()[targetIndex];
    Group const * const constitutiveGroup = subRegion.GetConstitutiveModels();
    MultiFluidBase const & fluid = *constitutiveGroup->GetGroup< MultiFluidBase >( fluidName );
    arrayView1d< string const > const & components = fluid.componentNames();
    arrayView1d< string const > const & phases = fluid.phaseNames();

    arrayView1d< real64 > & pres =
      subRegion.getReference< array1d< real64 > >( CompositionalMultiphaseFVM::viewKeyStruct::pressureString );

    arrayView1d< real64 > & dPres =
      subRegion.getReference< array1d< real64 > >( CompositionalMultiphaseFVM::viewKeyStruct::deltaPressureString );

    arrayView2d< real64 > & compDens =
      subRegion.getReference< array2d< real64 > >( CompositionalMultiphaseFVM::viewKeyStruct::globalCompDensityString );

    arrayView2d< real64 > & dCompDens =
      subRegion.getReference< array2d< real64 > >( CompositionalMultiphaseFVM::viewKeyStruct::deltaGlobalCompDensityString );

    arrayView2d< real64 > & phaseVolFrac =
      subRegion.getReference< array2d< real64 > >( CompositionalMultiphaseFVM::viewKeyStruct::phaseVolumeFractionString );

    arrayView2d< real64 > & dPhaseVolFrac_dPres =
      subRegion.getReference< array2d< real64 > >( CompositionalMultiphaseFVM::viewKeyStruct::dPhaseVolumeFraction_dPressureString );

    arrayView3d< real64 > & dPhaseVolFrac_dCompDens =
      subRegion.getReference< array3d< real64 > >( CompositionalMultiphaseFVM::viewKeyStruct::dPhaseVolumeFraction_dGlobalCompDensityString );

    // reset the solver state to zero out variable updates
    solver.ResetStateToBeginningOfStep( domain );

    // make a copy of unperturbed values of component fractions
    array2d< real64 > phaseVolFracOrig( subRegion.size(), NP );
    for( localIndex ei = 0; ei < subRegion.size(); ++ei )
    {
      for( localIndex ip = 0; ip < NP; ++ip )
      {
        phaseVolFracOrig[ei][ip] = phaseVolFrac[ei][ip];
      }
    }

    // update pressure and check derivatives
    {
      // perturb pressure in each cell
      for( localIndex ei = 0; ei < subRegion.size(); ++ei )
      {
        real64 const dP = perturbParameter * ( pres[ei] + perturbParameter );
        dPres[ei] = dP;
      }

      // recompute component fractions
      solver.UpdateState( subRegion, targetIndex );

      // check values in each cell
      for( localIndex ei = 0; ei < subRegion.size(); ++ei )
      {
        SCOPED_TRACE( "Element " + std::to_string( ei ) );

        checkDerivative( phaseVolFrac[ei].toSliceConst(),
                         phaseVolFracOrig[ei].toSliceConst(),
                         dPhaseVolFrac_dPres[ei].toSliceConst(),
                         dPres[ei],
                         relTol,
                         "phaseVolFrac",
                         "Pres",
                         phases );
      }
    }

    // update component density and check derivatives
    for( localIndex jc = 0; jc < NC; ++jc )
    {
      // reset the solver state to zero out variable updates (resetting the whole domain is overkill...)
      solver.ResetStateToBeginningOfStep( domain );

      // perturb a single component density in each cell
      for( localIndex ei = 0; ei < subRegion.size(); ++ei )
      {
        real64 const dRho = perturbParameter * ( compDens[ei][jc] + perturbParameter );
        dCompDens[ei][jc] = dRho;
      }

      // recompute component fractions
      solver.UpdateState( subRegion, targetIndex );

      // check values in each cell
      for( localIndex ei = 0; ei < subRegion.size(); ++ei )
      {
        SCOPED_TRACE( "Element " + std::to_string( ei ) );

        auto dS_dRho = invertLayout( dPhaseVolFrac_dCompDens[ei], NP, NC );
        string var = "compDens[" + components[jc] + "]";

        checkDerivative( phaseVolFrac[ei].toSliceConst(),
                         phaseVolFracOrig[ei].toSliceConst(),
                         dS_dRho[jc].toSliceConst(),
                         dCompDens[ei][jc],
                         relTol,
                         "phaseVolFrac",
                         var,
                         phases );
      }
    }
  } );
}

<<<<<<< HEAD
void testPhaseMobilityNumericalDerivatives( CompositionalMultiphaseFVM * solver,
                                            DomainPartition * domain,
                                            real64 perturbParameter,
                                            real64 relTol )
=======
void testPhaseMobilityNumericalDerivatives( CompositionalMultiphaseFlow & solver,
                                            DomainPartition & domain,
                                            real64 const perturbParameter,
                                            real64 const relTol )
>>>>>>> 382fd988
{
  localIndex const NC = solver.numFluidComponents();
  localIndex const NP = solver.numFluidPhases();

  MeshLevel & mesh = *domain.getMeshBody( 0 )->getMeshLevel( 0 );

  solver.forTargetSubRegions( mesh, [&]( localIndex const targetIndex,
                                         ElementSubRegionBase & subRegion )
  {
    SCOPED_TRACE( subRegion.getParent()->getName() + "/" + subRegion.getName() );

    string const & fluidName = solver.fluidModelNames()[targetIndex];
    Group const * const constitutiveGroup = subRegion.GetConstitutiveModels();
    MultiFluidBase const & fluid = *constitutiveGroup->GetGroup< MultiFluidBase >( fluidName );
    arrayView1d< string const > const & components = fluid.componentNames();
    arrayView1d< string const > const & phases = fluid.phaseNames();

    arrayView1d< real64 > & pres =
      subRegion.getReference< array1d< real64 > >( CompositionalMultiphaseFVM::viewKeyStruct::pressureString );

    arrayView1d< real64 > & dPres =
      subRegion.getReference< array1d< real64 > >( CompositionalMultiphaseFVM::viewKeyStruct::deltaPressureString );

    arrayView2d< real64 > & compDens =
      subRegion.getReference< array2d< real64 > >( CompositionalMultiphaseFVM::viewKeyStruct::globalCompDensityString );

    arrayView2d< real64 > & dCompDens =
      subRegion.getReference< array2d< real64 > >( CompositionalMultiphaseFVM::viewKeyStruct::deltaGlobalCompDensityString );

    arrayView2d< real64 > & phaseMob =
      subRegion.getReference< array2d< real64 > >( CompositionalMultiphaseFVM::viewKeyStruct::phaseMobilityString );

    arrayView2d< real64 > & dPhaseMob_dPres =
      subRegion.getReference< array2d< real64 > >( CompositionalMultiphaseFVM::viewKeyStruct::dPhaseMobility_dPressureString );

    arrayView3d< real64 > & dPhaseMob_dCompDens =
      subRegion.getReference< array3d< real64 > >( CompositionalMultiphaseFVM::viewKeyStruct::dPhaseMobility_dGlobalCompDensityString );

    // reset the solver state to zero out variable updates
    solver.ResetStateToBeginningOfStep( domain );

    // make a copy of unperturbed values of component fractions
    array2d< real64 > phaseVolFracOrig( subRegion.size(), NP );
    for( localIndex ei = 0; ei < subRegion.size(); ++ei )
    {
      for( localIndex ip = 0; ip < NP; ++ip )
      {
        phaseVolFracOrig[ei][ip] = phaseMob[ei][ip];
      }
    }

    // update pressure and check derivatives
    {
      // perturb pressure in each cell
      for( localIndex ei = 0; ei < subRegion.size(); ++ei )
      {
        real64 const dP = perturbParameter * ( pres[ei] + perturbParameter );
        dPres[ei] = dP;
      }

      // recompute component fractions
      solver.UpdateState( subRegion, targetIndex );

      // check values in each cell
      for( localIndex ei = 0; ei < subRegion.size(); ++ei )
      {
        SCOPED_TRACE( "Element " + std::to_string( ei ) );

        checkDerivative( phaseMob[ei].toSliceConst(),
                         phaseVolFracOrig[ei].toSliceConst(),
                         dPhaseMob_dPres[ei].toSliceConst(),
                         dPres[ei],
                         relTol,
                         "phaseVolFrac",
                         "Pres",
                         phases );
      }
    }

    // update component density and check derivatives
    for( localIndex jc = 0; jc < NC; ++jc )
    {
      // reset the solver state to zero out variable updates (resetting the whole domain is overkill...)
      solver.ResetStateToBeginningOfStep( domain );

      // perturb a single component density in each cell
      for( localIndex ei = 0; ei < subRegion.size(); ++ei )
      {
        real64 const dRho = perturbParameter * ( compDens[ei][jc] + perturbParameter );
        dCompDens[ei][jc] = dRho;
      }

      // recompute component fractions
      solver.UpdateState( subRegion, targetIndex );

      // check values in each cell
      for( localIndex ei = 0; ei < subRegion.size(); ++ei )
      {
        SCOPED_TRACE( "Element " + std::to_string( ei ) );

        auto dS_dRho = invertLayout( dPhaseMob_dCompDens[ei], NP, NC );
        string var = "compDens[" + components[jc] + "]";

        checkDerivative( phaseMob[ei].toSliceConst(),
                         phaseVolFracOrig[ei].toSliceConst(),
                         dS_dRho[jc].toSliceConst(),
                         dCompDens[ei][jc],
                         relTol,
                         "phaseMob",
                         var,
                         phases );
      }
    }
  } );
}

template< typename LAMBDA >
void testNumericalJacobian( CompositionalMultiphaseFlow & solver,
                            DomainPartition & domain,
                            real64 const perturbParameter,
                            real64 const relTol,
                            LAMBDA assembleFunction )
{
  localIndex const NC = solver.numFluidComponents();

  CRSMatrix< real64, globalIndex > const & jacobian = solver.getLocalMatrix();
  array1d< real64 > const & residual = solver.getLocalRhs();
  DofManager const & dofManager = solver.getDofManager();

  MeshLevel & mesh = *domain.getMeshBody( 0 )->getMeshLevel( 0 );

  // assemble the analytical residual
  solver.ResetStateToBeginningOfStep( domain );

  residual.setValues< parallelDevicePolicy<> >( 0.0 );
  jacobian.setValues< parallelDevicePolicy<> >( 0.0 );

  assembleFunction( jacobian.toViewConstSizes(), residual.toView() );
  residual.move( LvArray::MemorySpace::CPU, false );

  // copy the analytical residual
  array1d< real64 > residualOrig( residual );

  // create the numerical jacobian
  CRSMatrix< real64, globalIndex > jacobianFD( jacobian );
  jacobianFD.setValues< parallelDevicePolicy<> >( 0.0 );

  string const dofKey = dofManager.getKey( CompositionalMultiphaseFlow::viewKeyStruct::dofFieldString );

  solver.forTargetSubRegions( mesh, [&]( localIndex const,
                                         ElementSubRegionBase & subRegion )
  {
    arrayView1d< integer const > const & elemGhostRank = subRegion.ghostRank();

    arrayView1d< globalIndex const > const & dofNumber =
      subRegion.getReference< array1d< globalIndex > >( dofKey );

    arrayView1d< real64 const > const & pres =
      subRegion.getReference< array1d< real64 > >( CompositionalMultiphaseFlow::viewKeyStruct::pressureString );
    pres.move( LvArray::MemorySpace::CPU, false );

    arrayView1d< real64 > const & dPres =
      subRegion.getReference< array1d< real64 > >( CompositionalMultiphaseFlow::viewKeyStruct::deltaPressureString );

    arrayView2d< real64 const > const & compDens =
      subRegion.getReference< array2d< real64 > >( CompositionalMultiphaseFlow::viewKeyStruct::globalCompDensityString );
    compDens.move( LvArray::MemorySpace::CPU, false );

    arrayView2d< real64 > const & dCompDens =
      subRegion.getReference< array2d< real64 > >( CompositionalMultiphaseFlow::viewKeyStruct::deltaGlobalCompDensityString );

    for( localIndex ei = 0; ei < subRegion.size(); ++ei )
    {
      if( elemGhostRank[ei] >= 0 )
      {
        continue;
      }

      real64 totalDensity = 0.0;
      for( localIndex ic = 0; ic < NC; ++ic )
      {
        totalDensity += compDens[ei][ic];
      }

      {
        solver.ResetStateToBeginningOfStep( domain );

        real64 const dP = perturbParameter * ( pres[ei] + perturbParameter );
        dPres.move( LvArray::MemorySpace::CPU, true );
        dPres[ei] = dP;

        solver.forTargetSubRegions( mesh, [&]( localIndex const targetIndex2,
                                               ElementSubRegionBase & subRegion2 )
        {
          solver.UpdateState( subRegion2, targetIndex2 );
        } );

        residual.setValues< parallelDevicePolicy<> >( 0.0 );
        jacobian.setValues< parallelDevicePolicy<> >( 0.0 );
        assembleFunction( jacobian.toViewConstSizes(), residual.toView() );

        fillNumericalJacobian( residual.toViewConst(),
                               residualOrig.toViewConst(),
                               dofNumber[ei],
                               dP,
                               jacobianFD.toViewConstSizes() );
      }

      for( localIndex jc = 0; jc < NC; ++jc )
      {
        solver.ResetStateToBeginningOfStep( domain );

        real64 const dRho = perturbParameter * totalDensity;
        dCompDens.move( LvArray::MemorySpace::CPU, true );
        dCompDens[ei][jc] = dRho;

        solver.forTargetSubRegions( mesh, [&]( localIndex const targetIndex2,
                                               ElementSubRegionBase & subRegion2 )
        {
          solver.UpdateState( subRegion2, targetIndex2 );
        } );

        residual.setValues< parallelDevicePolicy<> >( 0.0 );
        jacobian.setValues< parallelDevicePolicy<> >( 0.0 );
        assembleFunction( jacobian.toViewConstSizes(), residual.toView() );

        fillNumericalJacobian( residual.toViewConst(),
                               residualOrig.toViewConst(),
                               dofNumber[ei] + jc + 1,
                               dRho,
                               jacobianFD.toViewConstSizes() );
      }
    }
  } );

  // assemble the analytical jacobian
  solver.ResetStateToBeginningOfStep( domain );

  residual.setValues< parallelDevicePolicy<> >( 0.0 );
  jacobian.setValues< parallelDevicePolicy<> >( 0.0 );
  assembleFunction( jacobian.toViewConstSizes(), residual.toView() );

  compareLocalMatrices( jacobian.toViewConst(), jacobianFD.toViewConst(), relTol );
}

class CompositionalMultiphaseFlowTest : public ::testing::Test
{
public:

  CompositionalMultiphaseFlowTest()
    : problemManager( std::make_unique< ProblemManager >( "Problem", nullptr ) )
  {}

protected:

  void SetUp() override
  {
    setupProblemFromXML( *problemManager, xmlInput );
    solver = problemManager->GetPhysicsSolverManager().GetGroup< CompositionalMultiphaseFlow >( "compflow" );

    DomainPartition & domain = *problemManager->getDomainPartition();

    solver->SetupSystem( domain,
                         solver->getDofManager(),
                         solver->getLocalMatrix(),
                         solver->getLocalRhs(),
                         solver->getLocalSolution() );

<<<<<<< HEAD
    solver = problemManager->GetPhysicsSolverManager().GetGroup< CompositionalMultiphaseFVM >( "compflow" );
=======
    solver->ImplicitStepSetup( time, dt, domain );
>>>>>>> 382fd988
  }

  static real64 constexpr time = 0.0;
  static real64 constexpr dt = 1e4;
  static real64 constexpr eps = std::numeric_limits< real64 >::epsilon();

<<<<<<< HEAD
  static ProblemManager * problemManager;
  static CompositionalMultiphaseFVM * solver;
};

ProblemManager * CompositionalMultiphaseFlowTest::problemManager = nullptr;
CompositionalMultiphaseFVM * CompositionalMultiphaseFlowTest::solver = nullptr;
=======
  std::unique_ptr< ProblemManager > problemManager;
  CompositionalMultiphaseFlow * solver;
};

real64 constexpr CompositionalMultiphaseFlowTest::time;
real64 constexpr CompositionalMultiphaseFlowTest::dt;
real64 constexpr CompositionalMultiphaseFlowTest::eps;
>>>>>>> 382fd988

TEST_F( CompositionalMultiphaseFlowTest, derivativeNumericalCheck_composition )
{
  real64 const perturb = std::sqrt( eps );
  real64 const tol = 1e-4;

  DomainPartition * domain = problemManager->getDomainPartition();

  testCompositionNumericalDerivatives( *solver, *domain, perturb, tol );
}

TEST_F( CompositionalMultiphaseFlowTest, derivativeNumericalCheck_phaseVolumeFraction )
{
  real64 const perturb = std::sqrt( eps );
  real64 const tol = 5e-2; // 5% error margin

  DomainPartition & domain = *problemManager->getDomainPartition();
  testPhaseVolumeFractionNumericalDerivatives( *solver, domain, perturb, tol );
}

TEST_F( CompositionalMultiphaseFlowTest, derivativeNumericalCheck_phaseMobility )
{
  real64 const perturb = std::sqrt( eps );
  real64 const tol = 5e-2; // 5% error margin

  DomainPartition & domain = *problemManager->getDomainPartition();

  testPhaseMobilityNumericalDerivatives( *solver, domain, perturb, tol );
}

/*
 * Accumulation numerical test not passing due to some numerical catastrophic cancellation
 * happenning in the kernel for the particular set of initial conditions we're running.
 * The test should be re-enabled and fixed at some point.
 */
#if 0
TEST_F( CompositionalMultiphaseFlowTest, jacobianNumericalCheck_accumulation )
{
  real64 const perturb = std::sqrt( eps );
  real64 const tol = 1e-1; // 10% error margin

  DomainPartition & domain = *problemManager->getDomainPartition();

  testNumericalJacobian( *solver, domain, perturb, tol,
                         [&] ( CRSMatrixView< real64, globalIndex const > const & localMatrix,
                               arrayView1d< real64 > const & localRhs )
  {
    solver->AssembleAccumulationTerms( domain, solver->getDofManager(), localMatrix, localRhs );
  } );
}
#endif

TEST_F( CompositionalMultiphaseFlowTest, jacobianNumericalCheck_flux )
{
  real64 const perturb = std::sqrt( eps );
  real64 const tol = 1e-1; // 10% error margin

  DomainPartition & domain = *problemManager->getDomainPartition();

<<<<<<< HEAD
  solver->ImplicitStepSetup( time,
                             dt,
                             domain,
                             solver->getDofManager(),
                             solver->getSystemMatrix(),
                             solver->getSystemRhs(),
                             solver->getSystemSolution() );

  testNumericalJacobian( solver, domain, eps, tol,
                         [&] ( CompositionalMultiphaseFVM * const targetSolver,
                               DomainPartition * const targetDomain,
                               ParallelMatrix * targetJacobian,
                               ParallelVector * targetResidual,
                               DofManager const * targetDofManager )
=======
  testNumericalJacobian( *solver, domain, perturb, tol,
                         [&] ( CRSMatrixView< real64, globalIndex const > const & localMatrix,
                               arrayView1d< real64 > const & localRhs )
>>>>>>> 382fd988
  {
    solver->AssembleFluxTerms( dt, domain, solver->getDofManager(), localMatrix, localRhs );
  } );
}


TEST_F( CompositionalMultiphaseFlowTest, jacobianNumericalCheck_volumeBalance )
{
  real64 const perturb = sqrt( eps );
  real64 const tol = 1e-1; // 10% error margin

  DomainPartition & domain = *problemManager->getDomainPartition();

<<<<<<< HEAD
  DomainPartition * domain = problemManager->getDomainPartition();

  solver->ImplicitStepSetup( time,
                             dt,
                             domain,
                             solver->getDofManager(),
                             solver->getSystemMatrix(),
                             solver->getSystemRhs(),
                             solver->getSystemSolution() );


  testNumericalJacobian( solver, domain, eps, tol,
                         [&] ( CompositionalMultiphaseFVM * targetSolver,
                               DomainPartition * targetDomain,
                               ParallelMatrix * targetJacobian,
                               ParallelVector * targetResidual,
                               DofManager const * targetDofManager )
=======
  testNumericalJacobian( *solver, domain, perturb, tol,
                         [&] ( CRSMatrixView< real64, globalIndex const > const & localMatrix,
                               arrayView1d< real64 > const & localRhs )
>>>>>>> 382fd988
  {
    solver->AssembleVolumeBalanceTerms( domain, solver->getDofManager(), localMatrix, localRhs );
  } );
}

int main( int argc, char * * argv )
{
  ::testing::InitGoogleTest( &argc, argv );
  geosx::basicSetup( argc, argv );
  int const result = RUN_ALL_TESTS();
  geosx::basicCleanup();
  return result;
}<|MERGE_RESOLUTION|>--- conflicted
+++ resolved
@@ -19,197 +19,18 @@
 #include "managers/NumericalMethodsManager.hpp"
 #include "managers/ProblemManager.hpp"
 #include "physicsSolvers/PhysicsSolverManager.hpp"
-<<<<<<< HEAD
 #include "physicsSolvers/fluidFlow/CompositionalMultiphaseFVM.hpp"
-=======
 #include "physicsSolvers/fluidFlow/unitTests/testCompFlowUtils.hpp"
->>>>>>> 382fd988
 
 using namespace geosx;
 using namespace geosx::dataRepository;
 using namespace geosx::constitutive;
 using namespace geosx::testing;
 
-<<<<<<< HEAD
-// helper struct to represent a var and its derivatives (always with array views, not pointers)
-template< int DIM >
-struct TestCompositionalVarContainer
-{
-  ArraySlice< real64, DIM >   value; // variable value
-  ArraySlice< real64, DIM >   dPres; // derivative w.r.t. pressure
-  ArraySlice< real64, DIM+1 > dComp; // derivative w.r.t. composition
-};
-
-template< typename LAMBDA >
-void testNumericalJacobian( CompositionalMultiphaseFVM * solver,
-                            DomainPartition * domain,
-                            double perturbParameter,
-                            double relTol,
-                            LAMBDA && assembleFunction )
-{
-  localIndex const NC = solver->numFluidComponents();
-
-  ParallelMatrix & jacobian = solver->getSystemMatrix();
-  ParallelVector & residual = solver->getSystemRhs();
-  DofManager const & dofManager = solver->getDofManager();
-
-  // get a view into local residual vector
-  real64 const * localResidual = residual.extractLocalVector();
-
-  MeshLevel & mesh = *domain->getMeshBody( 0 )->getMeshLevel( 0 );
-
-  // assemble the analytical residual
-  solver->ResetStateToBeginningOfStep( domain );
-  residual.zero();
-  jacobian.zero();
-  residual.open();
-  jacobian.open();
-  assembleFunction( solver, domain, &jacobian, &residual, &dofManager );
-  residual.close();
-  jacobian.close();
-
-  // copy the analytical residual
-  ParallelVector residualOrig( residual );
-  real64 const * localResidualOrig = residualOrig.extractLocalVector();
-
-  // create the numerical jacobian
-  ParallelMatrix jacobianFD( jacobian );
-  jacobianFD.zero();
-  jacobianFD.open();
-
-  string const dofKey = dofManager.getKey( CompositionalMultiphaseFVM::viewKeyStruct::elemDofFieldString );
-
-  solver->forTargetSubRegions( mesh, [&]( localIndex const,
-                                          ElementSubRegionBase & subRegion )
-  {
-    arrayView1d< integer > & elemGhostRank =
-      subRegion.getReference< array1d< integer > >( ObjectManagerBase::viewKeyStruct::ghostRankString );
-
-    arrayView1d< globalIndex > & dofNumber =
-      subRegion.getReference< array1d< globalIndex > >( dofKey );
-
-    arrayView1d< real64 > & pres =
-      subRegion.getReference< array1d< real64 > >( CompositionalMultiphaseFVM::viewKeyStruct::pressureString );
-
-    arrayView1d< real64 > & dPres =
-      subRegion.getReference< array1d< real64 > >( CompositionalMultiphaseFVM::viewKeyStruct::deltaPressureString );
-
-    arrayView2d< real64 > & compDens =
-      subRegion.getReference< array2d< real64 > >( CompositionalMultiphaseFVM::viewKeyStruct::globalCompDensityString );
-
-    arrayView2d< real64 > & dCompDens =
-      subRegion.getReference< array2d< real64 > >( CompositionalMultiphaseFVM::viewKeyStruct::deltaGlobalCompDensityString );
-
-    for( localIndex ei = 0; ei < subRegion.size(); ++ei )
-    {
-      if( elemGhostRank[ei] >= 0 )
-        continue;
-
-      globalIndex const dofIndex = dofNumber[ei];
-
-      real64 totalDensity = 0.0;
-      for( localIndex ic = 0; ic < NC; ++ic )
-      {
-        totalDensity += compDens[ei][ic];
-      }
-
-      {
-        solver->ResetStateToBeginningOfStep( domain );
-
-        real64 const dP = perturbParameter * ( pres[ei] + perturbParameter );
-        dPres[ei] = dP;
-
-        solver->forTargetSubRegions( mesh, [&]( localIndex const targetIndex2,
-                                                ElementSubRegionBase & subRegion2 )
-        {
-          solver->UpdateState( subRegion2, targetIndex2 );
-        } );
-
-        residual.zero();
-        jacobian.zero();
-        residual.open();
-        jacobian.open();
-        assembleFunction( solver, domain, &jacobian, &residual, &dofManager );
-        residual.close();
-        jacobian.close();
-
-        for( localIndex lid = 0; lid < residual.localSize(); ++lid )
-        {
-          real64 dRdP = ( localResidual[lid] - localResidualOrig[lid] ) / dP;
-          if( std::fabs( dRdP ) > 0.0 )
-          {
-            globalIndex gid = residual.getGlobalRowID( lid );
-            jacobianFD.set( gid, dofIndex, dRdP );
-          }
-        }
-      }
-
-      for( localIndex jc = 0; jc < NC; ++jc )
-      {
-        solver->ResetStateToBeginningOfStep( domain );
-
-        real64 const dRho = perturbParameter * totalDensity;
-        dCompDens[ei][jc] = dRho;
-
-        solver->forTargetSubRegions( mesh, [&]( localIndex const targetIndex2,
-                                                ElementSubRegionBase & subRegion2 )
-        {
-          solver->UpdateState( subRegion2, targetIndex2 );
-        } );
-
-        residual.zero();
-        jacobian.zero();
-        residual.open();
-        jacobian.open();
-        assembleFunction( solver, domain, &jacobian, &residual, &dofManager );
-        residual.close();
-        jacobian.close();
-
-        for( localIndex lid = 0; lid < residual.localSize(); ++lid )
-        {
-          real64 dRdRho = ( localResidual[lid] - localResidualOrig[lid] ) / dRho;
-          if( std::fabs( dRdRho ) > 0.0 )
-          {
-            globalIndex gid = residual.getGlobalRowID( lid );
-            jacobianFD.set( gid, dofIndex + jc + 1, dRdRho );
-          }
-        }
-      }
-    }
-  } );
-
-  jacobianFD.close();
-
-  // assemble the analytical jacobian
-  solver->ResetStateToBeginningOfStep( domain );
-  residual.zero();
-  jacobian.zero();
-  residual.open();
-  jacobian.open();
-  assembleFunction( solver, domain, &jacobian, &residual, &dofManager );
-  residual.close();
-  jacobian.close();
-
-  compareMatrices( jacobian, jacobianFD, relTol );
-
-#if 0
-  if( ::testing::Test::HasFatalFailure() || ::testing::Test::HasNonfatalFailure())
-  {
-    jacobian->Print( std::cout );
-    jacobianFD->Print( std::cout );
-  }
-#endif
-}
-
-void testCompositionNumericalDerivatives( CompositionalMultiphaseFVM * solver,
-                                          DomainPartition * domain,
-                                          real64 perturbParameter,
-                                          real64 relTol )
-=======
 char const * xmlInput =
   "<Problem>\n"
   "  <Solvers gravityVector=\"0.0, 0.0, -9.81\">\n"
-  "    <CompositionalMultiphaseFlow name=\"compflow\"\n"
+  "    <CompositionalMultiphaseFVM name=\"compflow\"\n"
   "                                 logLevel=\"0\"\n"
   "                                 discretization=\"fluidTPFA\"\n"
   "                                 targetRegions=\"{Region2}\"\n"
@@ -224,7 +45,7 @@
   "                                 newtonMaxIter=\"2\"/>\n"
   "      <LinearSolverParameters solverType=\"gmres\"\n"
   "                              krylovTol=\"1.0e-10\"/>\n"
-  "    </CompositionalMultiphaseFlow>\n"
+  "    </CompositionalMultiphaseFVM>\n"
   "  </Solvers>\n"
   "  <Mesh>\n"
   "    <InternalMesh name=\"mesh1\"\n"
@@ -352,11 +173,10 @@
   "  </Functions>"
   "</Problem>";
 
-void testCompositionNumericalDerivatives( CompositionalMultiphaseFlow & solver,
+void testCompositionNumericalDerivatives( CompositionalMultiphaseFVM & solver,
                                           DomainPartition & domain,
                                           real64 const perturbParameter,
                                           real64 const relTol )
->>>>>>> 382fd988
 {
   localIndex const NC = solver.numFluidComponents();
 
@@ -435,17 +255,10 @@
 }
 
 
-<<<<<<< HEAD
-void testPhaseVolumeFractionNumericalDerivatives( CompositionalMultiphaseFVM * solver,
-                                                  DomainPartition * domain,
-                                                  real64 perturbParameter,
-                                                  real64 relTol )
-=======
-void testPhaseVolumeFractionNumericalDerivatives( CompositionalMultiphaseFlow & solver,
+void testPhaseVolumeFractionNumericalDerivatives( CompositionalMultiphaseFVM & solver,
                                                   DomainPartition & domain,
                                                   real64 const perturbParameter,
                                                   real64 const relTol )
->>>>>>> 382fd988
 {
   localIndex const NC = solver.numFluidComponents();
   localIndex const NP = solver.numFluidPhases();
@@ -562,17 +375,10 @@
   } );
 }
 
-<<<<<<< HEAD
-void testPhaseMobilityNumericalDerivatives( CompositionalMultiphaseFVM * solver,
-                                            DomainPartition * domain,
-                                            real64 perturbParameter,
-                                            real64 relTol )
-=======
-void testPhaseMobilityNumericalDerivatives( CompositionalMultiphaseFlow & solver,
+void testPhaseMobilityNumericalDerivatives( CompositionalMultiphaseFVM & solver,
                                             DomainPartition & domain,
                                             real64 const perturbParameter,
                                             real64 const relTol )
->>>>>>> 382fd988
 {
   localIndex const NC = solver.numFluidComponents();
   localIndex const NP = solver.numFluidPhases();
@@ -690,7 +496,7 @@
 }
 
 template< typename LAMBDA >
-void testNumericalJacobian( CompositionalMultiphaseFlow & solver,
+void testNumericalJacobian( CompositionalMultiphaseFVM & solver,
                             DomainPartition & domain,
                             real64 const perturbParameter,
                             real64 const relTol,
@@ -720,7 +526,7 @@
   CRSMatrix< real64, globalIndex > jacobianFD( jacobian );
   jacobianFD.setValues< parallelDevicePolicy<> >( 0.0 );
 
-  string const dofKey = dofManager.getKey( CompositionalMultiphaseFlow::viewKeyStruct::dofFieldString );
+  string const dofKey = dofManager.getKey( CompositionalMultiphaseFVM::viewKeyStruct::elemDofFieldString );
 
   solver.forTargetSubRegions( mesh, [&]( localIndex const,
                                          ElementSubRegionBase & subRegion )
@@ -731,18 +537,18 @@
       subRegion.getReference< array1d< globalIndex > >( dofKey );
 
     arrayView1d< real64 const > const & pres =
-      subRegion.getReference< array1d< real64 > >( CompositionalMultiphaseFlow::viewKeyStruct::pressureString );
+      subRegion.getReference< array1d< real64 > >( CompositionalMultiphaseFVM::viewKeyStruct::pressureString );
     pres.move( LvArray::MemorySpace::CPU, false );
 
     arrayView1d< real64 > const & dPres =
-      subRegion.getReference< array1d< real64 > >( CompositionalMultiphaseFlow::viewKeyStruct::deltaPressureString );
+      subRegion.getReference< array1d< real64 > >( CompositionalMultiphaseFVM::viewKeyStruct::deltaPressureString );
 
     arrayView2d< real64 const > const & compDens =
-      subRegion.getReference< array2d< real64 > >( CompositionalMultiphaseFlow::viewKeyStruct::globalCompDensityString );
+      subRegion.getReference< array2d< real64 > >( CompositionalMultiphaseFVM::viewKeyStruct::globalCompDensityString );
     compDens.move( LvArray::MemorySpace::CPU, false );
 
     arrayView2d< real64 > const & dCompDens =
-      subRegion.getReference< array2d< real64 > >( CompositionalMultiphaseFlow::viewKeyStruct::deltaGlobalCompDensityString );
+      subRegion.getReference< array2d< real64 > >( CompositionalMultiphaseFVM::viewKeyStruct::deltaGlobalCompDensityString );
 
     for( localIndex ei = 0; ei < subRegion.size(); ++ei )
     {
@@ -831,7 +637,7 @@
   void SetUp() override
   {
     setupProblemFromXML( *problemManager, xmlInput );
-    solver = problemManager->GetPhysicsSolverManager().GetGroup< CompositionalMultiphaseFlow >( "compflow" );
+    solver = problemManager->GetPhysicsSolverManager().GetGroup< CompositionalMultiphaseFVM >( "compflow" );
 
     DomainPartition & domain = *problemManager->getDomainPartition();
 
@@ -841,33 +647,20 @@
                          solver->getLocalRhs(),
                          solver->getLocalSolution() );
 
-<<<<<<< HEAD
-    solver = problemManager->GetPhysicsSolverManager().GetGroup< CompositionalMultiphaseFVM >( "compflow" );
-=======
     solver->ImplicitStepSetup( time, dt, domain );
->>>>>>> 382fd988
   }
 
   static real64 constexpr time = 0.0;
   static real64 constexpr dt = 1e4;
   static real64 constexpr eps = std::numeric_limits< real64 >::epsilon();
 
-<<<<<<< HEAD
-  static ProblemManager * problemManager;
-  static CompositionalMultiphaseFVM * solver;
-};
-
-ProblemManager * CompositionalMultiphaseFlowTest::problemManager = nullptr;
-CompositionalMultiphaseFVM * CompositionalMultiphaseFlowTest::solver = nullptr;
-=======
   std::unique_ptr< ProblemManager > problemManager;
-  CompositionalMultiphaseFlow * solver;
+  CompositionalMultiphaseFVM * solver;
 };
 
 real64 constexpr CompositionalMultiphaseFlowTest::time;
 real64 constexpr CompositionalMultiphaseFlowTest::dt;
 real64 constexpr CompositionalMultiphaseFlowTest::eps;
->>>>>>> 382fd988
 
 TEST_F( CompositionalMultiphaseFlowTest, derivativeNumericalCheck_composition )
 {
@@ -927,26 +720,9 @@
 
   DomainPartition & domain = *problemManager->getDomainPartition();
 
-<<<<<<< HEAD
-  solver->ImplicitStepSetup( time,
-                             dt,
-                             domain,
-                             solver->getDofManager(),
-                             solver->getSystemMatrix(),
-                             solver->getSystemRhs(),
-                             solver->getSystemSolution() );
-
-  testNumericalJacobian( solver, domain, eps, tol,
-                         [&] ( CompositionalMultiphaseFVM * const targetSolver,
-                               DomainPartition * const targetDomain,
-                               ParallelMatrix * targetJacobian,
-                               ParallelVector * targetResidual,
-                               DofManager const * targetDofManager )
-=======
   testNumericalJacobian( *solver, domain, perturb, tol,
                          [&] ( CRSMatrixView< real64, globalIndex const > const & localMatrix,
                                arrayView1d< real64 > const & localRhs )
->>>>>>> 382fd988
   {
     solver->AssembleFluxTerms( dt, domain, solver->getDofManager(), localMatrix, localRhs );
   } );
@@ -960,29 +736,9 @@
 
   DomainPartition & domain = *problemManager->getDomainPartition();
 
-<<<<<<< HEAD
-  DomainPartition * domain = problemManager->getDomainPartition();
-
-  solver->ImplicitStepSetup( time,
-                             dt,
-                             domain,
-                             solver->getDofManager(),
-                             solver->getSystemMatrix(),
-                             solver->getSystemRhs(),
-                             solver->getSystemSolution() );
-
-
-  testNumericalJacobian( solver, domain, eps, tol,
-                         [&] ( CompositionalMultiphaseFVM * targetSolver,
-                               DomainPartition * targetDomain,
-                               ParallelMatrix * targetJacobian,
-                               ParallelVector * targetResidual,
-                               DofManager const * targetDofManager )
-=======
   testNumericalJacobian( *solver, domain, perturb, tol,
                          [&] ( CRSMatrixView< real64, globalIndex const > const & localMatrix,
                                arrayView1d< real64 > const & localRhs )
->>>>>>> 382fd988
   {
     solver->AssembleVolumeBalanceTerms( domain, solver->getDofManager(), localMatrix, localRhs );
   } );
