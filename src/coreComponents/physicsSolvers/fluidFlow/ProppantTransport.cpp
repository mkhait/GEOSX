--- conflicted
+++ resolved
@@ -105,14 +105,7 @@
       subRegion.registerWrapper< array1d< real64 > >( viewKeyStruct::deltaProppantConcentrationString )->setDefaultValue( 0.0 );
       subRegion.registerWrapper< array2d< real64 > >( viewKeyStruct::componentConcentrationString )->setDefaultValue( 0.0 )->setPlotLevel( PlotLevel::LEVEL_0 );
       subRegion.registerWrapper< array2d< real64 > >( viewKeyStruct::deltaComponentConcentrationString )->setDefaultValue( 0.0 );
-<<<<<<< HEAD
-
       subRegion.registerWrapper< array1d< R1Tensor > >( viewKeyStruct::cellBasedFluxString )->setDefaultValue( {0.0, 0.0, 0.0} );
-
-=======
-      subRegion.registerWrapper< array2d< real64 > >( viewKeyStruct::updatedComponentConcentrationString )->setDefaultValue( 0.0 );
-      subRegion.registerWrapper< array1d< R1Tensor > >( viewKeyStruct::cellBasedFluxString )->setDefaultValue( { 0.0, 0.0, 0.0 } );
->>>>>>> b1224b9d
       subRegion.registerWrapper< array1d< integer > >( viewKeyStruct::isProppantBoundaryString )->setDefaultValue( 0 );
       subRegion.registerWrapper< array2d< real64 > >( viewKeyStruct::bcComponentConcentrationString )->setDefaultValue( 0.0 );
     } );
@@ -125,19 +118,8 @@
       subRegion.registerWrapper< array1d< real64 > >( viewKeyStruct::deltaProppantConcentrationString );
       subRegion.registerWrapper< array2d< real64 > >( viewKeyStruct::componentConcentrationString )->setPlotLevel( PlotLevel::LEVEL_0 );
       subRegion.registerWrapper< array2d< real64 > >( viewKeyStruct::deltaComponentConcentrationString );
-<<<<<<< HEAD
-
-=======
-      subRegion.registerWrapper< array2d< real64 > >( viewKeyStruct::updatedComponentConcentrationString );
-      subRegion.registerWrapper< array1d< real64 > >( viewKeyStruct::oldProppantConcentrationString );
->>>>>>> b1224b9d
       subRegion.registerWrapper< array2d< real64 > >( viewKeyStruct::oldComponentDensityString );
       subRegion.registerWrapper< array1d< R1Tensor > >( viewKeyStruct::cellBasedFluxString );
-<<<<<<< HEAD
-
-=======
-      subRegion.registerWrapper< array1d< integer > >( viewKeyStruct::isInterfaceElementString );
->>>>>>> b1224b9d
       subRegion.registerWrapper< array1d< integer > >( viewKeyStruct::isProppantBoundaryString );
       subRegion.registerWrapper< array1d< integer > >( viewKeyStruct::isProppantMobileString );
       subRegion.registerWrapper< array1d< real64 > >( viewKeyStruct::proppantPackVolumeFractionString )->setPlotLevel( PlotLevel::LEVEL_0 );
@@ -200,28 +182,15 @@
     forTargetSubRegions< FaceElementSubRegion >( mesh, [&]( localIndex const,
                                                             FaceElementSubRegion & subRegion )
     {
-<<<<<<< HEAD
-
       subRegion.template getReference< array2d< real64 > >( viewKeyStruct::componentConcentrationString ).resizeDimension< 1 >( NC );
       subRegion.template getReference< array2d< real64 > >( viewKeyStruct::deltaComponentConcentrationString ).resizeDimension< 1 >( NC );
       subRegion.template getReference< array2d< real64 > >( viewKeyStruct::oldComponentDensityString ).resizeDimension< 1 >( NC );
-
-=======
-      subRegion.getReference< array2d< real64 > >( viewKeyStruct::componentConcentrationString ).resizeDimension< 1 >( NC );
-      subRegion.getReference< array2d< real64 > >( viewKeyStruct::deltaComponentConcentrationString ).resizeDimension< 1 >( NC );
-      subRegion.getReference< array2d< real64 > >( viewKeyStruct::updatedComponentConcentrationString ).resizeDimension< 1 >( NC );
-      subRegion.getReference< array2d< real64 > >( viewKeyStruct::oldComponentDensityString ).resizeDimension< 1 >( NC );
->>>>>>> b1224b9d
       subRegion.getReference< array2d< real64 > >( viewKeyStruct::bcComponentConcentrationString ).resizeDimension< 1 >( NC );
     } );
   }
 }
 
-<<<<<<< HEAD
-void ProppantTransport::UpdateFluidDensityAndViscosity( Group * const dataGroup )
-=======
 void ProppantTransport::UpdateFluidModel( Group & dataGroup, localIndex const targetIndex )
->>>>>>> b1224b9d
 {
   GEOSX_MARK_FUNCTION;
 
@@ -233,30 +202,16 @@
   arrayView2d< real64 const > const & componentConc  = dataGroup.getReference< array2d< real64 > >( viewKeyStruct::componentConcentrationString );
   arrayView2d< real64 const > const & dComponentConc = dataGroup.getReference< array2d< real64 > >( viewKeyStruct::deltaComponentConcentrationString );
 
-<<<<<<< HEAD
   stackArray1d< real64, MAX_NUM_COMPONENTS >  updatedCompConc(m_numComponents);
   
-  forAll< serialPolicy >( dataGroup->size(), [=] ( localIndex const a )
-  {
-
-    
-=======
-  arrayView2d< real64 > const & updatedComponentConc = dataGroup.getReference< array2d< real64 > >( viewKeyStruct::updatedComponentConcentrationString );
-
   forAll< serialPolicy >( dataGroup.size(), [&] ( localIndex const a )
   {
->>>>>>> b1224b9d
     for( localIndex c = 0; c < m_numComponents; ++c )
     {
       updatedCompConc[c] = componentConc[a][c] + dComponentConc[a][c];
     }
 
-<<<<<<< HEAD
-    fluid->PointUpdateFluidProperty( pres[a] + dPres[a], updatedCompConc, 0.0, a, 0 );    
-
-=======
-    fluid.PointUpdateFluidProperty( pres[a] + dPres[a], updatedComponentConc[a], 0.0, a, 0 );
->>>>>>> b1224b9d
+    fluid.PointUpdateFluidProperty( pres[a] + dPres[a], updatedCompConc, 0.0, a, 0 );    
   } );
 
 }
@@ -273,15 +228,9 @@
   arrayView2d< real64 const > const & componentConc = dataGroup.getReference< array2d< real64 > >( viewKeyStruct::componentConcentrationString );
   arrayView2d< real64 const > const & dComponentConc = dataGroup.getReference< array2d< real64 > >( viewKeyStruct::deltaComponentConcentrationString );
 
-<<<<<<< HEAD
   stackArray1d< real64, MAX_NUM_COMPONENTS >  updatedCompConc(m_numComponents);
   
-  forAll< serialPolicy >( dataGroup->size(), [=] ( localIndex const a )
-=======
-  arrayView2d< real64 > const & updatedComponentConc = dataGroup.getReference< array2d< real64 > >( viewKeyStruct::updatedComponentConcentrationString );
-
   forAll< serialPolicy >( dataGroup.size(), [&] ( localIndex const a )
->>>>>>> b1224b9d
   {
     for( localIndex c = 0; c < m_numComponents; ++c )
     {
@@ -289,12 +238,7 @@
 
     }
 
-<<<<<<< HEAD
-    fluid->PointUpdateComponentDensity( pres[a] + dPres[a], updatedCompConc, a, 0 );    
-
-=======
-    fluid.PointUpdateComponentDensity( pres[a] + dPres[a], updatedComponentConc[a], a, 0 );
->>>>>>> b1224b9d
+    fluid.PointUpdateComponentDensity( pres[a] + dPres[a], updatedCompConc, a, 0 );    
   } );
 
 }
@@ -362,15 +306,8 @@
 {
   GEOSX_MARK_FUNCTION;
 
-<<<<<<< HEAD
-  UpdateFluidDensityAndViscosity( dataGroup );
-
-  UpdateProppantModel( dataGroup );
-
-=======
   UpdateFluidModel( dataGroup, targetIndex );
   UpdateProppantModel( dataGroup, targetIndex );
->>>>>>> b1224b9d
 }
 
 void ProppantTransport::InitializePostInitialConditions_PreSubGroups( Group * const rootGroup )
@@ -403,23 +340,11 @@
   {
     UpdateState( subRegion, targetIndex );
 
-<<<<<<< HEAD
-    arrayView3d< real64 > const & componentDens = m_componentDensity[er][esr][m_fluidIndex];
-=======
-    arrayView1d< real64 > const & proppantConc = m_proppantConcentration[er][esr];
-    arrayView1d< real64 > const & proppantConcOld = m_proppantConcentrationOld[er][esr];
-
     arrayView3d< real64 > const & componentDens = m_componentDensity[er][esr];
->>>>>>> b1224b9d
     arrayView2d< real64 > const & componentDensOld = m_componentDensityOld[er][esr];
 
     forAll< serialPolicy >( subRegion.size(), [=]( localIndex ei )
     {
-<<<<<<< HEAD
-
-=======
-      proppantConcOld[ei] = proppantConc[ei];
->>>>>>> b1224b9d
       for( localIndex c = 0; c < NC; ++c )
       {
         componentDensOld[ei][c] = componentDens[ei][0][c];
@@ -444,18 +369,6 @@
 {
   GEOSX_MARK_FUNCTION;
 
-<<<<<<< HEAD
-=======
-  FlowSolverBase::PrecomputeData( domain );
-
-  MeshLevel & mesh = *domain->getMeshBody( 0 )->getMeshLevel( 0 );
-
-  NodeManager const & nodeManager = *mesh.getNodeManager();
-  FaceManager const & faceManager = *mesh.getFaceManager();
-
-  real64 dt_return = dt;
-
->>>>>>> b1224b9d
   ImplicitStepSetup( time_n,
                      dt,
                      domain,
@@ -470,7 +383,6 @@
 
     boundaryConditionManager.ApplyInitialConditions( domain );
 
-<<<<<<< HEAD
   }
 
   PreStepUpdate( time_n, dt, cycleNumber, domain );
@@ -492,207 +404,49 @@
   PostStepUpdate( time_n, dtReturn, cycleNumber, domain );
 
   return dtReturn;
-
-=======
-    localIndex const NC = m_numComponents;
+}
+
+
+void ProppantTransport::PreStepUpdate( real64 const & time,
+                                       real64 const &,
+                                       const int cycleNumber,
+                                       DomainPartition * domain )
+{
+  GEOSX_MARK_FUNCTION;
+
+  FlowSolverBase::PrecomputeData( domain );
+
+  MeshLevel & mesh = *domain->getMeshBody( 0 )->getMeshLevel( 0 );
+
+  NodeManager const & nodeManager = *mesh.getNodeManager();
+  FaceManager const & faceManager = *mesh.getFaceManager();
+
+
+  if( cycleNumber == 0 )
+  {
 
     forTargetSubRegionsComplete( mesh,
-                                 [&]( localIndex const targetIndex,
+                                 [&]( localIndex const,
                                       localIndex const er,
                                       localIndex const esr,
                                       ElementRegionBase &,
                                       ElementSubRegionBase & subRegion )
-    {
-      subRegion.CalculateElementGeometricQuantities( nodeManager, faceManager );
-
-      UpdateState( subRegion, targetIndex );
-
-      arrayView1d< real64 > const & dProppantConc = m_deltaProppantConcentration[er][esr];
-      arrayView2d< real64 > const & dComponentConc = m_deltaComponentConcentration[er][esr];
-
-      arrayView1d< real64 > const & proppantConcOld = m_proppantConcentrationOld[er][esr];
-      arrayView1d< real64 > const & proppantConc = m_proppantConcentration[er][esr];
-
-      arrayView2d< real64 > const & componentDensOld = m_componentDensityOld[er][esr];
-      arrayView3d< real64 > const & componentDens = m_componentDensity[er][esr];
-
-      arrayView1d< R1Tensor > const & cellBasedFlux = m_cellBasedFlux[er][esr];
-
-      arrayView1d< real64 > const & proppantLiftFlux = m_proppantLiftFlux[er][esr];
-
+    {    
+
+      subRegion.CalculateElementGeometricQuantities( nodeManager,
+                                                     faceManager );
+
+      UpdateProppantMobility( subRegion );
+      
       arrayView1d< real64 > const & packVf = m_proppantPackVolumeFraction[er][esr];
 
       arrayView1d< real64 > const & poroMultiplier = m_poroMultiplier[er][esr];
       arrayView1d< R1Tensor > const & transTMultiplier = m_transTMultiplier[er][esr];
 
-      arrayView1d< real64 > const & excessPackV = m_proppantExcessPackVolume[er][esr];
-
-      arrayView1d< integer > const & isInterfaceElement = m_isInterfaceElement[er][esr];
-
-      arrayView1d< integer > const & isProppantMobile = m_isProppantMobile[er][esr];
-
-
-      forAll< serialPolicy >( subRegion.size(), [=]( localIndex ei )
-      {
-        dProppantConc[ei] = 0.0;
-        proppantConcOld[ei] = proppantConc[ei];
-
-        for( localIndex c = 0; c < NC; ++c )
-        {
-          dComponentConc[ei][c] = 0.0;
-          componentDensOld[ei][c] = componentDens[ei][0][c];
-        }
-
-        cellBasedFlux[ei] = 0.0;
-        proppantLiftFlux[ei] = 0.0;
-
-        packVf[ei] = 0.0;
-        excessPackV[ei] = 0.0;
-
-        poroMultiplier[ei] = 1.0;
-        transTMultiplier[ei] = 1.0;
-
-        isInterfaceElement[ei] = 0;
-        isProppantMobile[ei] = 1;
-      } );
-
-    } );
-  }
-
-  forTargetSubRegions( mesh, [&]( localIndex const,
-                                  ElementSubRegionBase & subRegion )
-  {
-    UpdateProppantMobility( subRegion );
-  } );
-
-  UpdateCellBasedFlux( time_n, domain );
-
-  // currently the only method is implicit time integration
-  dt_return = this->NonlinearImplicitStep( time_n,
-                                           dt,
-                                           cycleNumber,
-                                           domain,
-                                           m_dofManager,
-                                           m_matrix,
-                                           m_rhs,
-                                           m_solution );
-
-  // final step for completion of timestep. typically secondary variable updates and cleanup.
-  ImplicitStepComplete( time_n, dt_return, domain );
-
-  forTargetSubRegions( mesh, [&]( localIndex const,
-                                  ElementSubRegionBase & subRegion )
-  {
-    UpdateProppantMobility( subRegion );
-  } );
-
-  if( m_updateProppantPacking == 1 )
-  {
-    UpdateProppantPackVolume( time_n, dt_return, domain );
-  }
-
-  return dt_return;
->>>>>>> b1224b9d
-}
-
-
-void ProppantTransport::PreStepUpdate( real64 const & time,
-                                       real64 const &,
-                                       const int cycleNumber,
-                                       DomainPartition * domain )
-{
-  GEOSX_MARK_FUNCTION;
-
-  FlowSolverBase::PrecomputeData( domain );
-
-  MeshLevel & mesh = *domain->getMeshBody( 0 )->getMeshLevel( 0 );
-
-  NodeManager const & nodeManager = *mesh.getNodeManager();
-  FaceManager const & faceManager = *mesh.getFaceManager();
-
-
-  if( cycleNumber == 0 )
-  {
-
-<<<<<<< HEAD
-    applyToSubRegionsComplete( mesh, [&] ( localIndex er, localIndex esr,
-                                           ElementRegionBase & GEOSX_UNUSED_PARAM( region ),
-                                           ElementSubRegionBase & subRegion )
-    {
-
-      subRegion.CalculateElementGeometricQuantities( *nodeManager,
-                                                      *faceManager );
-=======
-    /*  assign intitial and boundary conditions */
-    /*
-       FieldSpecificationManager const * boundaryConditionManager = FieldSpecificationManager::get();
-
-       boundaryConditionManager->ApplyInitialConditions( domain );
-     */
-
-    /* Below must be called after ImplicitStepSetup */
-
-    ResizeFractureFields( time, dt, domain );
-
-    localIndex const NC = m_numComponents;
-
-    forTargetSubRegionsComplete( mesh,
-                                 [&]( localIndex const targetIndex,
-                                      localIndex const er,
-                                      localIndex const esr,
-                                      ElementRegionBase &,
-                                      ElementSubRegionBase & subRegion )
-    {
-      subRegion.CalculateElementGeometricQuantities( nodeManager, faceManager );
-
-      UpdateState( subRegion, targetIndex );
-
-      arrayView1d< real64 > const & dProppantConc = m_deltaProppantConcentration[er][esr];
-      arrayView2d< real64 > const & dComponentConc = m_deltaComponentConcentration[er][esr];
-
-      arrayView1d< real64 > const & proppantConcOld = m_proppantConcentrationOld[er][esr];
-      arrayView1d< real64 > const & proppantConc = m_proppantConcentration[er][esr];
-
-      arrayView2d< real64 > const & componentDensOld = m_componentDensityOld[er][esr];
-      arrayView3d< real64 > const & componentDens = m_componentDensity[er][esr];
-
-      arrayView1d< R1Tensor > const & cellBasedFlux = m_cellBasedFlux[er][esr];
-      arrayView1d< real64 > const & proppantLiftFlux = m_proppantLiftFlux[er][esr];
->>>>>>> b1224b9d
-
-      UpdateProppantMobility( &subRegion );
-      
-      arrayView1d< real64 > const & packVf = m_proppantPackVolumeFraction[er][esr];
-<<<<<<< HEAD
-=======
-      arrayView1d< real64 > const & excessPackV = m_proppantExcessPackVolume[er][esr];
->>>>>>> b1224b9d
-
-      arrayView1d< real64 > const & poroMultiplier = m_poroMultiplier[er][esr];
-      arrayView1d< R1Tensor > const & transTMultiplier = m_transTMultiplier[er][esr];
-
-<<<<<<< HEAD
-=======
-      arrayView1d< integer > const & isInterfaceElement = m_isInterfaceElement[er][esr];
->>>>>>> b1224b9d
       arrayView1d< integer > const & isProppantMobile = m_isProppantMobile[er][esr];
 
       forAll< serialPolicy >( subRegion.size(), [=]( localIndex const ei )
       {
-<<<<<<< HEAD
-=======
-        dProppantConc[ei] = 0.0;
-        proppantConcOld[ei] = proppantConc[ei];
-
-        for( localIndex c = 0; c < NC; ++c )
-        {
-          dComponentConc[ei][c] = 0.0;
-          componentDensOld[ei][c] = componentDens[ei][0][c];
-        }
-
-        cellBasedFlux[ei] = 0.0;
-        proppantLiftFlux[ei] = 0.0;
->>>>>>> b1224b9d
 
         packVf[ei] = 0.0;
 
@@ -704,14 +458,16 @@
     } );
   }
 
-<<<<<<< HEAD
   localIndex const NC = m_numComponents;
   
-  applyToSubRegionsComplete( mesh, [&] ( localIndex er, localIndex esr,
-                                         ElementRegionBase & GEOSX_UNUSED_PARAM( region ),
-                                         ElementSubRegionBase & subRegion )
-  {
-    arrayView3d< real64 const > const & componentDens = m_componentDensity[er][esr][m_fluidIndex];
+  forTargetSubRegionsComplete( mesh,
+                               [&]( localIndex const,
+                                    localIndex const er,
+                                    localIndex const esr,
+                                    ElementRegionBase &,
+                                    ElementSubRegionBase & subRegion )
+  {
+    arrayView3d< real64 const > const & componentDens = m_componentDensity[er][esr];
     arrayView2d< real64 > const & componentDensOld = m_componentDensityOld[er][esr];
 
     arrayView1d< real64 > const & excessPackV = m_proppantExcessPackVolume[er][esr];
@@ -735,16 +491,6 @@
       cellBasedFlux[ei] = 0.0;
 
     } );
-=======
-  forTargetSubRegions( mesh, [&]( localIndex const targetIndex,
-                                  ElementSubRegionBase & subRegion )
-  {
-    UpdateProppantMobility( subRegion );
-    UpdateState( subRegion, targetIndex );
-  } );
->>>>>>> b1224b9d
-
-
     
   } );
 
@@ -785,11 +531,18 @@
 
   ResetViews( domain );
 
-<<<<<<< HEAD
-=======
+}
+
+void ProppantTransport::ImplicitStepComplete( real64 const & GEOSX_UNUSED_PARAM( time_n ),
+                                              real64 const & GEOSX_UNUSED_PARAM( dt ),
+                                              DomainPartition * const domain )
+{
+  GEOSX_MARK_FUNCTION;
+
   MeshLevel & mesh = *domain->getMeshBody( 0 )->getMeshLevel( 0 );
 
-  /* The loop below could be moved to SolverStep after ImplicitStepSetup */
+  localIndex const NC = m_numComponents;
+
   forTargetSubRegionsComplete( mesh,
                                [&]( localIndex const,
                                     localIndex const er,
@@ -797,57 +550,6 @@
                                     ElementRegionBase &,
                                     ElementSubRegionBase & subRegion )
   {
-    arrayView1d< real64 > const & dProppantConc = m_deltaProppantConcentration[er][esr];
-    arrayView2d< real64 > const & dComponentConc = m_deltaComponentConcentration[er][esr];
-
-    arrayView1d< real64 > const & proppantConc = m_proppantConcentration[er][esr];
-    arrayView1d< real64 > const & proppantConcOld = m_proppantConcentrationOld[er][esr];
-
-    arrayView3d< real64 > const & componentDens = m_componentDensity[er][esr];
-    arrayView2d< real64 > const & componentDensOld = m_componentDensityOld[er][esr];
-
-    arrayView1d< real64 > const & excessPackV = m_proppantExcessPackVolume[er][esr];
-    arrayView1d< real64 > const & proppantLiftFlux = m_proppantLiftFlux[er][esr];
-
-    arrayView1d< R1Tensor > const & cellBasedFlux = m_cellBasedFlux[er][esr];
-
-    forAll< serialPolicy >( subRegion.size(), [=]( localIndex const ei )
-    {
-      dProppantConc[ei] = 0.0;
-      proppantConcOld[ei] = proppantConc[ei];
-
-      for( localIndex c = 0; c < NC; ++c )
-      {
-        dComponentConc[ei][c] = 0.0;
-        componentDensOld[ei][c] = componentDens[ei][0][c];
-      }
-
-      excessPackV[ei] = 0.0;
-      proppantLiftFlux[ei] = 0.0;
-      cellBasedFlux[ei] = 0.0;
-    } );
-  } );
-
->>>>>>> b1224b9d
-}
-
-void ProppantTransport::ImplicitStepComplete( real64 const & GEOSX_UNUSED_PARAM( time_n ),
-                                              real64 const & GEOSX_UNUSED_PARAM( dt ),
-                                              DomainPartition * const domain )
-{
-  GEOSX_MARK_FUNCTION;
-
-  MeshLevel & mesh = *domain->getMeshBody( 0 )->getMeshLevel( 0 );
-
-  localIndex const NC = m_numComponents;
-
-  forTargetSubRegionsComplete( mesh,
-                               [&]( localIndex const,
-                                    localIndex const er,
-                                    localIndex const esr,
-                                    ElementRegionBase &,
-                                    ElementSubRegionBase & subRegion )
-  {
     arrayView1d< real64 > const & proppantConc = m_proppantConcentration[er][esr];
     arrayView1d< real64 const > const & dProppantConc = m_deltaProppantConcentration[er][esr];
 
@@ -953,7 +655,6 @@
     string const dofKey = dofManager->getKey( viewKeyStruct::proppantConcentrationString );
     arrayView1d< globalIndex const > const & dofNumber = subRegion.getReference< array1d< globalIndex > >( dofKey );
 
-<<<<<<< HEAD
     arrayView1d< integer const >     const & elemGhostRank = m_elemGhostRank[er][esr];
 
     arrayView2d< real64 const > const & componentDensOld       = m_componentDensityOld[er][esr];
@@ -964,23 +665,12 @@
 
     arrayView1d< real64 const > const & dProppantConc          = m_deltaProppantConcentration[er][esr];
 
-    arrayView3d< real64 const > const & componentDens          = m_componentDensity[er][esr][m_fluidIndex];
-
-    arrayView3d< real64 const > const & dCompDens_dPres          = m_dComponentDensity_dPressure[er][esr][m_fluidIndex];
-
-    arrayView4d< real64 const > const & dCompDens_dCompConc          = m_dComponentDensity_dComponentConcentration[er][esr][m_fluidIndex];
-=======
-    arrayView1d< integer const > const & elemGhostRank = m_elemGhostRank[er][esr];
->>>>>>> b1224b9d
-
-    arrayView1d< real64 const > const & proppantConcOld = m_proppantConcentrationOld[er][esr];
-    arrayView2d< real64 const > const & componentDensOld = m_componentDensityOld[er][esr];
-    arrayView1d< real64 const > const & volume = m_volume[er][esr];
-    arrayView1d< real64 const > const & proppantConc = m_proppantConcentration[er][esr];
-    arrayView1d< real64 const > const & dProppantConc = m_deltaProppantConcentration[er][esr];
-    arrayView3d< real64 const > const & componentDens = m_componentDensity[er][esr];
-    arrayView3d< real64 const > const & dCompDens_dPres = m_dComponentDensity_dPressure[er][esr];
-    arrayView4d< real64 const > const & dCompDens_dCompConc = m_dComponentDensity_dComponentConcentration[er][esr];
+    arrayView3d< real64 const > const & componentDens          = m_componentDensity[er][esr];
+
+    arrayView3d< real64 const > const & dCompDens_dPres          = m_dComponentDensity_dPressure[er][esr];
+
+    arrayView4d< real64 const > const & dCompDens_dCompConc          = m_dComponentDensity_dComponentConcentration[er][esr];
+
     arrayView1d< real64 const > const & proppantPackVf = m_proppantPackVolumeFraction[er][esr];
 
     forAll< serialPolicy >( subRegion.size(), [=]( localIndex const ei )
@@ -1104,15 +794,6 @@
 
   FluxKernel::ElementViewConst< arrayView1d< real64 const > > const & proppantPackVf  = m_proppantPackVolumeFraction.toViewConst();
   FluxKernel::ElementViewConst< arrayView1d< real64 const > > const & proppantLiftFlux  = m_proppantLiftFlux.toViewConst();
-
-<<<<<<< HEAD
-  localIndex const fluidIndex = m_fluidIndex;
-  localIndex const proppantIndex = m_proppantIndex;
-=======
-  FluxKernel::ElementViewConst< arrayView1d< integer const > > const & isInterfaceElement  = m_isInterfaceElement.toViewConst();
-
-  //  FluxKernel::ElementViewConst < arrayView1d<integer const> > const & elemGhostRank = m_elemGhostRank.toViewConst();
->>>>>>> b1224b9d
 
   fluxApprox->forAllStencils( [&]( auto const & stencil )
   {
@@ -1377,10 +1058,6 @@
     arrayView1d< integer const > const & elemGhostRank = m_elemGhostRank[er][esr];
     arrayView1d< real64 const > const & volume = m_volume[er][esr];
 
-    SlurryFluidBase const * const fluid = GetConstitutiveModel< SlurryFluidBase >( &subRegion, m_fluidName );
-
-    arrayView2d< real64 const > const & fluidDens = fluid->getReference< array2d< real64 > >( SlurryFluidBase::viewKeyStruct::fluidDensityString );    
-    
     localIndex const subRegionSize = subRegion.size();
 
     for( localIndex a = 0; a < subRegionSize; ++a )
@@ -1392,9 +1069,7 @@
         {
           localIndex const lid = rhs.getLocalRowID( offset + idof );
 
-          real64 const normalizer = idof > 0 ? fluidDens[a][0] * volume[a] : volume[a];          
-
-          real64 const val = localResidual[lid] / normalizer;
+          real64 const val = localResidual[lid] / volume[a];
           localResidualNorm += val * val;
         }
       }
@@ -1440,12 +1115,8 @@
   forTargetSubRegions( mesh, [&]( localIndex const targetIndex,
                                   ElementSubRegionBase & subRegion )
   {
-<<<<<<< HEAD
-    UpdateComponentDensity( &subRegion );
-=======
     //UpdateState( subRegion );
     UpdateComponentDensity( subRegion, targetIndex );
->>>>>>> b1224b9d
   } );
 
 }
@@ -1703,14 +1374,10 @@
 
   GEOSX_MARK_FUNCTION;
 
-<<<<<<< HEAD
   R1Tensor downVector = gravityVector();
   downVector.Normalize();  
   
-  MeshLevel * mesh = domain->getMeshBody( 0 )->getMeshLevel( 0 );
-=======
   MeshLevel & mesh = *domain->getMeshBody( 0 )->getMeshLevel( 0 );
->>>>>>> b1224b9d
 
   NumericalMethodsManager const * numericalMethodManager =
     domain->getParent()->GetGroup< NumericalMethodsManager >( keys::numericalMethodsManager );
@@ -1730,14 +1397,9 @@
   ProppantPackVolumeKernel::ElementViewConst< arrayView1d< integer > > const & isProppantBoundaryElement = m_isProppantBoundaryElement.toViewConst();
   ProppantPackVolumeKernel::ElementView< arrayView1d< real64 > > const & proppantPackVf  = m_proppantPackVolumeFraction.toView();
   ProppantPackVolumeKernel::ElementView< arrayView1d< real64 > > const & proppantExcessPackV  = m_proppantExcessPackVolume.toView();
-<<<<<<< HEAD
-
-  ProppantPackVolumeKernel::ElementView< arrayView1d< R1Tensor > > const & cellBasedFlux  = m_cellBasedFlux.toView();
-
-=======
-  ProppantPackVolumeKernel::ElementView< arrayView1d< integer > > const & isInterfaceElement = m_isInterfaceElement.toView();
+
   ProppantPackVolumeKernel::ElementView< arrayView1d< R1Tensor const > > const & cellBasedFlux  = m_cellBasedFlux.toViewConst();
->>>>>>> b1224b9d
+
   ProppantPackVolumeKernel::ElementView< arrayView1d< real64 > > const & proppantLiftFlux  = m_proppantLiftFlux.toView();
   ProppantPackVolumeKernel::ElementViewConst< arrayView1d< real64 const > > const & volume  = m_volume.toViewConst();
   ProppantPackVolumeKernel::ElementViewConst< arrayView1d< real64 const > > const & aperture  = m_elementAperture.toViewConst();
@@ -1806,32 +1468,7 @@
     CommunicationTools::SynchronizeFields( fieldNames, &mesh, domain->getNeighbors() );
   }
 
-<<<<<<< HEAD
-=======
-  forTargetSubRegions( mesh, [&]( localIndex const,
-                                  ElementSubRegionBase & subRegion )
-  {
-    UpdateProppantMobility( subRegion );
-  } );
-
-
-
-  fluxApprox->forAllStencils( [&]( auto const & stencil )
-  {
-    ProppantPackVolumeKernel::LaunchInterfaceElementUpdate( stencil,
-                                                            m_downVector,
-                                                            isProppantMobile,
-                                                            isInterfaceElement );
-  } );
-
-  {
-    std::map< string, string_array > fieldNames;
-    fieldNames["elems"].push_back( viewKeyStruct::isInterfaceElementString );
-
-    CommunicationTools::SynchronizeFields( fieldNames, &mesh, domain->getNeighbors() );
-  }
-
->>>>>>> b1224b9d
+
   // update poroMultiplier and transTMultiplier
 
   forTargetSubRegionsComplete( mesh,
