--- conflicted
+++ resolved
@@ -20,15 +20,9 @@
 
 #include "common/TimingMacros.hpp"
 #include "constitutive/fluid/SingleFluidBase.hpp"
-<<<<<<< HEAD
 #include "finiteVolume/HybridMimeticDiscretization.hpp"
 #include "finiteVolume/MimeticInnerProductDispatch.hpp"
 #include "mpiCommunications/CommunicationTools.hpp"
-=======
-#include "finiteVolume/FluxApproximationBase.hpp"
-#include "mpiCommunications/CommunicationTools.hpp"
-
->>>>>>> f330ea88
 
 /**
  * @namespace the geosx namespace that encapsulates the majority of the code
@@ -208,11 +202,8 @@
   NumericalMethodsManager const & numericalMethodManager = domain.getNumericalMethodManager();
   FiniteVolumeManager const & fvManager = numericalMethodManager.getFiniteVolumeManager();
   FluxApproximationBase const & fluxApprox = fvManager.getFluxApproximation( m_discretizationName );
-<<<<<<< HEAD
   MimeticInnerProductBase const & mimeticInnerProductBase =
     fluxApprox.getReference< MimeticInnerProductBase >( HybridMimeticDiscretization::viewKeyStruct::innerProductString );
-=======
->>>>>>> f330ea88
 
   // node data (for transmissibility computation)
 
@@ -268,7 +259,6 @@
     SingleFluidBase const & fluid =
       GetConstitutiveModel< SingleFluidBase >( subRegion, m_fluidModelNames[targetIndex] );
 
-<<<<<<< HEAD
     mimeticInnerProductDispatch( mimeticInnerProductBase,
                                  [&] ( auto const mimeticInnerProduct )
     {
@@ -290,6 +280,7 @@
                                                    facePres,
                                                    dFacePres,
                                                    faceGravCoef,
+                                                   transMultiplier,
                                                    m_mobility.toNestedViewConst(),
                                                    m_dMobility_dPres.toNestedViewConst(),
                                                    elemDofNumber.toNestedViewConst(),
@@ -299,33 +290,6 @@
                                                    localMatrix,
                                                    localRhs );
     } );
-=======
-    KernelLaunchSelector< FluxKernel >( subRegion.numFacesPerElement(),
-                                        er,
-                                        esr,
-                                        subRegion,
-                                        fluid,
-                                        m_regionFilter.toViewConst(),
-                                        nodePosition,
-                                        elemRegionList,
-                                        elemSubRegionList,
-                                        elemList,
-                                        faceToNodes,
-                                        faceDofNumber,
-                                        faceGhostRank,
-                                        facePres,
-                                        dFacePres,
-                                        faceGravCoef,
-                                        transMultiplier,
-                                        m_mobility.toNestedViewConst(),
-                                        m_dMobility_dPres.toNestedViewConst(),
-                                        elemDofNumber.toNestedViewConst(),
-                                        dofManager.rankOffset(),
-                                        lengthTolerance,
-                                        dt,
-                                        localMatrix,
-                                        localRhs );
->>>>>>> f330ea88
   } );
 }
 
