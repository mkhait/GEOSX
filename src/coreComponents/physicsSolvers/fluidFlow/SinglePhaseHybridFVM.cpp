/*
 * ------------------------------------------------------------------------------------------------------------
 * SPDX-License-Identifier: LGPL-2.1-only
 *
 * Copyright (c) 2018-2019 Lawrence Livermore National Security LLC
 * Copyright (c) 2018-2019 The Board of Trustees of the Leland Stanford Junior University
 * Copyright (c) 2018-2019 Total, S.A
 * Copyright (c) 2019-     GEOSX Contributors
 * All right reserved
 *
 * See top level LICENSE, COPYRIGHT, CONTRIBUTORS, NOTICE, and ACKNOWLEDGEMENTS files for details.
 * ------------------------------------------------------------------------------------------------------------
 */

/**
 * @file SinglePhaseHybridFVM.cpp
 */

#include "SinglePhaseHybridFVM.hpp"

#include "common/TimingMacros.hpp"
#include "mpiCommunications/CommunicationTools.hpp"
#include "mpiCommunications/NeighborCommunicator.hpp"
#include "linearAlgebra/interfaces/BlasLapackLA.hpp"

/**
 * @namespace the geosx namespace that encapsulates the majority of the code
 */
namespace geosx
{

using namespace dataRepository;
<<<<<<< HEAD
using namespace SinglePhaseHybridFVMKernels;
  
SinglePhaseHybridFVM::SinglePhaseHybridFVM( const std::string& name,
                                            Group * const parent ):
  SinglePhaseBase(name, parent),
  m_faceDofKey(""),
  m_areaRelTol(1e-8),
  m_ipType(InnerProductType::QUASI_TPFA),
  m_orthonormalizeWithSVD(true) 
=======

SinglePhaseHybridFVM::SinglePhaseHybridFVM( const std::string & name,
                                            Group * const parent ):
  SinglePhaseBase( name, parent ),
  m_faceDofKey( "" ),
  m_areaRelTol( 1e-8 ),
  m_ipType( InnerProductType::QUASI_TPFA ),
  m_orthonormalizeWithSVD( false )
>>>>>>> e56a39df
{

  // one cell-centered dof per cell
  m_numDofPerCell = 1;
}


void SinglePhaseHybridFVM::RegisterDataOnMesh( Group * const MeshBodies )
{

  // 1) Register the cell-centered data
  SinglePhaseBase::RegisterDataOnMesh( MeshBodies );

  // 2) Register the face data
  for( auto & mesh : MeshBodies->GetSubGroups() )
  {
    MeshLevel * const meshLevel = Group::group_cast< MeshBody * >( mesh.second )->getMeshLevel( 0 );
    FaceManager * const faceManager = meshLevel->getFaceManager();

    // primary variables: face pressures
    faceManager->registerWrapper< array1d< real64 > >( viewKeyStruct::facePressureString )->
      setPlotLevel( PlotLevel::LEVEL_0 )->
      setRegisteringObjects( this->getName())->
      setDescription( "An array that holds the pressures at the faces." );

    faceManager->registerWrapper< array1d< real64 > >( viewKeyStruct::deltaFacePressureString )->
      setPlotLevel( PlotLevel::LEVEL_0 )->
      setRegisteringObjects( this->getName())->
      setDescription( "An array that holds the accumulated pressure updates at the faces." );

  }
}


void SinglePhaseHybridFVM::ImplicitStepSetup( real64 const & time_n,
                                              real64 const & dt,
                                              DomainPartition * const domain,
                                              DofManager & dofManager,
                                              ParallelMatrix & matrix,
                                              ParallelVector & rhs,
                                              ParallelVector & solution )
{
  GEOSX_MARK_FUNCTION;

  // setup the cell-centered fields
  SinglePhaseBase::ImplicitStepSetup( time_n, dt, domain, dofManager, matrix, rhs, solution );

  // setup the face fields
  MeshLevel * const meshLevel     = domain->getMeshBodies()->GetGroup< MeshBody >( 0 )->getMeshLevel( 0 );
  FaceManager * const faceManager = meshLevel->getFaceManager();

  // get the face-based DOF numbers
  string const faceDofKey = dofManager.getKey( viewKeyStruct::facePressureString );

  // save the face Dof key for use in two functions
  // that do not have acces to the coupled solver dofManager
  // namely ResetStateToBeginningOfStep and ImplicitStepComplete
  m_faceDofKey = faceDofKey;

  // get the accumulated pressure updates
  arrayView1d< real64 > & dFacePres =
    faceManager->getReference< array1d< real64 > >( viewKeyStruct::deltaFacePressureString );

  forAll< serialPolicy >( faceManager->size(), [=] ( localIndex iface )
  {
    dFacePres[iface] = 0;
  } );

}

void SinglePhaseHybridFVM::ImplicitStepComplete( real64 const & time_n,
                                                 real64 const & dt,
                                                 DomainPartition * const domain )
{
  GEOSX_MARK_FUNCTION;

  // increment the cell-centered fields
  SinglePhaseBase::ImplicitStepComplete( time_n, dt, domain );

  // increment the face fields
  MeshLevel * const meshLevel     = domain->getMeshBodies()->GetGroup< MeshBody >( 0 )->getMeshLevel( 0 );
  FaceManager * const faceManager = meshLevel->getFaceManager();

  // get the face-based DOF numbers
  arrayView1d< globalIndex const > const & faceDofNumber =
    faceManager->getReference< array1d< globalIndex > >( m_faceDofKey );

  // get the face-based pressures
  arrayView1d< real64 > const & facePres =
    faceManager->getReference< array1d< real64 > >( viewKeyStruct::facePressureString );
  arrayView1d< real64 > const & dFacePres =
    faceManager->getReference< array1d< real64 > >( viewKeyStruct::deltaFacePressureString );

  forAll< serialPolicy >( faceManager->size(), [=] ( localIndex iface )
  {
    // update if face is in target region
    if( faceDofNumber[iface] >= 0 )
    {
      facePres[iface] += dFacePres[iface];
    }
    dFacePres[iface] = 0;
  } );
}

void SinglePhaseHybridFVM::SetupDofs( DomainPartition const * const GEOSX_UNUSED_PARAM( domain ),
                                      DofManager & dofManager ) const
{

  // setup the connectivity of elem fields
  // we need Connectivity::Face because of the two-point upwinding
  // in AssembleOneSidedMassFluxes
  dofManager.addField( viewKeyStruct::pressureString,
                       DofManager::Location::Elem,
                       m_targetRegions );

  dofManager.addCoupling( viewKeyStruct::pressureString,
                          viewKeyStruct::pressureString,
                          DofManager::Connector::Face );

  // setup the connectivity of face fields
  dofManager.addField( viewKeyStruct::facePressureString,
                       DofManager::Location::Face,
                       m_targetRegions );

  dofManager.addCoupling( viewKeyStruct::facePressureString,
                          viewKeyStruct::facePressureString,
                          DofManager::Connector::Elem );

  // setup coupling between pressure and face pressure
  dofManager.addCoupling( viewKeyStruct::facePressureString,
                          viewKeyStruct::pressureString,
                          DofManager::Connector::Elem,
                          true );

}

void SinglePhaseHybridFVM::AssembleFluxTerms( real64 const GEOSX_UNUSED_PARAM( time_n ),
                                              real64 const dt,
                                              DomainPartition const * const domain,
                                              DofManager const * const dofManager,
                                              ParallelMatrix * const matrix,
                                              ParallelVector * const rhs )
{
  MeshLevel const * const mesh                   = domain->getMeshBody( 0 )->getMeshLevel( 0 );
  ElementRegionManager const * const elemManager = mesh->getElemManager();
  NodeManager const * const nodeManager          = mesh->getNodeManager();
  FaceManager const * const faceManager          = mesh->getFaceManager();

  // in this function we need to make sure that we act only on the target regions
  // for that, we need the following region filter
  SortedArray< localIndex > regionFilter;
  for( string const & regionName : m_targetRegions )
  {
    regionFilter.insert( elemManager->GetRegions().getIndex( regionName ) );
  }

  // node data (for transmissibility computation)

<<<<<<< HEAD
  arrayView2d<real64 const, nodes::REFERENCE_POSITION_USD> const & nodePosition =
    nodeManager->referencePosition();
  
=======
  arrayView2d< real64 const, nodes::REFERENCE_POSITION_USD > const & nodePosition = nodeManager->referencePosition();


>>>>>>> e56a39df
  // face data

  // get the face-based DOF numbers for the assembly
  string const faceDofKey = dofManager->getKey( viewKeyStruct::facePressureString );
  arrayView1d< globalIndex const > const & faceDofNumber =
    faceManager->getReference< array1d< globalIndex > >( faceDofKey );

  // get the face-centered pressures
  arrayView1d< real64 const > const & facePres =
    faceManager->getReference< array1d< real64 > >( viewKeyStruct::facePressureString );
  arrayView1d< real64 const > const & dFacePres =
    faceManager->getReference< array1d< real64 > >( viewKeyStruct::deltaFacePressureString );

  // get the face-centered depth
  arrayView1d< real64 const > const & faceGravCoef =
    faceManager->getReference< array1d< real64 > >( viewKeyStruct::gravityCoefString );

  // get the face-to-nodes connectivity for the transmissibility calculation
  ArrayOfArraysView< localIndex const > const & faceToNodes = faceManager->nodeList();

  array2d< localIndex > const & elemRegionList    = faceManager->elementRegionList();
  array2d< localIndex > const & elemSubRegionList = faceManager->elementSubRegionList();
  array2d< localIndex > const & elemList          = faceManager->elementList();

<<<<<<< HEAD
 
=======

  // max number of faces allowed in an element
  localIndex constexpr maxNumFaces = MAX_NUM_FACES;

>>>>>>> e56a39df
  // tolerance for transmissibility calculation
  real64 const lengthTolerance = domain->getMeshBody( 0 )->getGlobalLengthScale() * m_areaRelTol;


  elemManager->forElementSubRegionsComplete< CellElementSubRegion, FaceElementSubRegion >( m_targetRegions,
                                                                                           [&]( localIndex const er, localIndex const esr,
                                                                                                ElementRegionBase const &, auto const & subRegion )
  {
<<<<<<< HEAD
    FluxLaunch( er,
                esr,
                subRegion,
                regionFilter,
                mesh,           
                nodePosition,
                elemRegionList,
                elemSubRegionList,
                elemList,
                faceToNodes,    
                faceDofNumber,
                facePres,
                dFacePres,
                faceGravCoef,
                lengthTolerance,
                dt,             
                dofManager,
                matrix,
                rhs );
  });
}


void SinglePhaseHybridFVM::FluxLaunch( localIndex GEOSX_UNUSED_PARAM( er ),
                                       localIndex GEOSX_UNUSED_PARAM( esr ),
                                       FaceElementSubRegion const * const GEOSX_UNUSED_PARAM( subRegion ),
                                       SortedArray<localIndex> GEOSX_UNUSED_PARAM( regionFilter ),
                                       MeshLevel const * const GEOSX_UNUSED_PARAM( mesh ),
                                       arrayView2d<real64 const, nodes::REFERENCE_POSITION_USD> const & GEOSX_UNUSED_PARAM( nodePosition ),
                                       array2d<localIndex> const & GEOSX_UNUSED_PARAM( elemRegionList ),
                                       array2d<localIndex> const & GEOSX_UNUSED_PARAM( elemSubRegionList ),
                                       array2d<localIndex> const & GEOSX_UNUSED_PARAM( elemList ),
                                       ArrayOfArraysView<localIndex const> const & GEOSX_UNUSED_PARAM( faceToNodes ),
                                       arrayView1d<globalIndex const> const & GEOSX_UNUSED_PARAM( faceDofNumber ),
                                       arrayView1d<real64 const> const & GEOSX_UNUSED_PARAM( facePres ),
                                       arrayView1d<real64 const> const & GEOSX_UNUSED_PARAM( dFacePres ),
                                       arrayView1d<real64 const> const & GEOSX_UNUSED_PARAM( faceGravCoef ),
                                       real64 const GEOSX_UNUSED_PARAM( lengthTolerance ),
                                       real64 const GEOSX_UNUSED_PARAM( dt ),                                  
                                       DofManager const * const GEOSX_UNUSED_PARAM( dofManager ),
                                       ParallelMatrix * const GEOSX_UNUSED_PARAM( matrix ),
                                       ParallelVector * const GEOSX_UNUSED_PARAM( rhs ) )
{
  // not implemented yet
}

void SinglePhaseHybridFVM::FluxLaunch( localIndex er,
                                       localIndex esr,
                                       CellElementSubRegion const * const subRegion,
                                       SortedArray<localIndex> regionFilter,
                                       MeshLevel const * const mesh,
                                       arrayView2d<real64 const, nodes::REFERENCE_POSITION_USD> const & nodePosition,
                                       array2d<localIndex> const & elemRegionList,
                                       array2d<localIndex> const & elemSubRegionList,
                                       array2d<localIndex> const & elemList, 
                                       ArrayOfArraysView<localIndex const> const & faceToNodes,                                
                                       arrayView1d<globalIndex const> const & faceDofNumber,
                                       arrayView1d<real64 const> const & facePres,
                                       arrayView1d<real64 const> const & dFacePres,
                                       arrayView1d<real64 const> const & faceGravCoef,
                                       real64 const lengthTolerance,
                                       real64 const dt,        
                                       DofManager const * const dofManager,
                                       ParallelMatrix * const matrix,
                                       ParallelVector * const rhs )
=======

    // elem data

    // get the cell-centered DOF numbers and ghost rank for the assembly
    string const elemDofKey = dofManager->getKey( viewKeyStruct::pressureString );
    arrayView1d< globalIndex const > const & elemDofNumber =
      subRegion.template getReference< array1d< globalIndex > >( elemDofKey );
    arrayView1d< integer const >     const & elemGhostRank = m_elemGhostRank[er][esr];

    // get the map from elem to faces
    arrayView2d< localIndex const > const & elemToFaces = subRegion.faceList();

    // get the cell-centered pressures
    arrayView1d< real64 const > const & elemPres  = m_pressure[er][esr];
    arrayView1d< real64 const > const & dElemPres = m_deltaPressure[er][esr];

    // get the cell centered densities
    arrayView2d< real64 const > const & elemDens     = m_density[er][esr][m_fluidIndex];
    arrayView2d< real64 const > const & dElemDens_dp = m_dDens_dPres[er][esr][m_fluidIndex];

    // get the element data needed for transmissibility computation
    arrayView1d< R1Tensor const > const & elemCenter =
      subRegion.template getReference< array1d< R1Tensor > >( CellBlock::viewKeyStruct::elementCenterString );
    arrayView1d< real64 const > const & elemVolume =
      subRegion.template getReference< array1d< real64 > >( CellBlock::viewKeyStruct::elementVolumeString );
    arrayView1d< R1Tensor const > const & elemPerm =
      subRegion.template getReference< array1d< R1Tensor > >( viewKeyStruct::permeabilityString );

    // get the cell-centered depth
    arrayView1d< real64 const > const & elemGravCoef =
      subRegion.template getReference< array1d< real64 > >( viewKeyStruct::gravityCoefString );


    // assemble the residual and Jacobian element by element
    // in this loop we assemble both equation types: mass conservation in the elements and constraints at the faces
    forAll< serialPolicy >( subRegion.size(), [=] ( localIndex ei )
    {

      if( elemGhostRank[ei] < 0 )
      {

        localIndex const numFacesInElem = elemToFaces.size( 1 );

        // transmissibility matrix
        stackArray2d< real64, maxNumFaces *maxNumFaces > transMatrix( numFacesInElem,
                                                                      numFacesInElem );

        // one sided flux
        stackArray1d< real64, maxNumFaces > oneSidedVolFlux( numFacesInElem );
        stackArray1d< real64, maxNumFaces > dOneSidedVolFlux_dp( numFacesInElem );
        stackArray1d< real64, maxNumFaces > dOneSidedVolFlux_dfp( numFacesInElem );

        // upwinded mobility
        stackArray1d< real64, maxNumFaces > upwMobility( numFacesInElem );
        stackArray1d< real64, maxNumFaces > dUpwMobility_dp( numFacesInElem );
        stackArray1d< globalIndex, maxNumFaces > upwDofNumber( numFacesInElem );

        // recompute the local transmissibility matrix at each iteration
        // we can decide later to precompute transMatrix if needed
        ComputeTransmissibilityMatrix( nodePosition,
                                       faceToNodes,
                                       elemToFaces[ei],
                                       elemCenter[ei],
                                       elemVolume[ei],
                                       elemPerm[ei],
                                       lengthTolerance,
                                       transMatrix );


        /*
         * compute auxiliary quantities at the one sided faces of this element:
         * 1) One-sided volumetric fluxes
         * 2) Upwinded mobilities
         */

        // for each one-sided face of the elem,
        // compute the volumetric flux using transMatrix
        ComputeOneSidedVolFluxes( facePres,
                                  dFacePres,
                                  faceGravCoef,
                                  elemToFaces[ei],
                                  elemPres[ei],
                                  dElemPres[ei],
                                  elemGravCoef[ei],
                                  elemDens[ei][0],
                                  dElemDens_dp[ei][0],
                                  transMatrix,
                                  oneSidedVolFlux,
                                  dOneSidedVolFlux_dp,
                                  dOneSidedVolFlux_dfp );

        // at this point, we know the local flow direction in the element
        // so we can upwind the transport coefficients (mobilities) at the one sided faces
        // ** this function needs non-local information **
        UpdateUpwindedCoefficients( mesh,
                                    elemRegionList,
                                    elemSubRegionList,
                                    elemList,
                                    regionFilter,
                                    elemToFaces[ei],
                                    m_mobility,
                                    m_dMobility_dPres,
                                    er, esr, ei,
                                    elemDofNumber[ei],
                                    elemDofKey,
                                    oneSidedVolFlux,
                                    upwMobility,
                                    dUpwMobility_dp,
                                    upwDofNumber );

        /*
         * perform assembly in this element in two steps:
         * 1) mass conservation equations
         * 2) face constraints
         */

        // use the computed one sided vol fluxes and the upwinded mobilities
        // to assemble the upwinded mass fluxes in the mass conservation eqn of the elem
        AssembleOneSidedMassFluxes( dt,
                                    faceDofNumber,
                                    elemToFaces[ei],
                                    elemDofNumber[ei],
                                    oneSidedVolFlux,
                                    dOneSidedVolFlux_dp,
                                    dOneSidedVolFlux_dfp,
                                    upwMobility,
                                    dUpwMobility_dp,
                                    upwDofNumber,
                                    matrix,
                                    rhs );

        // use the computed one sided vol fluxes to assemble the constraints
        // enforcing flux continuity at this element's faces
        AssembleConstraints( faceDofNumber,
                             elemToFaces[ei],
                             elemDofNumber[ei],
                             oneSidedVolFlux,
                             dOneSidedVolFlux_dp,
                             dOneSidedVolFlux_dfp,
                             matrix,
                             rhs );

      }
    } );
  } );
}

void SinglePhaseHybridFVM::ComputeOneSidedVolFluxes( arrayView1d< real64 const > const & facePres,
                                                     arrayView1d< real64 const > const & dFacePres,
                                                     arrayView1d< real64 const > const & faceGravCoef,
                                                     arraySlice1d< localIndex const > const elemToFaces,
                                                     real64 const & elemPres,
                                                     real64 const & dElemPres,
                                                     real64 const & elemGravCoef,
                                                     real64 const & elemDens,
                                                     real64 const & dElemDens_dp,
                                                     stackArray2d< real64, MAX_NUM_FACES
                                                                   *MAX_NUM_FACES > const & transMatrix,
                                                     stackArray1d< real64, MAX_NUM_FACES > & oneSidedVolFlux,
                                                     stackArray1d< real64, MAX_NUM_FACES > & dOneSidedVolFlux_dp,
                                                     stackArray1d< real64, MAX_NUM_FACES > & dOneSidedVolFlux_dfp ) const
{
  localIndex constexpr maxNumFaces = MAX_NUM_FACES;

  localIndex const numFacesInElem = elemToFaces.size();

  oneSidedVolFlux      = 0;
  dOneSidedVolFlux_dp  = 0;
  dOneSidedVolFlux_dfp = 0;

  stackArray1d< real64, maxNumFaces > potDif( numFacesInElem );
  stackArray1d< real64, maxNumFaces > dPotDif_dp( numFacesInElem );
  stackArray1d< real64, maxNumFaces > dPotDif_dfp( numFacesInElem );
  potDif      = 0;
  dPotDif_dp  = 0;
  dPotDif_dfp = 0;

  // 1) precompute the potential difference at each one-sided face
  for( localIndex ifaceLoc = 0; ifaceLoc < numFacesInElem; ++ifaceLoc )
  {

    // 1) compute the potential diff between the cell center and the face center
    real64 const ccPres = elemPres + dElemPres;
    real64 const fPres  = facePres[elemToFaces[ifaceLoc]] + dFacePres[elemToFaces[ifaceLoc]];

    real64 const ccGravCoef = elemGravCoef;
    real64 const fGravCoef  = faceGravCoef[elemToFaces[ifaceLoc]];

    real64 const ccDens     = elemDens;
    real64 const dCcDens_dp = dElemDens_dp;
    // no density evaluated at the face center

    // pressure difference
    real64 const presDif      = ccPres - fPres;
    real64 const dPresDif_dp  =  1;
    real64 const dPresDif_dfp = -1;

    // gravity term
    real64 const gravCoefDif  = ccGravCoef - fGravCoef;
    real64 const gravTerm     = ccDens     * gravCoefDif;
    real64 const dGravTerm_dp = dCcDens_dp * gravCoefDif;

    // potential difference
    potDif[ifaceLoc]      = presDif     - gravTerm;
    dPotDif_dp[ifaceLoc]  = dPresDif_dp - dGravTerm_dp;
    dPotDif_dfp[ifaceLoc] = dPresDif_dfp;

  }

  // 2) multiply the potential difference by the transmissibility
  //    to obtain the total volumetrix flux
  for( localIndex ifaceLoc = 0; ifaceLoc < numFacesInElem; ++ifaceLoc )
  {
    // now in the following nested loop,
    // we compute the contribution of face jfaceLoc to the one sided total volumetric flux at face iface
    for( localIndex jfaceLoc = 0; jfaceLoc < numFacesInElem; ++jfaceLoc )
    {
      // this is going to store T \sum_p \lambda_p (\nabla p - \rho_p g \nabla d)
      oneSidedVolFlux[ifaceLoc]      += transMatrix[ifaceLoc][jfaceLoc] * potDif[jfaceLoc];
      dOneSidedVolFlux_dp[ifaceLoc]  += transMatrix[ifaceLoc][jfaceLoc] * dPotDif_dp[jfaceLoc];
      dOneSidedVolFlux_dfp[ifaceLoc] += transMatrix[ifaceLoc][jfaceLoc] * dPotDif_dfp[jfaceLoc];
    }
  }
}

void SinglePhaseHybridFVM::UpdateUpwindedCoefficients( MeshLevel const * const mesh,
                                                       array2d< localIndex > const & elemRegionList,
                                                       array2d< localIndex > const & elemSubRegionList,
                                                       array2d< localIndex > const & elemList,
                                                       SortedArray< localIndex > const & regionFilter,
                                                       arraySlice1d< localIndex const > const elemToFaces,
                                                       ElementRegionManager::ElementViewAccessor< arrayView1d< real64 > > const & mob,
                                                       ElementRegionManager::ElementViewAccessor< arrayView1d< real64 > > const & dMob_dp,
                                                       localIndex const er,
                                                       localIndex const esr,
                                                       localIndex const ei,
                                                       globalIndex const elemDofNumber,
                                                       string const elemDofKey,
                                                       stackArray1d< real64, MAX_NUM_FACES > const & oneSidedVolFlux,
                                                       stackArray1d< real64, MAX_NUM_FACES > & upwMobility,
                                                       stackArray1d< real64, MAX_NUM_FACES > & dUpwMobility_dp,
                                                       stackArray1d< globalIndex, MAX_NUM_FACES > & upwDofNumber ) const
{
  localIndex const numFacesInElem = elemToFaces.size();

  // for this element, loop over the local (one-sided) faces
  for( localIndex ifaceLoc = 0; ifaceLoc < numFacesInElem; ++ifaceLoc )
  {

    // we initialize these upw quantities with the values of the local elem
    upwMobility[ifaceLoc]     = mob[er][esr][ei];
    dUpwMobility_dp[ifaceLoc] = dMob_dp[er][esr][ei];
    upwDofNumber[ifaceLoc]    = elemDofNumber;

    // if the local elem if upstream, we are done, we can proceed to the next one-sided face
    // otherwise, we have to access the properties of the neighbor element
    // this is done on the fly below
    if( oneSidedVolFlux[ifaceLoc] < 0 )
    {

      // the face has at most two adjacent elements
      // one of these two elements is the current element indexed by er, esr, ei
      // but here we are interested in the indices of the other element
      // this other element is "the neighbor" for this one-sided face
      for( localIndex k=0; k<elemRegionList.size( 1 ); ++k )
      {
        localIndex const erNeighbor  = elemRegionList[elemToFaces[ifaceLoc]][k];
        localIndex const esrNeighbor = elemSubRegionList[elemToFaces[ifaceLoc]][k];
        localIndex const eiNeighbor  = elemList[elemToFaces[ifaceLoc]][k];

        // this element is not the current element
        // we have found the neighbor or we are at the boundary
        if( erNeighbor != er || esrNeighbor != esr || eiNeighbor != ei )
        {

          bool const onBoundary       = (erNeighbor == -1 || esrNeighbor == -1 || eiNeighbor == -1);
          bool const neighborInTarget = regionFilter.contains( erNeighbor );

          // if not on boundary, save the mobility and the upwDofNumber
          if( !onBoundary && neighborInTarget )
          {
            ElementRegionBase const * const neighborRegion =
              Group::group_cast< ElementRegionBase const * >( mesh->getElemManager()->GetRegion( erNeighbor ));
            ElementSubRegionBase const * const neighborSubRegion =
              Group::group_cast< ElementSubRegionBase const * >( neighborRegion->GetSubRegion( esrNeighbor ));

            arrayView1d< globalIndex const > const & neighborDofNumber =
              neighborSubRegion->getReference< array1d< globalIndex > >( elemDofKey );

            upwMobility[ifaceLoc]     = mob[erNeighbor][esrNeighbor][eiNeighbor];
            dUpwMobility_dp[ifaceLoc] = dMob_dp[erNeighbor][esrNeighbor][eiNeighbor];
            upwDofNumber[ifaceLoc]    = neighborDofNumber[eiNeighbor];
          }
          // if the face is on the boundary, use the properties of the local elem
        }
      }
    }
  }
}


void SinglePhaseHybridFVM::AssembleOneSidedMassFluxes( real64 const & dt,
                                                       arrayView1d< globalIndex const > const & faceDofNumber,
                                                       arraySlice1d< localIndex const > const elemToFaces,
                                                       globalIndex const elemDofNumber,
                                                       stackArray1d< real64, MAX_NUM_FACES > const & oneSidedVolFlux,
                                                       stackArray1d< real64, MAX_NUM_FACES > const & dOneSidedVolFlux_dp,
                                                       stackArray1d< real64, MAX_NUM_FACES > const & dOneSidedVolFlux_dfp,
                                                       stackArray1d< real64, MAX_NUM_FACES > const & upwMobility,
                                                       stackArray1d< real64, MAX_NUM_FACES > const & dUpwMobility_dp,
                                                       stackArray1d< globalIndex, MAX_NUM_FACES > const & upwDofNumber,
                                                       ParallelMatrix * const matrix,
                                                       ParallelVector * const rhs ) const
>>>>>>> e56a39df
{
  // max number of faces allowed in an element 
  localIndex constexpr maxNumFaces = MAX_NUM_FACES;

<<<<<<< HEAD
  // elem data
    
  // get the cell-centered DOF numbers and ghost rank for the assembly
  string const elemDofKey = dofManager->getKey( viewKeyStruct::pressureString );
  arrayView1d<globalIndex const> const & elemDofNumber =
    subRegion->template getReference< array1d<globalIndex> >( elemDofKey ); 
  arrayView1d<integer const>     const & elemGhostRank = m_elemGhostRank[er][esr];   

  // get the map from elem to faces
  arrayView2d< localIndex const > const & elemToFaces = subRegion->faceList();
    
  // get the cell-centered pressures
  arrayView1d<real64 const> const & elemPres  = m_pressure[er][esr];
  arrayView1d<real64 const> const & dElemPres = m_deltaPressure[er][esr];
    
  // get the cell centered densities
  arrayView2d<real64 const> const & elemDens     = m_density[er][esr][m_fluidIndex];
  arrayView2d<real64 const> const & dElemDens_dp = m_dDens_dPres[er][esr][m_fluidIndex];
    
  // get the element data needed for transmissibility computation
  arrayView1d<R1Tensor const> const & elemCenter =
   subRegion->template getReference< array1d<R1Tensor> >( CellBlock::viewKeyStruct::elementCenterString );
  arrayView1d<real64 const> const & elemVolume =
   subRegion->template getReference< array1d<real64> >( CellBlock::viewKeyStruct::elementVolumeString ); 
  arrayView1d<R1Tensor const> const & elemPerm =
   subRegion->template getReference< array1d<R1Tensor> >( viewKeyStruct::permeabilityString ); 

  // get the cell-centered depth 
  arrayView1d<real64 const> const & elemGravCoef =
    subRegion->template getReference<array1d<real64>>(viewKeyStruct::gravityCoefString);

  // assemble the residual and Jacobian element by element
  // in this loop we assemble both equation types: mass conservation in the elements and constraints at the faces
  forall_in_range<serialPolicy>( 0, subRegion->size(), GEOSX_LAMBDA ( localIndex ei )
  {

    if (elemGhostRank[ei] < 0)
    {
        
      localIndex const numFacesInElem = elemToFaces.size(1);

      // transmissibility matrix
      stackArray2d<real64, maxNumFaces*maxNumFaces> transMatrix( numFacesInElem,
                                                                 numFacesInElem );

      // recompute the local transmissibility matrix at each iteration
      // we can decide later to precompute transMatrix if needed
      ComputeTransmissibilityMatrix( nodePosition,     
                                     faceToNodes,        
                                     elemToFaces[ei],
                                     elemCenter[ei],
                                     elemVolume[ei],
                                     elemPerm[ei],
                                     lengthTolerance,
                                     transMatrix );   

      // perform flux assembly in this element in two steps:
      SinglePhaseHybridFVMKernels::FluxKernel<CellElementSubRegion>::Compute( er, esr, ei,
                                                                              regionFilter,
                                                                              mesh,
                                                                              elemRegionList,
                                                                              elemSubRegionList,
                                                                              elemList,
                                                                              faceDofNumber,
                                                                              facePres,
                                                                              dFacePres,
                                                                              faceGravCoef,
                                                                              elemToFaces[ei],
                                                                              elemDofNumber[ei],
                                                                              elemDofKey,
                                                                              elemPres[ei],
                                                                              dElemPres[ei],
                                                                              elemGravCoef[ei],
                                                                              elemDens[ei][0],
                                                                              dElemDens_dp[ei][0],
                                                                              m_mobility, 
                                                                              m_dMobility_dPres,
                                                                              transMatrix,
                                                                              dt,
                                                                              matrix,
                                                                              rhs );
                                                                           
    }
  });
}


=======
  localIndex const numFacesInElem = elemToFaces.size();

  // fluxes
  real64 sumLocalMassFluxes     = 0;
  stackArray1d< real64, 1+maxNumFaces > dSumLocalMassFluxes_dElemVars( 1+numFacesInElem );
  stackArray1d< real64, maxNumFaces >   dSumLocalMassFluxes_dFaceVars( numFacesInElem );
  sumLocalMassFluxes = 0;
  dSumLocalMassFluxes_dElemVars = 0;
  dSumLocalMassFluxes_dFaceVars = 0;

  // dof numbers
  globalIndex const eqnRowIndex = elemDofNumber;
  stackArray1d< globalIndex, 1+maxNumFaces > elemDofColIndices( 1+numFacesInElem );
  stackArray1d< globalIndex, maxNumFaces >   faceDofColIndices( numFacesInElem );
  elemDofColIndices[0] = elemDofNumber;

  // for each element, loop over the one-sided faces
  for( localIndex ifaceLoc = 0; ifaceLoc < numFacesInElem; ++ifaceLoc )
  {

    // compute the mass flux at the one-sided face plus its derivatives
    // add the newly computed flux to the sum
    sumLocalMassFluxes                        += dt * upwMobility[ifaceLoc] * oneSidedVolFlux[ifaceLoc];
    dSumLocalMassFluxes_dElemVars[0]          += dt * upwMobility[ifaceLoc] * dOneSidedVolFlux_dp[ifaceLoc];
    dSumLocalMassFluxes_dElemVars[ifaceLoc+1] = dt * dUpwMobility_dp[ifaceLoc] * oneSidedVolFlux[ifaceLoc];
    dSumLocalMassFluxes_dFaceVars[ifaceLoc]   = dt * upwMobility[ifaceLoc] * dOneSidedVolFlux_dfp[ifaceLoc];

    // collect the relevant dof numbers
    elemDofColIndices[ifaceLoc+1] = upwDofNumber[ifaceLoc]; // if upwDofNumber == elemDofNumber, the derivative is zero
    faceDofColIndices[ifaceLoc] = faceDofNumber[elemToFaces[ifaceLoc]];
  }

  // we are ready to assemble the local flux and its derivatives

  // residual
  rhs->add( &eqnRowIndex,
            &sumLocalMassFluxes,
            1 );

  // jacobian -- derivative wrt elem centered vars
  matrix->add( &eqnRowIndex,
               elemDofColIndices.data(),
               dSumLocalMassFluxes_dElemVars.data(),
               1,
               1+numFacesInElem );

  // jacobian -- derivatives wrt face centered vars
  matrix->add( &eqnRowIndex,
               faceDofColIndices.data(),
               dSumLocalMassFluxes_dFaceVars.data(),
               1,
               numFacesInElem );

}


void SinglePhaseHybridFVM::AssembleConstraints( arrayView1d< globalIndex const > const & faceDofNumber,
                                                arraySlice1d< localIndex const > const elemToFaces,
                                                globalIndex const elemDofNumber,
                                                stackArray1d< real64, MAX_NUM_FACES > const & oneSidedVolFlux,
                                                stackArray1d< real64, MAX_NUM_FACES > const & dOneSidedVolFlux_dp,
                                                stackArray1d< real64, MAX_NUM_FACES > const & dOneSidedVolFlux_dfp,
                                                ParallelMatrix * const matrix,
                                                ParallelVector * const rhs ) const
{
  localIndex const numFacesInElem = elemToFaces.size();

  globalIndex const dofColIndexElemPres = elemDofNumber;

  // for each element, loop over the local (one-sided) faces
  for( localIndex ifaceLoc = 0; ifaceLoc < numFacesInElem; ++ifaceLoc )
  {
    // dof numbers
    globalIndex const eqnRowIndex         = faceDofNumber[elemToFaces[ifaceLoc]];
    globalIndex const dofColIndexFacePres = faceDofNumber[elemToFaces[ifaceLoc]];

    // fluxes
    real64 const flux      = oneSidedVolFlux[ifaceLoc];
    real64 const dFlux_dp  = dOneSidedVolFlux_dp[ifaceLoc];
    real64 const dFlux_dfp = dOneSidedVolFlux_dfp[ifaceLoc];

    // residual
    rhs->add( &eqnRowIndex,
              &flux,
              1 );

    // jacobian -- derivative wrt local cell centered pressure term
    matrix->add( &eqnRowIndex,
                 &dofColIndexElemPres,
                 &dFlux_dp,
                 1, 1 );

    // jacobian -- derivatives wrt face pressure terms
    matrix->add( &eqnRowIndex,
                 &dofColIndexFacePres,
                 &dFlux_dfp,
                 1, 1 );

  }
}


>>>>>>> e56a39df
void
SinglePhaseHybridFVM::ApplyBoundaryConditions( real64 const GEOSX_UNUSED_PARAM( time_n ),
                                               real64 const GEOSX_UNUSED_PARAM( dt ),
                                               DomainPartition * const GEOSX_UNUSED_PARAM( domain ),
                                               DofManager const & GEOSX_UNUSED_PARAM( dofManager ),
                                               ParallelMatrix & GEOSX_UNUSED_PARAM( matrix ),
                                               ParallelVector & GEOSX_UNUSED_PARAM( rhs ) )
{
  GEOSX_MARK_FUNCTION;

  // TODO: implement boundary conditions the mimetic way

}

real64 SinglePhaseHybridFVM::CalculateResidualNorm( DomainPartition const * const domain,
                                                    DofManager const & dofManager,
                                                    ParallelVector const & rhs )
{
  MeshLevel const * const mesh          = domain->getMeshBody( 0 )->getMeshLevel( 0 );
  FaceManager const * const faceManager = mesh->getFaceManager();

  // here we compute the cell-centered residual norm in the derived class
  // to avoid duplicating a synchronization point

  // get a view into local residual vector
  real64 const * localResidual = rhs.extractLocalVector();

  string const elemDofKey = dofManager.getKey( viewKeyStruct::pressureString );
  string const faceDofKey = dofManager.getKey( viewKeyStruct::facePressureString );

  // local residual
  array1d< real64 > localResidualNorm( 2 ), globalResidualNorm( 2 );
  globalResidualNorm[EquationType::MASS_CONS]  = 0;
  globalResidualNorm[EquationType::CONSTRAINT] = 0;
  localResidualNorm[EquationType::MASS_CONS]   = 0;
  localResidualNorm[EquationType::CONSTRAINT]  = 0;


  // 1. Compute the residual for the mass conservation equations

  // compute the norm of local residual scaled by cell pore volume
  applyToSubRegionsComplete( mesh,
                             [&] ( localIndex const er, localIndex const esr, ElementRegionBase const &, ElementSubRegionBase const & subRegion )
  {
    arrayView1d< globalIndex const > const & elemDofNumber =
      subRegion.getReference< array1d< globalIndex > >( elemDofKey );

    arrayView1d< integer const > const & elemGhostRank = m_elemGhostRank[er][esr];
    arrayView1d< real64 const > const & refPoro        = m_porosityRef[er][esr];
    arrayView1d< real64 const > const & volume         = m_volume[er][esr];
    arrayView1d< real64 const > const & dVol           = m_deltaVolume[er][esr];
    arrayView2d< real64 const > const & dens           = m_density[er][esr][m_fluidIndex];

    localIndex const subRegionSize = subRegion.size();
    for( localIndex a = 0; a < subRegionSize; ++a )
    {
      if( elemGhostRank[a] < 0 )
      {
        localIndex const lid = rhs.getLocalRowID( elemDofNumber[a] );
        // TODO: implement a normalization that matches the normalization used in SinglePhaseFVM
        real64 const val = localResidual[lid] / (refPoro[a] * dens[a][0] * ( volume[a] + dVol[a]));
        localResidualNorm[EquationType::MASS_CONS] += val * val;
      }
    }
  } );


  // 2. Compute the residual for the face-based constraints

  arrayView1d< integer const > const & faceGhostRank =
    faceManager->getReference< array1d< integer > >( ObjectManagerBase::viewKeyStruct::ghostRankString );
  arrayView1d< globalIndex const > const & faceDofNumber =
    faceManager->getReference< array1d< globalIndex > >( faceDofKey );

<<<<<<< HEAD
  array2d<localIndex> const & elemRegionList    = faceManager->elementRegionList();
  array2d<localIndex> const & elemSubRegionList = faceManager->elementSubRegionList();
  array2d<localIndex> const & elemList          = faceManager->elementList(); 
  
  for( localIndex iface = 0 ; iface < faceManager->size(); ++iface )
=======
  for( localIndex iface = 0; iface < faceManager->size(); ++iface )
>>>>>>> e56a39df
  {
    // if not ghost face and if adjacent to target region
    if( faceGhostRank[iface] < 0 && faceDofNumber[iface] >= 0 )
    {
      real64 normalizer = 0;
      localIndex elemCounter = 0;
      for (localIndex k=0; k<elemRegionList.size(1); ++k)
      {
        localIndex const er  = elemRegionList[iface][k];
        localIndex const esr = elemSubRegionList[iface][k];
        localIndex const ei  = elemList[iface][k];

        bool const onBoundary = (er == -1 || esr == -1 || ei == -1);

        // if not on boundary, save the mobility and the upwDofNumber  
        if ( !onBoundary )
        {
            ElementRegionBase const * const region =
              Group::group_cast<ElementRegionBase const *>(mesh->getElemManager()->GetRegion(er));
            ElementSubRegionBase const * const subRegion =
              Group::group_cast<ElementSubRegionBase const *>(region->GetSubRegion(esr));
  
            arrayView1d<real64 const> const & elemVolume =
              subRegion->getReference< array1d<real64> >( CellBlock::viewKeyStruct::elementVolumeString ); 

            normalizer += elemVolume[ei];
            elemCounter++;
        }
      }
      normalizer /= elemCounter;
      
      localIndex const lid    = rhs.getLocalRowID( faceDofNumber[iface] );
      real64 const val        = localResidual[lid] / normalizer;
      localResidualNorm[EquationType::CONSTRAINT] += val * val;
    }
  }


  // 3. Combine the two norms

<<<<<<< HEAD
  MpiWrapper::allReduce(localResidualNorm.data(), globalResidualNorm.data(), 2, MPI_SUM, MPI_COMM_GEOSX);
 
  real64 maxNorm = (globalResidualNorm[EquationType::MASS_CONS] > globalResidualNorm[EquationType::CONSTRAINT])
=======
  MpiWrapper::allReduce( localResidualNorm.data(), globalResidualNorm.data(), 2, MPI_SUM, MPI_COMM_GEOSX );

  real64 maxNorm = (globalResidualNorm[EquationType::MASS_CONS] < globalResidualNorm[EquationType::CONSTRAINT])
>>>>>>> e56a39df
                 ? globalResidualNorm[EquationType::MASS_CONS]
                 : globalResidualNorm[EquationType::CONSTRAINT];

  return sqrt( maxNorm );
}


bool
SinglePhaseHybridFVM::CheckSystemSolution( DomainPartition const * const domain,
                                           DofManager const & dofManager,
                                           ParallelVector const & solution,
                                           real64 const scalingFactor )
{
  MeshLevel const * const mesh = domain->getMeshBody(0)->getMeshLevel(0);
  real64 const * localSolution = solution.extractLocalVector();
  int localCheck = 1;

  string const dofKey = dofManager.getKey( viewKeyStruct::pressureString );

  applyToSubRegions( mesh, [&] ( localIndex const er, localIndex const esr,
                                 ElementRegionBase const * const GEOSX_UNUSED_PARAM( region ),
                                 ElementSubRegionBase const * const subRegion )
  {
    arrayView1d<globalIndex const> const & dofNumber = subRegion->getReference< array1d<globalIndex> >( dofKey );
    arrayView1d<integer const> const & elemGhostRank = m_elemGhostRank[er][esr];

    arrayView1d<real64 const> const & pres      = m_pressure[er][esr];
    arrayView1d<real64 const> const & dPres     = m_deltaPressure[er][esr];

    forall_in_range<serialPolicy>( 0, subRegion->size(), [&] ( localIndex ei )
    {
      if (elemGhostRank[ei] >= 0)
      {
        return;
      }

      globalIndex const offset = dofNumber[ei];
      // extract solution and apply to dP
      {
        localIndex const lid = solution.getLocalRowID( offset );
        real64 const newPres = pres[ei] + dPres[ei] + scalingFactor * localSolution[lid];

        if (newPres < 0.0)
        {
          localCheck = 0;
        }
      }

    });
  });
  int globalCheck;

  MpiWrapper::allReduce( &localCheck,
                         &globalCheck,
                         1,
                         MPI_MIN,
                         MPI_COMM_GEOSX );

  bool result = true;
  if (globalCheck == 0)
  {
    result = false;
  }
  return result;
}


void SinglePhaseHybridFVM::ApplySystemSolution( DofManager const & dofManager,
                                                ParallelVector const & solution,
                                                real64 const scalingFactor,
                                                DomainPartition * const domain )
{
<<<<<<< HEAD
  MeshLevel * const mesh = domain->getMeshBody(0)->getMeshLevel(0);
=======
  MeshLevel * const mesh          = domain->getMeshBody( 0 )->getMeshLevel( 0 );
>>>>>>> e56a39df

  // here we apply the cell-centered update in the derived class
  // to avoid duplicating a synchronization point

  // 1. apply the cell-centered update

  dofManager.addVectorToField( solution,
                               viewKeyStruct::pressureString,
                               viewKeyStruct::deltaPressureString,
                               scalingFactor );

  // 2. apply the face-based update

  dofManager.addVectorToField( solution,
                               viewKeyStruct::facePressureString,
                               viewKeyStruct::deltaFacePressureString,
                               scalingFactor );

  // 3. synchronize

  // the tags in fieldNames have to match the tags used in NeighborCommunicator.cpp
  std::map< string, string_array > fieldNames;
  fieldNames["face"].push_back( viewKeyStruct::deltaFacePressureString );
  fieldNames["elems"].push_back( viewKeyStruct::deltaPressureString );

  CommunicationTools::SynchronizeFields( fieldNames, mesh, domain->getNeighbors() );

  applyToSubRegions( mesh, [&] ( ElementSubRegionBase & subRegion )
  {
    UpdateState( &subRegion );
  } );
}


void SinglePhaseHybridFVM::ResetStateToBeginningOfStep( DomainPartition * const domain )
{
  // 1. Reset the cell-centered fields
  SinglePhaseBase::ResetStateToBeginningOfStep( domain );

  // 2. Reset the face-based fields
  MeshLevel * const mesh          = domain->getMeshBodies()->GetGroup< MeshBody >( 0 )->getMeshLevel( 0 );
  FaceManager * const faceManager = mesh->getFaceManager();

  // get the accumulated face pressure updates
  arrayView1d< real64 > & dFacePres =
    faceManager->getReference< array1d< real64 > >( viewKeyStruct::deltaFacePressureString );

  forAll< serialPolicy >( faceManager->size(), [=] ( localIndex iface )
  {
    dFacePres[iface] = 0;
  } );
}


namespace
{

// for now, I just copy-pasted this function from TwoPointFluxApproximation
// this will go away at some point
void makeFullTensor( R1Tensor const & values, R2SymTensor & result )
{
  result = 0.0;
  R1Tensor axis;
  R2SymTensor temp;

  // assemble full tensor from eigen-decomposition
  for( unsigned icoord = 0; icoord < 3; ++icoord )
  {
    // assume principal axis aligned with global coordinate system
    axis = 0.0;
    axis( icoord ) = 1.0;

    // XXX: is there a more elegant way to do this?
    temp.dyadic_aa( axis );
    temp *= values( icoord );
    result += temp;
  }
}

}

// this function is obviously redundant with computeCellStencil in the TwoPointFluxApproximation class
// this is here for now, but I will have to find a better place for this type of function at some point
void SinglePhaseHybridFVM::ComputeTPFAInnerProduct( arrayView2d< real64 const, nodes::REFERENCE_POSITION_USD > const & nodePosition,
                                                    ArrayOfArraysView< localIndex const > const & faceToNodes,
                                                    arraySlice1d< localIndex const > const elemToFaces,
                                                    R1Tensor const & elemCenter,
                                                    R1Tensor const & elemPerm,
                                                    real64 const & lengthTolerance,
                                                    stackArray2d< real64, MAX_NUM_FACES
                                                                  *MAX_NUM_FACES > const & transMatrix ) const
{
  R1Tensor faceCenter, faceNormal, faceConormal, cellToFaceVec;
  R2SymTensor permeabilityTensor;

  real64 const areaTolerance   = lengthTolerance * lengthTolerance;
  real64 const weightTolerance = 1e-30 * lengthTolerance; // TODO: choice of constant based on physics?

  localIndex const numFacesInElem = elemToFaces.size();

  // we are ready to compute the transmissibility matrix
  for( localIndex ifaceLoc = 0; ifaceLoc < numFacesInElem; ++ifaceLoc )
  {
    for( localIndex jfaceLoc = 0; jfaceLoc < numFacesInElem; ++jfaceLoc )
    {
      // for now, TPFA trans
      if( ifaceLoc == jfaceLoc )
      {

        // 1) compute the face geometry data: center, normal, vector from cell center to face center
        real64 const faceArea =
          computationalGeometry::Centroid_3DPolygon( faceToNodes[elemToFaces[ifaceLoc]],
                                                     faceToNodes.sizeOfArray( elemToFaces[ifaceLoc] ),
                                                     nodePosition,
                                                     faceCenter,
                                                     faceNormal,
                                                     areaTolerance );

        cellToFaceVec  = faceCenter;
        cellToFaceVec -= elemCenter;

        if( Dot( cellToFaceVec, faceNormal ) < 0.0 )
        {
          faceNormal *= -1;
        }

        real64 const c2fDistance = cellToFaceVec.Normalize();

        // 2) assemble full coefficient tensor from principal axis/components
        makeFullTensor( elemPerm, permeabilityTensor );

        faceConormal.AijBj( permeabilityTensor, faceNormal );

        // 3) compute the one-sided face transmissibility
        transMatrix[ifaceLoc][jfaceLoc]  = Dot( cellToFaceVec, faceConormal );
        transMatrix[ifaceLoc][jfaceLoc] *= faceArea / c2fDistance;
        transMatrix[ifaceLoc][jfaceLoc]  = std::max( transMatrix[ifaceLoc][jfaceLoc],
                                                     weightTolerance );
      }
      else
      {
        transMatrix[ifaceLoc][jfaceLoc] = 0;
      }
    }
  }
}

<<<<<<< HEAD
void SinglePhaseHybridFVM::ComputeQFamilyInnerProduct( arrayView2d<real64 const, nodes::REFERENCE_POSITION_USD> const & nodePosition,
                                                       ArrayOfArraysView<localIndex const> const & faceToNodes, 
                                                       arraySlice1d<localIndex const> const elemToFaces,
=======
void SinglePhaseHybridFVM::ComputeQFamilyInnerProduct( arrayView2d< real64 const, nodes::REFERENCE_POSITION_USD > const & nodePosition,
                                                       ArrayOfArraysView< localIndex const > const & faceToNodes,
                                                       arraySlice1d< localIndex const > const elemToFaces,
>>>>>>> e56a39df
                                                       R1Tensor const & elemCenter,
                                                       real64 const & elemVolume,
                                                       R1Tensor const & elemPerm,
                                                       real64 const & tParam,
                                                       real64 const & lengthTolerance,
                                                       stackArray2d< real64, MAX_NUM_FACES
                                                                     *MAX_NUM_FACES > const & transMatrix ) const
{
  R1Tensor faceCenter, faceNormal, cellToFaceVec;
  real64 const areaTolerance = lengthTolerance * lengthTolerance;

  localIndex const numFacesInElem = elemToFaces.size();
  localIndex const dim = 3;

  // TODO: remove all the array2ds of this function once the BlasLapackLA calls have been removed
  //       work with stackArray2ds instead
  array2d< real64 > cellToFaceMat;
  array2d< real64 > normalsMat( numFacesInElem, dim );
  array2d< real64 > permMat( dim, dim );
  array2d< real64 > transMat( numFacesInElem, numFacesInElem );

  // TODO: figure out if it is possible/beneficial to preallocate these arrays
  array1d< real64 > work_dim;
  array2d< real64 > work_dimByDim;
  array2d< real64 > work_dimByNumFaces( dim, numFacesInElem );
  array2d< real64 > work_numFacesByDim( numFacesInElem, dim );
  array2d< real64 > worka_numFacesByNumFaces( numFacesInElem, numFacesInElem );
  array2d< real64 > workb_numFacesByNumFaces( numFacesInElem, numFacesInElem );
  array2d< real64 > workc_numFacesByNumFaces( numFacesInElem, numFacesInElem );

  array1d< real64 > q0;
  array1d< real64 > q1;
  array1d< real64 > q2;

  if( m_orthonormalizeWithSVD )
  {
    cellToFaceMat.resizeDimension< 0 >( numFacesInElem );
    cellToFaceMat.resizeDimension< 1 >( dim );
    work_dim.resize( dim );
    work_dimByDim.resize( dim, dim );
  }
  else
  {
    q0.resize( numFacesInElem );
    q1.resize( numFacesInElem );
    q2.resize( numFacesInElem );
  }

  // 1) fill the matrices cellToFaceMat and normalsMat row by row
  for( localIndex ifaceLoc = 0; ifaceLoc < numFacesInElem; ++ifaceLoc )
  {

    // compute the face geometry data: center, normal, vector from cell center to face center
<<<<<<< HEAD
    real64 const faceArea =
      computationalGeometry::Centroid_3DPolygon( faceToNodes[elemToFaces[ifaceLoc]],
                                                 faceToNodes.sizeOfArray(elemToFaces[ifaceLoc]),
                                                 nodePosition,
                                                 faceCenter,
                                                 faceNormal,
                                                 areaTolerance );
        
=======
    computationalGeometry::Centroid_3DPolygon( faceToNodes[elemToFaces[ifaceLoc]],
                                               faceToNodes.sizeOfArray( elemToFaces[ifaceLoc] ),
                                               nodePosition,
                                               faceCenter,
                                               faceNormal,
                                               areaTolerance );

>>>>>>> e56a39df
    cellToFaceVec  = faceCenter;
    cellToFaceVec -= elemCenter;

    if( m_orthonormalizeWithSVD )
    {
      cellToFaceMat( ifaceLoc, 0 ) = cellToFaceVec( 0 );
      cellToFaceMat( ifaceLoc, 1 ) = cellToFaceVec( 1 );
      cellToFaceMat( ifaceLoc, 2 ) = cellToFaceVec( 2 );
    }
    else
    {
      q0( ifaceLoc ) = cellToFaceVec( 0 );
      q1( ifaceLoc ) = cellToFaceVec( 1 );
      q2( ifaceLoc ) = cellToFaceVec( 2 );
    }

    if( Dot( cellToFaceVec, faceNormal ) < 0.0 )
    {
      faceNormal *= -1;
    }

<<<<<<< HEAD
    faceNormal.Normalize();
    
    normalsMat(ifaceLoc,0) = faceArea*faceNormal(0);
    normalsMat(ifaceLoc,1) = faceArea*faceNormal(1);
    normalsMat(ifaceLoc,2) = faceArea*faceNormal(2);
    
=======
    normalsMat( ifaceLoc, 0 ) = faceNormal( 0 );
    normalsMat( ifaceLoc, 1 ) = faceNormal( 1 );
    normalsMat( ifaceLoc, 2 ) = faceNormal( 2 );

>>>>>>> e56a39df
  }

  // 2) assemble full coefficient tensor from principal axis/components
  // TODO: figure out if there is a better way to that
  R2SymTensor permeabilityTensor;
  makeFullTensor( elemPerm, permeabilityTensor );
  for( localIndex i = 0; i < dim; ++i )
  {
    for( localIndex j = 0; j < dim; ++j )
    {
      permMat( i, j ) = permeabilityTensor( i, j );
    }
  }

  // TODO: replace the BlasLapack calls below with explicitly for loops
  //       this should be easy if MGS orthonormalization is as robust as SVD

  // 3) compute N K N'
  BlasLapackLA::matrixMatrixTMultiply( permMat,
                                       normalsMat,
                                       work_dimByNumFaces );
  BlasLapackLA::matrixMatrixMultiply( normalsMat,
                                      work_dimByNumFaces,
                                      transMat );

  // 4) compute the orthonormalization of the matrix cellToFaceVec
  //    This is done either with SVD or MGS
  //    If we find that MGS is stable, I will remove SVD

  if( m_orthonormalizeWithSVD )
  {
    // calling SVD seems to be an overkill to orthonormalize the 3 columns of cellToFaceMat...
    BlasLapackLA::matrixSVD( cellToFaceMat,
                             work_numFacesByDim,
                             work_dim,
                             work_dimByDim );
  }
  else
  {
    // q0
    BlasLapackLA::vectorScale( 1.0/BlasLapackLA::vectorNorm2( q0 ), q0 );

    // q1
    real64 const q0Dotq1 = BlasLapackLA::vectorDot( q0, q1 );
    BlasLapackLA::vectorVectorAdd( q0, q1, -q0Dotq1 );
    BlasLapackLA::vectorScale( 1.0/BlasLapackLA::vectorNorm2( q1 ), q1 );

    // q2
    real64 const q0Dotq2 = BlasLapackLA::vectorDot( q0, q2 );
    BlasLapackLA::vectorVectorAdd( q0, q2, -q0Dotq2 );
    real64 const q1Dotq2 = BlasLapackLA::vectorDot( q1, q2 );
    BlasLapackLA::vectorVectorAdd( q1, q2, -q1Dotq2 );
    BlasLapackLA::vectorScale( 1.0/BlasLapackLA::vectorNorm2( q2 ), q2 );

    // TODO: remove the copies once the BlasLapackLA calls have been removed
    for( int i = 0; i < numFacesInElem; ++i )
    {
      work_numFacesByDim( i, 0 ) = q0( i );
      work_numFacesByDim( i, 1 ) = q1( i );
      work_numFacesByDim( i, 2 ) = q2( i );
    }
  }
<<<<<<< HEAD
  
=======

>>>>>>> e56a39df
  // 5) compute P_Q = I - QQ'
  BlasLapackLA::matrixMatrixTMultiply( work_numFacesByDim,
                                       work_numFacesByDim,
                                       worka_numFacesByNumFaces );
  BlasLapackLA::matrixScale( -1, worka_numFacesByNumFaces );
  for( localIndex i = 0; i < numFacesInElem; ++i )
  {
    worka_numFacesByNumFaces( i, i )++;
  }

  // 6) compute P_Q D P_Q where D = diag(diag(N K N')
  for( localIndex i = 0; i < numFacesInElem; ++i )
  {
    for( localIndex j = 0; j < numFacesInElem; ++j )
    {
      workb_numFacesByNumFaces( i, j ) = (i == j ) ?  transMat( i, j ) : 0.0;
    }
  }
  BlasLapackLA::matrixMatrixMultiply( workb_numFacesByNumFaces,
                                      worka_numFacesByNumFaces,
                                      workc_numFacesByNumFaces );
  BlasLapackLA::matrixMatrixMultiply( worka_numFacesByNumFaces,
                                      workc_numFacesByNumFaces,
                                      workb_numFacesByNumFaces );
<<<<<<< HEAD
  
=======

>>>>>>> e56a39df
  // 7) compute T = ( N K N' + t U diag(diag(N K N')) U ) / elemVolume
  BlasLapackLA::matrixScale( tParam, workb_numFacesByNumFaces );
  BlasLapackLA::matrixMatrixAdd( workb_numFacesByNumFaces, transMat );
  BlasLapackLA::matrixScale( 1/elemVolume, transMat );
  
  // for now, I have this copy to transfer the data from the array2d to the stackArray2d
  // I need the array2d to call the BlasLapackLA functions
  // if and when everything works with explicit for loops in this kernel function,
  // I will be able to do remove all the array2ds and then I won't need this copy anymore
  for( localIndex i = 0; i < numFacesInElem; ++i )
  {
    for( localIndex j = 0; j < numFacesInElem; ++j )
    {
      transMatrix( i, j ) = transMat( i, j );
    }
  }

}


// TODO: template on the type of inner product
// TODO: template on the type of subRegion to have a special treatment for fractures
void SinglePhaseHybridFVM::ComputeTransmissibilityMatrix( arrayView2d< real64 const, nodes::REFERENCE_POSITION_USD > const & nodePosition,
                                                          ArrayOfArraysView< localIndex const > const & faceToNodes,
                                                          arraySlice1d< localIndex const > const elemToFaces,
                                                          R1Tensor const & elemCenter,
                                                          real64 const & elemVolume,
                                                          R1Tensor const & elemPerm,
                                                          real64 const & lengthTolerance,
                                                          stackArray2d< real64, MAX_NUM_FACES
                                                                        *MAX_NUM_FACES > const & transMatrix ) const
{
  switch( m_ipType )
  {
    case InnerProductType::TPFA:
    {
      ComputeTPFAInnerProduct( nodePosition,
                               faceToNodes,
                               elemToFaces,
                               elemCenter,
                               elemPerm,
                               lengthTolerance,
                               transMatrix );
      break;
    }

    case InnerProductType::QUASI_TPFA:
    {
      // for now, Q-TPFA is useful for debugging the IP computation
      // since it reduces to TPFA on orthogonal meshes...
      ComputeQFamilyInnerProduct( nodePosition,
                                  faceToNodes,
                                  elemToFaces,
                                  elemCenter,
                                  elemVolume,
                                  elemPerm,
                                  2,
                                  lengthTolerance,
                                  transMatrix );
      break;
    }

    default:
    {
      GEOSX_LOG_RANK( "Unknown inner product in SinglePhaseHybridFVM" );
      break;
    }
  }
}


REGISTER_CATALOG_ENTRY( SolverBase, SinglePhaseHybridFVM, std::string const &, Group * const )
} /* namespace geosx */<|MERGE_RESOLUTION|>--- conflicted
+++ resolved
@@ -30,17 +30,7 @@
 {
 
 using namespace dataRepository;
-<<<<<<< HEAD
 using namespace SinglePhaseHybridFVMKernels;
-  
-SinglePhaseHybridFVM::SinglePhaseHybridFVM( const std::string& name,
-                                            Group * const parent ):
-  SinglePhaseBase(name, parent),
-  m_faceDofKey(""),
-  m_areaRelTol(1e-8),
-  m_ipType(InnerProductType::QUASI_TPFA),
-  m_orthonormalizeWithSVD(true) 
-=======
 
 SinglePhaseHybridFVM::SinglePhaseHybridFVM( const std::string & name,
                                             Group * const parent ):
@@ -48,8 +38,7 @@
   m_faceDofKey( "" ),
   m_areaRelTol( 1e-8 ),
   m_ipType( InnerProductType::QUASI_TPFA ),
-  m_orthonormalizeWithSVD( false )
->>>>>>> e56a39df
+  m_orthonormalizeWithSVD( true )
 {
 
   // one cell-centered dof per cell
@@ -208,15 +197,9 @@
 
   // node data (for transmissibility computation)
 
-<<<<<<< HEAD
-  arrayView2d<real64 const, nodes::REFERENCE_POSITION_USD> const & nodePosition =
+  arrayView2d< real64 const, nodes::REFERENCE_POSITION_USD > const & nodePosition =
     nodeManager->referencePosition();
-  
-=======
-  arrayView2d< real64 const, nodes::REFERENCE_POSITION_USD > const & nodePosition = nodeManager->referencePosition();
-
-
->>>>>>> e56a39df
+
   // face data
 
   // get the face-based DOF numbers for the assembly
@@ -241,14 +224,6 @@
   array2d< localIndex > const & elemSubRegionList = faceManager->elementSubRegionList();
   array2d< localIndex > const & elemList          = faceManager->elementList();
 
-<<<<<<< HEAD
- 
-=======
-
-  // max number of faces allowed in an element
-  localIndex constexpr maxNumFaces = MAX_NUM_FACES;
-
->>>>>>> e56a39df
   // tolerance for transmissibility calculation
   real64 const lengthTolerance = domain->getMeshBody( 0 )->getGlobalLengthScale() * m_areaRelTol;
 
@@ -257,46 +232,46 @@
                                                                                            [&]( localIndex const er, localIndex const esr,
                                                                                                 ElementRegionBase const &, auto const & subRegion )
   {
-<<<<<<< HEAD
+
     FluxLaunch( er,
                 esr,
-                subRegion,
+                &subRegion,
                 regionFilter,
-                mesh,           
+                mesh,
                 nodePosition,
                 elemRegionList,
                 elemSubRegionList,
                 elemList,
-                faceToNodes,    
+                faceToNodes,
                 faceDofNumber,
                 facePres,
                 dFacePres,
                 faceGravCoef,
                 lengthTolerance,
-                dt,             
+                dt,
                 dofManager,
                 matrix,
                 rhs );
-  });
+  } );
 }
 
 
 void SinglePhaseHybridFVM::FluxLaunch( localIndex GEOSX_UNUSED_PARAM( er ),
                                        localIndex GEOSX_UNUSED_PARAM( esr ),
                                        FaceElementSubRegion const * const GEOSX_UNUSED_PARAM( subRegion ),
-                                       SortedArray<localIndex> GEOSX_UNUSED_PARAM( regionFilter ),
+                                       SortedArray< localIndex > GEOSX_UNUSED_PARAM( regionFilter ),
                                        MeshLevel const * const GEOSX_UNUSED_PARAM( mesh ),
-                                       arrayView2d<real64 const, nodes::REFERENCE_POSITION_USD> const & GEOSX_UNUSED_PARAM( nodePosition ),
-                                       array2d<localIndex> const & GEOSX_UNUSED_PARAM( elemRegionList ),
-                                       array2d<localIndex> const & GEOSX_UNUSED_PARAM( elemSubRegionList ),
-                                       array2d<localIndex> const & GEOSX_UNUSED_PARAM( elemList ),
-                                       ArrayOfArraysView<localIndex const> const & GEOSX_UNUSED_PARAM( faceToNodes ),
-                                       arrayView1d<globalIndex const> const & GEOSX_UNUSED_PARAM( faceDofNumber ),
-                                       arrayView1d<real64 const> const & GEOSX_UNUSED_PARAM( facePres ),
-                                       arrayView1d<real64 const> const & GEOSX_UNUSED_PARAM( dFacePres ),
-                                       arrayView1d<real64 const> const & GEOSX_UNUSED_PARAM( faceGravCoef ),
+                                       arrayView2d< real64 const, nodes::REFERENCE_POSITION_USD > const & GEOSX_UNUSED_PARAM( nodePosition ),
+                                       array2d< localIndex > const & GEOSX_UNUSED_PARAM( elemRegionList ),
+                                       array2d< localIndex > const & GEOSX_UNUSED_PARAM( elemSubRegionList ),
+                                       array2d< localIndex > const & GEOSX_UNUSED_PARAM( elemList ),
+                                       ArrayOfArraysView< localIndex const > const & GEOSX_UNUSED_PARAM( faceToNodes ),
+                                       arrayView1d< globalIndex const > const & GEOSX_UNUSED_PARAM( faceDofNumber ),
+                                       arrayView1d< real64 const > const & GEOSX_UNUSED_PARAM( facePres ),
+                                       arrayView1d< real64 const > const & GEOSX_UNUSED_PARAM( dFacePres ),
+                                       arrayView1d< real64 const > const & GEOSX_UNUSED_PARAM( faceGravCoef ),
                                        real64 const GEOSX_UNUSED_PARAM( lengthTolerance ),
-                                       real64 const GEOSX_UNUSED_PARAM( dt ),                                  
+                                       real64 const GEOSX_UNUSED_PARAM( dt ),
                                        DofManager const * const GEOSX_UNUSED_PARAM( dofManager ),
                                        ParallelMatrix * const GEOSX_UNUSED_PARAM( matrix ),
                                        ParallelVector * const GEOSX_UNUSED_PARAM( rhs ) )
@@ -307,533 +282,113 @@
 void SinglePhaseHybridFVM::FluxLaunch( localIndex er,
                                        localIndex esr,
                                        CellElementSubRegion const * const subRegion,
-                                       SortedArray<localIndex> regionFilter,
+                                       SortedArray< localIndex > regionFilter,
                                        MeshLevel const * const mesh,
-                                       arrayView2d<real64 const, nodes::REFERENCE_POSITION_USD> const & nodePosition,
-                                       array2d<localIndex> const & elemRegionList,
-                                       array2d<localIndex> const & elemSubRegionList,
-                                       array2d<localIndex> const & elemList, 
-                                       ArrayOfArraysView<localIndex const> const & faceToNodes,                                
-                                       arrayView1d<globalIndex const> const & faceDofNumber,
-                                       arrayView1d<real64 const> const & facePres,
-                                       arrayView1d<real64 const> const & dFacePres,
-                                       arrayView1d<real64 const> const & faceGravCoef,
+                                       arrayView2d< real64 const, nodes::REFERENCE_POSITION_USD > const & nodePosition,
+                                       array2d< localIndex > const & elemRegionList,
+                                       array2d< localIndex > const & elemSubRegionList,
+                                       array2d< localIndex > const & elemList,
+                                       ArrayOfArraysView< localIndex const > const & faceToNodes,
+                                       arrayView1d< globalIndex const > const & faceDofNumber,
+                                       arrayView1d< real64 const > const & facePres,
+                                       arrayView1d< real64 const > const & dFacePres,
+                                       arrayView1d< real64 const > const & faceGravCoef,
                                        real64 const lengthTolerance,
-                                       real64 const dt,        
+                                       real64 const dt,
                                        DofManager const * const dofManager,
                                        ParallelMatrix * const matrix,
                                        ParallelVector * const rhs )
-=======
-
-    // elem data
-
-    // get the cell-centered DOF numbers and ghost rank for the assembly
-    string const elemDofKey = dofManager->getKey( viewKeyStruct::pressureString );
-    arrayView1d< globalIndex const > const & elemDofNumber =
-      subRegion.template getReference< array1d< globalIndex > >( elemDofKey );
-    arrayView1d< integer const >     const & elemGhostRank = m_elemGhostRank[er][esr];
-
-    // get the map from elem to faces
-    arrayView2d< localIndex const > const & elemToFaces = subRegion.faceList();
-
-    // get the cell-centered pressures
-    arrayView1d< real64 const > const & elemPres  = m_pressure[er][esr];
-    arrayView1d< real64 const > const & dElemPres = m_deltaPressure[er][esr];
-
-    // get the cell centered densities
-    arrayView2d< real64 const > const & elemDens     = m_density[er][esr][m_fluidIndex];
-    arrayView2d< real64 const > const & dElemDens_dp = m_dDens_dPres[er][esr][m_fluidIndex];
-
-    // get the element data needed for transmissibility computation
-    arrayView1d< R1Tensor const > const & elemCenter =
-      subRegion.template getReference< array1d< R1Tensor > >( CellBlock::viewKeyStruct::elementCenterString );
-    arrayView1d< real64 const > const & elemVolume =
-      subRegion.template getReference< array1d< real64 > >( CellBlock::viewKeyStruct::elementVolumeString );
-    arrayView1d< R1Tensor const > const & elemPerm =
-      subRegion.template getReference< array1d< R1Tensor > >( viewKeyStruct::permeabilityString );
-
-    // get the cell-centered depth
-    arrayView1d< real64 const > const & elemGravCoef =
-      subRegion.template getReference< array1d< real64 > >( viewKeyStruct::gravityCoefString );
-
-
-    // assemble the residual and Jacobian element by element
-    // in this loop we assemble both equation types: mass conservation in the elements and constraints at the faces
-    forAll< serialPolicy >( subRegion.size(), [=] ( localIndex ei )
-    {
-
-      if( elemGhostRank[ei] < 0 )
-      {
-
-        localIndex const numFacesInElem = elemToFaces.size( 1 );
-
-        // transmissibility matrix
-        stackArray2d< real64, maxNumFaces *maxNumFaces > transMatrix( numFacesInElem,
-                                                                      numFacesInElem );
-
-        // one sided flux
-        stackArray1d< real64, maxNumFaces > oneSidedVolFlux( numFacesInElem );
-        stackArray1d< real64, maxNumFaces > dOneSidedVolFlux_dp( numFacesInElem );
-        stackArray1d< real64, maxNumFaces > dOneSidedVolFlux_dfp( numFacesInElem );
-
-        // upwinded mobility
-        stackArray1d< real64, maxNumFaces > upwMobility( numFacesInElem );
-        stackArray1d< real64, maxNumFaces > dUpwMobility_dp( numFacesInElem );
-        stackArray1d< globalIndex, maxNumFaces > upwDofNumber( numFacesInElem );
-
-        // recompute the local transmissibility matrix at each iteration
-        // we can decide later to precompute transMatrix if needed
-        ComputeTransmissibilityMatrix( nodePosition,
-                                       faceToNodes,
-                                       elemToFaces[ei],
-                                       elemCenter[ei],
-                                       elemVolume[ei],
-                                       elemPerm[ei],
-                                       lengthTolerance,
-                                       transMatrix );
-
-
-        /*
-         * compute auxiliary quantities at the one sided faces of this element:
-         * 1) One-sided volumetric fluxes
-         * 2) Upwinded mobilities
-         */
-
-        // for each one-sided face of the elem,
-        // compute the volumetric flux using transMatrix
-        ComputeOneSidedVolFluxes( facePres,
-                                  dFacePres,
-                                  faceGravCoef,
-                                  elemToFaces[ei],
-                                  elemPres[ei],
-                                  dElemPres[ei],
-                                  elemGravCoef[ei],
-                                  elemDens[ei][0],
-                                  dElemDens_dp[ei][0],
-                                  transMatrix,
-                                  oneSidedVolFlux,
-                                  dOneSidedVolFlux_dp,
-                                  dOneSidedVolFlux_dfp );
-
-        // at this point, we know the local flow direction in the element
-        // so we can upwind the transport coefficients (mobilities) at the one sided faces
-        // ** this function needs non-local information **
-        UpdateUpwindedCoefficients( mesh,
-                                    elemRegionList,
-                                    elemSubRegionList,
-                                    elemList,
-                                    regionFilter,
-                                    elemToFaces[ei],
-                                    m_mobility,
-                                    m_dMobility_dPres,
-                                    er, esr, ei,
-                                    elemDofNumber[ei],
-                                    elemDofKey,
-                                    oneSidedVolFlux,
-                                    upwMobility,
-                                    dUpwMobility_dp,
-                                    upwDofNumber );
-
-        /*
-         * perform assembly in this element in two steps:
-         * 1) mass conservation equations
-         * 2) face constraints
-         */
-
-        // use the computed one sided vol fluxes and the upwinded mobilities
-        // to assemble the upwinded mass fluxes in the mass conservation eqn of the elem
-        AssembleOneSidedMassFluxes( dt,
-                                    faceDofNumber,
-                                    elemToFaces[ei],
-                                    elemDofNumber[ei],
-                                    oneSidedVolFlux,
-                                    dOneSidedVolFlux_dp,
-                                    dOneSidedVolFlux_dfp,
-                                    upwMobility,
-                                    dUpwMobility_dp,
-                                    upwDofNumber,
-                                    matrix,
-                                    rhs );
-
-        // use the computed one sided vol fluxes to assemble the constraints
-        // enforcing flux continuity at this element's faces
-        AssembleConstraints( faceDofNumber,
-                             elemToFaces[ei],
-                             elemDofNumber[ei],
-                             oneSidedVolFlux,
-                             dOneSidedVolFlux_dp,
-                             dOneSidedVolFlux_dfp,
-                             matrix,
-                             rhs );
-
-      }
-    } );
-  } );
-}
-
-void SinglePhaseHybridFVM::ComputeOneSidedVolFluxes( arrayView1d< real64 const > const & facePres,
-                                                     arrayView1d< real64 const > const & dFacePres,
-                                                     arrayView1d< real64 const > const & faceGravCoef,
-                                                     arraySlice1d< localIndex const > const elemToFaces,
-                                                     real64 const & elemPres,
-                                                     real64 const & dElemPres,
-                                                     real64 const & elemGravCoef,
-                                                     real64 const & elemDens,
-                                                     real64 const & dElemDens_dp,
-                                                     stackArray2d< real64, MAX_NUM_FACES
-                                                                   *MAX_NUM_FACES > const & transMatrix,
-                                                     stackArray1d< real64, MAX_NUM_FACES > & oneSidedVolFlux,
-                                                     stackArray1d< real64, MAX_NUM_FACES > & dOneSidedVolFlux_dp,
-                                                     stackArray1d< real64, MAX_NUM_FACES > & dOneSidedVolFlux_dfp ) const
-{
+{
+  // max number of faces allowed in an element
   localIndex constexpr maxNumFaces = MAX_NUM_FACES;
 
-  localIndex const numFacesInElem = elemToFaces.size();
-
-  oneSidedVolFlux      = 0;
-  dOneSidedVolFlux_dp  = 0;
-  dOneSidedVolFlux_dfp = 0;
-
-  stackArray1d< real64, maxNumFaces > potDif( numFacesInElem );
-  stackArray1d< real64, maxNumFaces > dPotDif_dp( numFacesInElem );
-  stackArray1d< real64, maxNumFaces > dPotDif_dfp( numFacesInElem );
-  potDif      = 0;
-  dPotDif_dp  = 0;
-  dPotDif_dfp = 0;
-
-  // 1) precompute the potential difference at each one-sided face
-  for( localIndex ifaceLoc = 0; ifaceLoc < numFacesInElem; ++ifaceLoc )
-  {
-
-    // 1) compute the potential diff between the cell center and the face center
-    real64 const ccPres = elemPres + dElemPres;
-    real64 const fPres  = facePres[elemToFaces[ifaceLoc]] + dFacePres[elemToFaces[ifaceLoc]];
-
-    real64 const ccGravCoef = elemGravCoef;
-    real64 const fGravCoef  = faceGravCoef[elemToFaces[ifaceLoc]];
-
-    real64 const ccDens     = elemDens;
-    real64 const dCcDens_dp = dElemDens_dp;
-    // no density evaluated at the face center
-
-    // pressure difference
-    real64 const presDif      = ccPres - fPres;
-    real64 const dPresDif_dp  =  1;
-    real64 const dPresDif_dfp = -1;
-
-    // gravity term
-    real64 const gravCoefDif  = ccGravCoef - fGravCoef;
-    real64 const gravTerm     = ccDens     * gravCoefDif;
-    real64 const dGravTerm_dp = dCcDens_dp * gravCoefDif;
-
-    // potential difference
-    potDif[ifaceLoc]      = presDif     - gravTerm;
-    dPotDif_dp[ifaceLoc]  = dPresDif_dp - dGravTerm_dp;
-    dPotDif_dfp[ifaceLoc] = dPresDif_dfp;
-
-  }
-
-  // 2) multiply the potential difference by the transmissibility
-  //    to obtain the total volumetrix flux
-  for( localIndex ifaceLoc = 0; ifaceLoc < numFacesInElem; ++ifaceLoc )
-  {
-    // now in the following nested loop,
-    // we compute the contribution of face jfaceLoc to the one sided total volumetric flux at face iface
-    for( localIndex jfaceLoc = 0; jfaceLoc < numFacesInElem; ++jfaceLoc )
-    {
-      // this is going to store T \sum_p \lambda_p (\nabla p - \rho_p g \nabla d)
-      oneSidedVolFlux[ifaceLoc]      += transMatrix[ifaceLoc][jfaceLoc] * potDif[jfaceLoc];
-      dOneSidedVolFlux_dp[ifaceLoc]  += transMatrix[ifaceLoc][jfaceLoc] * dPotDif_dp[jfaceLoc];
-      dOneSidedVolFlux_dfp[ifaceLoc] += transMatrix[ifaceLoc][jfaceLoc] * dPotDif_dfp[jfaceLoc];
-    }
-  }
-}
-
-void SinglePhaseHybridFVM::UpdateUpwindedCoefficients( MeshLevel const * const mesh,
-                                                       array2d< localIndex > const & elemRegionList,
-                                                       array2d< localIndex > const & elemSubRegionList,
-                                                       array2d< localIndex > const & elemList,
-                                                       SortedArray< localIndex > const & regionFilter,
-                                                       arraySlice1d< localIndex const > const elemToFaces,
-                                                       ElementRegionManager::ElementViewAccessor< arrayView1d< real64 > > const & mob,
-                                                       ElementRegionManager::ElementViewAccessor< arrayView1d< real64 > > const & dMob_dp,
-                                                       localIndex const er,
-                                                       localIndex const esr,
-                                                       localIndex const ei,
-                                                       globalIndex const elemDofNumber,
-                                                       string const elemDofKey,
-                                                       stackArray1d< real64, MAX_NUM_FACES > const & oneSidedVolFlux,
-                                                       stackArray1d< real64, MAX_NUM_FACES > & upwMobility,
-                                                       stackArray1d< real64, MAX_NUM_FACES > & dUpwMobility_dp,
-                                                       stackArray1d< globalIndex, MAX_NUM_FACES > & upwDofNumber ) const
-{
-  localIndex const numFacesInElem = elemToFaces.size();
-
-  // for this element, loop over the local (one-sided) faces
-  for( localIndex ifaceLoc = 0; ifaceLoc < numFacesInElem; ++ifaceLoc )
-  {
-
-    // we initialize these upw quantities with the values of the local elem
-    upwMobility[ifaceLoc]     = mob[er][esr][ei];
-    dUpwMobility_dp[ifaceLoc] = dMob_dp[er][esr][ei];
-    upwDofNumber[ifaceLoc]    = elemDofNumber;
-
-    // if the local elem if upstream, we are done, we can proceed to the next one-sided face
-    // otherwise, we have to access the properties of the neighbor element
-    // this is done on the fly below
-    if( oneSidedVolFlux[ifaceLoc] < 0 )
-    {
-
-      // the face has at most two adjacent elements
-      // one of these two elements is the current element indexed by er, esr, ei
-      // but here we are interested in the indices of the other element
-      // this other element is "the neighbor" for this one-sided face
-      for( localIndex k=0; k<elemRegionList.size( 1 ); ++k )
-      {
-        localIndex const erNeighbor  = elemRegionList[elemToFaces[ifaceLoc]][k];
-        localIndex const esrNeighbor = elemSubRegionList[elemToFaces[ifaceLoc]][k];
-        localIndex const eiNeighbor  = elemList[elemToFaces[ifaceLoc]][k];
-
-        // this element is not the current element
-        // we have found the neighbor or we are at the boundary
-        if( erNeighbor != er || esrNeighbor != esr || eiNeighbor != ei )
-        {
-
-          bool const onBoundary       = (erNeighbor == -1 || esrNeighbor == -1 || eiNeighbor == -1);
-          bool const neighborInTarget = regionFilter.contains( erNeighbor );
-
-          // if not on boundary, save the mobility and the upwDofNumber
-          if( !onBoundary && neighborInTarget )
-          {
-            ElementRegionBase const * const neighborRegion =
-              Group::group_cast< ElementRegionBase const * >( mesh->getElemManager()->GetRegion( erNeighbor ));
-            ElementSubRegionBase const * const neighborSubRegion =
-              Group::group_cast< ElementSubRegionBase const * >( neighborRegion->GetSubRegion( esrNeighbor ));
-
-            arrayView1d< globalIndex const > const & neighborDofNumber =
-              neighborSubRegion->getReference< array1d< globalIndex > >( elemDofKey );
-
-            upwMobility[ifaceLoc]     = mob[erNeighbor][esrNeighbor][eiNeighbor];
-            dUpwMobility_dp[ifaceLoc] = dMob_dp[erNeighbor][esrNeighbor][eiNeighbor];
-            upwDofNumber[ifaceLoc]    = neighborDofNumber[eiNeighbor];
-          }
-          // if the face is on the boundary, use the properties of the local elem
-        }
-      }
-    }
-  }
-}
-
-
-void SinglePhaseHybridFVM::AssembleOneSidedMassFluxes( real64 const & dt,
-                                                       arrayView1d< globalIndex const > const & faceDofNumber,
-                                                       arraySlice1d< localIndex const > const elemToFaces,
-                                                       globalIndex const elemDofNumber,
-                                                       stackArray1d< real64, MAX_NUM_FACES > const & oneSidedVolFlux,
-                                                       stackArray1d< real64, MAX_NUM_FACES > const & dOneSidedVolFlux_dp,
-                                                       stackArray1d< real64, MAX_NUM_FACES > const & dOneSidedVolFlux_dfp,
-                                                       stackArray1d< real64, MAX_NUM_FACES > const & upwMobility,
-                                                       stackArray1d< real64, MAX_NUM_FACES > const & dUpwMobility_dp,
-                                                       stackArray1d< globalIndex, MAX_NUM_FACES > const & upwDofNumber,
-                                                       ParallelMatrix * const matrix,
-                                                       ParallelVector * const rhs ) const
->>>>>>> e56a39df
-{
-  // max number of faces allowed in an element 
-  localIndex constexpr maxNumFaces = MAX_NUM_FACES;
-
-<<<<<<< HEAD
   // elem data
-    
+
   // get the cell-centered DOF numbers and ghost rank for the assembly
   string const elemDofKey = dofManager->getKey( viewKeyStruct::pressureString );
-  arrayView1d<globalIndex const> const & elemDofNumber =
-    subRegion->template getReference< array1d<globalIndex> >( elemDofKey ); 
-  arrayView1d<integer const>     const & elemGhostRank = m_elemGhostRank[er][esr];   
+  arrayView1d< globalIndex const > const & elemDofNumber =
+    subRegion->template getReference< array1d< globalIndex > >( elemDofKey );
+  arrayView1d< integer const >     const & elemGhostRank = m_elemGhostRank[er][esr];
 
   // get the map from elem to faces
   arrayView2d< localIndex const > const & elemToFaces = subRegion->faceList();
-    
+
   // get the cell-centered pressures
-  arrayView1d<real64 const> const & elemPres  = m_pressure[er][esr];
-  arrayView1d<real64 const> const & dElemPres = m_deltaPressure[er][esr];
-    
+  arrayView1d< real64 const > const & elemPres  = m_pressure[er][esr];
+  arrayView1d< real64 const > const & dElemPres = m_deltaPressure[er][esr];
+
   // get the cell centered densities
-  arrayView2d<real64 const> const & elemDens     = m_density[er][esr][m_fluidIndex];
-  arrayView2d<real64 const> const & dElemDens_dp = m_dDens_dPres[er][esr][m_fluidIndex];
-    
+  arrayView2d< real64 const > const & elemDens     = m_density[er][esr][m_fluidIndex];
+  arrayView2d< real64 const > const & dElemDens_dp = m_dDens_dPres[er][esr][m_fluidIndex];
+
   // get the element data needed for transmissibility computation
-  arrayView1d<R1Tensor const> const & elemCenter =
-   subRegion->template getReference< array1d<R1Tensor> >( CellBlock::viewKeyStruct::elementCenterString );
-  arrayView1d<real64 const> const & elemVolume =
-   subRegion->template getReference< array1d<real64> >( CellBlock::viewKeyStruct::elementVolumeString ); 
-  arrayView1d<R1Tensor const> const & elemPerm =
-   subRegion->template getReference< array1d<R1Tensor> >( viewKeyStruct::permeabilityString ); 
-
-  // get the cell-centered depth 
-  arrayView1d<real64 const> const & elemGravCoef =
-    subRegion->template getReference<array1d<real64>>(viewKeyStruct::gravityCoefString);
+  arrayView1d< R1Tensor const > const & elemCenter =
+    subRegion->template getReference< array1d< R1Tensor > >( CellBlock::viewKeyStruct::elementCenterString );
+  arrayView1d< real64 const > const & elemVolume =
+    subRegion->template getReference< array1d< real64 > >( CellBlock::viewKeyStruct::elementVolumeString );
+  arrayView1d< R1Tensor const > const & elemPerm =
+    subRegion->template getReference< array1d< R1Tensor > >( viewKeyStruct::permeabilityString );
+
+  // get the cell-centered depth
+  arrayView1d< real64 const > const & elemGravCoef =
+    subRegion->template getReference< array1d< real64 > >( viewKeyStruct::gravityCoefString );
 
   // assemble the residual and Jacobian element by element
   // in this loop we assemble both equation types: mass conservation in the elements and constraints at the faces
-  forall_in_range<serialPolicy>( 0, subRegion->size(), GEOSX_LAMBDA ( localIndex ei )
-  {
-
-    if (elemGhostRank[ei] < 0)
-    {
-        
-      localIndex const numFacesInElem = elemToFaces.size(1);
+  forAll< serialPolicy >( subRegion->size(), [=] ( localIndex ei )
+  {
+
+    if( elemGhostRank[ei] < 0 )
+    {
+
+      localIndex const numFacesInElem = elemToFaces.size( 1 );
 
       // transmissibility matrix
-      stackArray2d<real64, maxNumFaces*maxNumFaces> transMatrix( numFacesInElem,
-                                                                 numFacesInElem );
+      stackArray2d< real64, maxNumFaces *maxNumFaces > transMatrix( numFacesInElem,
+                                                                    numFacesInElem );
 
       // recompute the local transmissibility matrix at each iteration
       // we can decide later to precompute transMatrix if needed
-      ComputeTransmissibilityMatrix( nodePosition,     
-                                     faceToNodes,        
+      ComputeTransmissibilityMatrix( nodePosition,
+                                     faceToNodes,
                                      elemToFaces[ei],
                                      elemCenter[ei],
                                      elemVolume[ei],
                                      elemPerm[ei],
                                      lengthTolerance,
-                                     transMatrix );   
+                                     transMatrix );
 
       // perform flux assembly in this element in two steps:
-      SinglePhaseHybridFVMKernels::FluxKernel<CellElementSubRegion>::Compute( er, esr, ei,
-                                                                              regionFilter,
-                                                                              mesh,
-                                                                              elemRegionList,
-                                                                              elemSubRegionList,
-                                                                              elemList,
-                                                                              faceDofNumber,
-                                                                              facePres,
-                                                                              dFacePres,
-                                                                              faceGravCoef,
-                                                                              elemToFaces[ei],
-                                                                              elemDofNumber[ei],
-                                                                              elemDofKey,
-                                                                              elemPres[ei],
-                                                                              dElemPres[ei],
-                                                                              elemGravCoef[ei],
-                                                                              elemDens[ei][0],
-                                                                              dElemDens_dp[ei][0],
-                                                                              m_mobility, 
-                                                                              m_dMobility_dPres,
-                                                                              transMatrix,
-                                                                              dt,
-                                                                              matrix,
-                                                                              rhs );
-                                                                           
-    }
-  });
-}
-
-
-=======
-  localIndex const numFacesInElem = elemToFaces.size();
-
-  // fluxes
-  real64 sumLocalMassFluxes     = 0;
-  stackArray1d< real64, 1+maxNumFaces > dSumLocalMassFluxes_dElemVars( 1+numFacesInElem );
-  stackArray1d< real64, maxNumFaces >   dSumLocalMassFluxes_dFaceVars( numFacesInElem );
-  sumLocalMassFluxes = 0;
-  dSumLocalMassFluxes_dElemVars = 0;
-  dSumLocalMassFluxes_dFaceVars = 0;
-
-  // dof numbers
-  globalIndex const eqnRowIndex = elemDofNumber;
-  stackArray1d< globalIndex, 1+maxNumFaces > elemDofColIndices( 1+numFacesInElem );
-  stackArray1d< globalIndex, maxNumFaces >   faceDofColIndices( numFacesInElem );
-  elemDofColIndices[0] = elemDofNumber;
-
-  // for each element, loop over the one-sided faces
-  for( localIndex ifaceLoc = 0; ifaceLoc < numFacesInElem; ++ifaceLoc )
-  {
-
-    // compute the mass flux at the one-sided face plus its derivatives
-    // add the newly computed flux to the sum
-    sumLocalMassFluxes                        += dt * upwMobility[ifaceLoc] * oneSidedVolFlux[ifaceLoc];
-    dSumLocalMassFluxes_dElemVars[0]          += dt * upwMobility[ifaceLoc] * dOneSidedVolFlux_dp[ifaceLoc];
-    dSumLocalMassFluxes_dElemVars[ifaceLoc+1] = dt * dUpwMobility_dp[ifaceLoc] * oneSidedVolFlux[ifaceLoc];
-    dSumLocalMassFluxes_dFaceVars[ifaceLoc]   = dt * upwMobility[ifaceLoc] * dOneSidedVolFlux_dfp[ifaceLoc];
-
-    // collect the relevant dof numbers
-    elemDofColIndices[ifaceLoc+1] = upwDofNumber[ifaceLoc]; // if upwDofNumber == elemDofNumber, the derivative is zero
-    faceDofColIndices[ifaceLoc] = faceDofNumber[elemToFaces[ifaceLoc]];
-  }
-
-  // we are ready to assemble the local flux and its derivatives
-
-  // residual
-  rhs->add( &eqnRowIndex,
-            &sumLocalMassFluxes,
-            1 );
-
-  // jacobian -- derivative wrt elem centered vars
-  matrix->add( &eqnRowIndex,
-               elemDofColIndices.data(),
-               dSumLocalMassFluxes_dElemVars.data(),
-               1,
-               1+numFacesInElem );
-
-  // jacobian -- derivatives wrt face centered vars
-  matrix->add( &eqnRowIndex,
-               faceDofColIndices.data(),
-               dSumLocalMassFluxes_dFaceVars.data(),
-               1,
-               numFacesInElem );
-
-}
-
-
-void SinglePhaseHybridFVM::AssembleConstraints( arrayView1d< globalIndex const > const & faceDofNumber,
-                                                arraySlice1d< localIndex const > const elemToFaces,
-                                                globalIndex const elemDofNumber,
-                                                stackArray1d< real64, MAX_NUM_FACES > const & oneSidedVolFlux,
-                                                stackArray1d< real64, MAX_NUM_FACES > const & dOneSidedVolFlux_dp,
-                                                stackArray1d< real64, MAX_NUM_FACES > const & dOneSidedVolFlux_dfp,
-                                                ParallelMatrix * const matrix,
-                                                ParallelVector * const rhs ) const
-{
-  localIndex const numFacesInElem = elemToFaces.size();
-
-  globalIndex const dofColIndexElemPres = elemDofNumber;
-
-  // for each element, loop over the local (one-sided) faces
-  for( localIndex ifaceLoc = 0; ifaceLoc < numFacesInElem; ++ifaceLoc )
-  {
-    // dof numbers
-    globalIndex const eqnRowIndex         = faceDofNumber[elemToFaces[ifaceLoc]];
-    globalIndex const dofColIndexFacePres = faceDofNumber[elemToFaces[ifaceLoc]];
-
-    // fluxes
-    real64 const flux      = oneSidedVolFlux[ifaceLoc];
-    real64 const dFlux_dp  = dOneSidedVolFlux_dp[ifaceLoc];
-    real64 const dFlux_dfp = dOneSidedVolFlux_dfp[ifaceLoc];
-
-    // residual
-    rhs->add( &eqnRowIndex,
-              &flux,
-              1 );
-
-    // jacobian -- derivative wrt local cell centered pressure term
-    matrix->add( &eqnRowIndex,
-                 &dofColIndexElemPres,
-                 &dFlux_dp,
-                 1, 1 );
-
-    // jacobian -- derivatives wrt face pressure terms
-    matrix->add( &eqnRowIndex,
-                 &dofColIndexFacePres,
-                 &dFlux_dfp,
-                 1, 1 );
-
-  }
-}
-
-
->>>>>>> e56a39df
+      SinglePhaseHybridFVMKernels::FluxKernel< CellElementSubRegion >::Compute( er, esr, ei,
+                                                                                regionFilter,
+                                                                                mesh,
+                                                                                elemRegionList,
+                                                                                elemSubRegionList,
+                                                                                elemList,
+                                                                                faceDofNumber,
+                                                                                facePres,
+                                                                                dFacePres,
+                                                                                faceGravCoef,
+                                                                                elemToFaces[ei],
+                                                                                elemDofNumber[ei],
+                                                                                elemDofKey,
+                                                                                elemPres[ei],
+                                                                                dElemPres[ei],
+                                                                                elemGravCoef[ei],
+                                                                                elemDens[ei][0],
+                                                                                dElemDens_dp[ei][0],
+                                                                                m_mobility,
+                                                                                m_dMobility_dPres,
+                                                                                transMatrix,
+                                                                                dt,
+                                                                                matrix,
+                                                                                rhs );
+
+    }
+  } );
+}
+
+
 void
 SinglePhaseHybridFVM::ApplyBoundaryConditions( real64 const GEOSX_UNUSED_PARAM( time_n ),
                                                real64 const GEOSX_UNUSED_PARAM( dt ),
@@ -908,22 +463,18 @@
   arrayView1d< globalIndex const > const & faceDofNumber =
     faceManager->getReference< array1d< globalIndex > >( faceDofKey );
 
-<<<<<<< HEAD
-  array2d<localIndex> const & elemRegionList    = faceManager->elementRegionList();
-  array2d<localIndex> const & elemSubRegionList = faceManager->elementSubRegionList();
-  array2d<localIndex> const & elemList          = faceManager->elementList(); 
-  
-  for( localIndex iface = 0 ; iface < faceManager->size(); ++iface )
-=======
+  array2d< localIndex > const & elemRegionList    = faceManager->elementRegionList();
+  array2d< localIndex > const & elemSubRegionList = faceManager->elementSubRegionList();
+  array2d< localIndex > const & elemList          = faceManager->elementList();
+
   for( localIndex iface = 0; iface < faceManager->size(); ++iface )
->>>>>>> e56a39df
   {
     // if not ghost face and if adjacent to target region
     if( faceGhostRank[iface] < 0 && faceDofNumber[iface] >= 0 )
     {
       real64 normalizer = 0;
       localIndex elemCounter = 0;
-      for (localIndex k=0; k<elemRegionList.size(1); ++k)
+      for( localIndex k=0; k<elemRegionList.size( 1 ); ++k )
       {
         localIndex const er  = elemRegionList[iface][k];
         localIndex const esr = elemSubRegionList[iface][k];
@@ -931,23 +482,23 @@
 
         bool const onBoundary = (er == -1 || esr == -1 || ei == -1);
 
-        // if not on boundary, save the mobility and the upwDofNumber  
-        if ( !onBoundary )
+        // if not on boundary, save the mobility and the upwDofNumber
+        if( !onBoundary )
         {
-            ElementRegionBase const * const region =
-              Group::group_cast<ElementRegionBase const *>(mesh->getElemManager()->GetRegion(er));
-            ElementSubRegionBase const * const subRegion =
-              Group::group_cast<ElementSubRegionBase const *>(region->GetSubRegion(esr));
-  
-            arrayView1d<real64 const> const & elemVolume =
-              subRegion->getReference< array1d<real64> >( CellBlock::viewKeyStruct::elementVolumeString ); 
-
-            normalizer += elemVolume[ei];
-            elemCounter++;
+          ElementRegionBase const * const region =
+            Group::group_cast< ElementRegionBase const * >( mesh->getElemManager()->GetRegion( er ));
+          ElementSubRegionBase const * const subRegion =
+            Group::group_cast< ElementSubRegionBase const * >( region->GetSubRegion( esr ));
+
+          arrayView1d< real64 const > const & elemVolume =
+            subRegion->getReference< array1d< real64 > >( CellBlock::viewKeyStruct::elementVolumeString );
+
+          normalizer += elemVolume[ei];
+          elemCounter++;
         }
       }
       normalizer /= elemCounter;
-      
+
       localIndex const lid    = rhs.getLocalRowID( faceDofNumber[iface] );
       real64 const val        = localResidual[lid] / normalizer;
       localResidualNorm[EquationType::CONSTRAINT] += val * val;
@@ -957,15 +508,9 @@
 
   // 3. Combine the two norms
 
-<<<<<<< HEAD
-  MpiWrapper::allReduce(localResidualNorm.data(), globalResidualNorm.data(), 2, MPI_SUM, MPI_COMM_GEOSX);
- 
+  MpiWrapper::allReduce( localResidualNorm.data(), globalResidualNorm.data(), 2, MPI_SUM, MPI_COMM_GEOSX );
+
   real64 maxNorm = (globalResidualNorm[EquationType::MASS_CONS] > globalResidualNorm[EquationType::CONSTRAINT])
-=======
-  MpiWrapper::allReduce( localResidualNorm.data(), globalResidualNorm.data(), 2, MPI_SUM, MPI_COMM_GEOSX );
-
-  real64 maxNorm = (globalResidualNorm[EquationType::MASS_CONS] < globalResidualNorm[EquationType::CONSTRAINT])
->>>>>>> e56a39df
                  ? globalResidualNorm[EquationType::MASS_CONS]
                  : globalResidualNorm[EquationType::CONSTRAINT];
 
@@ -979,25 +524,25 @@
                                            ParallelVector const & solution,
                                            real64 const scalingFactor )
 {
-  MeshLevel const * const mesh = domain->getMeshBody(0)->getMeshLevel(0);
+  MeshLevel const * const mesh = domain->getMeshBody( 0 )->getMeshLevel( 0 );
   real64 const * localSolution = solution.extractLocalVector();
   int localCheck = 1;
 
   string const dofKey = dofManager.getKey( viewKeyStruct::pressureString );
 
-  applyToSubRegions( mesh, [&] ( localIndex const er, localIndex const esr,
-                                 ElementRegionBase const * const GEOSX_UNUSED_PARAM( region ),
-                                 ElementSubRegionBase const * const subRegion )
-  {
-    arrayView1d<globalIndex const> const & dofNumber = subRegion->getReference< array1d<globalIndex> >( dofKey );
-    arrayView1d<integer const> const & elemGhostRank = m_elemGhostRank[er][esr];
-
-    arrayView1d<real64 const> const & pres      = m_pressure[er][esr];
-    arrayView1d<real64 const> const & dPres     = m_deltaPressure[er][esr];
-
-    forall_in_range<serialPolicy>( 0, subRegion->size(), [&] ( localIndex ei )
-    {
-      if (elemGhostRank[ei] >= 0)
+  applyToSubRegionsComplete( mesh, [&] ( localIndex const er, localIndex const esr,
+                                         ElementRegionBase const &,
+                                         ElementSubRegionBase const & subRegion )
+  {
+    arrayView1d< globalIndex const > const & dofNumber = subRegion.getReference< array1d< globalIndex > >( dofKey );
+    arrayView1d< integer const > const & elemGhostRank = m_elemGhostRank[er][esr];
+
+    arrayView1d< real64 const > const & pres      = m_pressure[er][esr];
+    arrayView1d< real64 const > const & dPres     = m_deltaPressure[er][esr];
+
+    forAll< serialPolicy >( subRegion.size(), [&] ( localIndex ei )
+    {
+      if( elemGhostRank[ei] >= 0 )
       {
         return;
       }
@@ -1008,14 +553,14 @@
         localIndex const lid = solution.getLocalRowID( offset );
         real64 const newPres = pres[ei] + dPres[ei] + scalingFactor * localSolution[lid];
 
-        if (newPres < 0.0)
+        if( newPres < 0.0 )
         {
           localCheck = 0;
         }
       }
 
-    });
-  });
+    } );
+  } );
   int globalCheck;
 
   MpiWrapper::allReduce( &localCheck,
@@ -1025,7 +570,7 @@
                          MPI_COMM_GEOSX );
 
   bool result = true;
-  if (globalCheck == 0)
+  if( globalCheck == 0 )
   {
     result = false;
   }
@@ -1038,11 +583,7 @@
                                                 real64 const scalingFactor,
                                                 DomainPartition * const domain )
 {
-<<<<<<< HEAD
-  MeshLevel * const mesh = domain->getMeshBody(0)->getMeshLevel(0);
-=======
-  MeshLevel * const mesh          = domain->getMeshBody( 0 )->getMeshLevel( 0 );
->>>>>>> e56a39df
+  MeshLevel * const mesh = domain->getMeshBody( 0 )->getMeshLevel( 0 );
 
   // here we apply the cell-centered update in the derived class
   // to avoid duplicating a synchronization point
@@ -1190,15 +731,10 @@
   }
 }
 
-<<<<<<< HEAD
-void SinglePhaseHybridFVM::ComputeQFamilyInnerProduct( arrayView2d<real64 const, nodes::REFERENCE_POSITION_USD> const & nodePosition,
-                                                       ArrayOfArraysView<localIndex const> const & faceToNodes, 
-                                                       arraySlice1d<localIndex const> const elemToFaces,
-=======
+
 void SinglePhaseHybridFVM::ComputeQFamilyInnerProduct( arrayView2d< real64 const, nodes::REFERENCE_POSITION_USD > const & nodePosition,
                                                        ArrayOfArraysView< localIndex const > const & faceToNodes,
                                                        arraySlice1d< localIndex const > const elemToFaces,
->>>>>>> e56a39df
                                                        R1Tensor const & elemCenter,
                                                        real64 const & elemVolume,
                                                        R1Tensor const & elemPerm,
@@ -1252,24 +788,14 @@
   {
 
     // compute the face geometry data: center, normal, vector from cell center to face center
-<<<<<<< HEAD
     real64 const faceArea =
       computationalGeometry::Centroid_3DPolygon( faceToNodes[elemToFaces[ifaceLoc]],
-                                                 faceToNodes.sizeOfArray(elemToFaces[ifaceLoc]),
+                                                 faceToNodes.sizeOfArray( elemToFaces[ifaceLoc] ),
                                                  nodePosition,
                                                  faceCenter,
                                                  faceNormal,
                                                  areaTolerance );
-        
-=======
-    computationalGeometry::Centroid_3DPolygon( faceToNodes[elemToFaces[ifaceLoc]],
-                                               faceToNodes.sizeOfArray( elemToFaces[ifaceLoc] ),
-                                               nodePosition,
-                                               faceCenter,
-                                               faceNormal,
-                                               areaTolerance );
-
->>>>>>> e56a39df
+
     cellToFaceVec  = faceCenter;
     cellToFaceVec -= elemCenter;
 
@@ -1291,19 +817,12 @@
       faceNormal *= -1;
     }
 
-<<<<<<< HEAD
     faceNormal.Normalize();
-    
-    normalsMat(ifaceLoc,0) = faceArea*faceNormal(0);
-    normalsMat(ifaceLoc,1) = faceArea*faceNormal(1);
-    normalsMat(ifaceLoc,2) = faceArea*faceNormal(2);
-    
-=======
-    normalsMat( ifaceLoc, 0 ) = faceNormal( 0 );
-    normalsMat( ifaceLoc, 1 ) = faceNormal( 1 );
-    normalsMat( ifaceLoc, 2 ) = faceNormal( 2 );
-
->>>>>>> e56a39df
+
+    normalsMat( ifaceLoc, 0 ) = faceArea*faceNormal( 0 );
+    normalsMat( ifaceLoc, 1 ) = faceArea*faceNormal( 1 );
+    normalsMat( ifaceLoc, 2 ) = faceArea*faceNormal( 2 );
+
   }
 
   // 2) assemble full coefficient tensor from principal axis/components
@@ -1366,11 +885,7 @@
       work_numFacesByDim( i, 2 ) = q2( i );
     }
   }
-<<<<<<< HEAD
-  
-=======
-
->>>>>>> e56a39df
+
   // 5) compute P_Q = I - QQ'
   BlasLapackLA::matrixMatrixTMultiply( work_numFacesByDim,
                                        work_numFacesByDim,
@@ -1395,16 +910,12 @@
   BlasLapackLA::matrixMatrixMultiply( worka_numFacesByNumFaces,
                                       workc_numFacesByNumFaces,
                                       workb_numFacesByNumFaces );
-<<<<<<< HEAD
-  
-=======
-
->>>>>>> e56a39df
+
   // 7) compute T = ( N K N' + t U diag(diag(N K N')) U ) / elemVolume
   BlasLapackLA::matrixScale( tParam, workb_numFacesByNumFaces );
   BlasLapackLA::matrixMatrixAdd( workb_numFacesByNumFaces, transMat );
   BlasLapackLA::matrixScale( 1/elemVolume, transMat );
-  
+
   // for now, I have this copy to transfer the data from the array2d to the stackArray2d
   // I need the array2d to call the BlasLapackLA functions
   // if and when everything works with explicit for loops in this kernel function,
