--- conflicted
+++ resolved
@@ -110,13 +110,12 @@
       subRegion.registerWrapper< array1d< real64 > >( viewKeyStruct::aperture0String )->
         setDefaultValue( faceRegion.getDefaultAperture() );
       subRegion.registerWrapper< array1d< real64 > >( viewKeyStruct::effectiveApertureString )->
-<<<<<<< HEAD
-        setApplyDefaultValue( subRegion.getWrapper< array1d< real64 > >( FaceElementSubRegion::
+        setApplyDefaultValue( subRegion.getWrapper< array1d< real64 > >( SurfaceElementSubRegion::
                                                                            viewKeyStruct::
                                                                            elementApertureString )->getDefaultValue() )->
         setPlotLevel( PlotLevel::LEVEL_0 );
       subRegion.registerWrapper< array1d< real64 > >( viewKeyStruct::conductivity0String )->
-        setApplyDefaultValue( subRegion.getWrapper< array1d< real64 > >( FaceElementSubRegion::
+        setApplyDefaultValue( subRegion.getWrapper< array1d< real64 > >( SurfaceElementSubRegion::
                                                                            viewKeyStruct::
                                                                            elementDefaultConductivityString )->getDefaultValue() )->
         setPlotLevel( PlotLevel::LEVEL_0 );
@@ -128,7 +127,7 @@
                                                                                 ElementRegionBase & region,
                                                                                 EmbeddedSurfaceSubRegion & subRegion )
     {
-      EmbeddedSurfaceRegion & embSurfRegion = dynamicCast< EmbeddedSurfaceRegion & >( region );
+      SurfaceElementRegion & embSurfRegion = dynamicCast< SurfaceElementRegion & >( region );
 
       subRegion.registerWrapper< array1d< real64 > >( viewKeyStruct::referencePorosityString )->
         setApplyDefaultValue( 1.0 );
@@ -139,9 +138,6 @@
         setDefaultValue( embSurfRegion.getDefaultAperture() );
       subRegion.registerWrapper< array1d< real64 > >( viewKeyStruct::effectiveApertureString )->
         setApplyDefaultValue( subRegion.getWrapper< array1d< real64 > >( EmbeddedSurfaceSubRegion::
-=======
-        setApplyDefaultValue( subRegion.getWrapper< array1d< real64 > >( SurfaceElementSubRegion::
->>>>>>> 59056a7b
                                                                            viewKeyStruct::
                                                                            elementApertureString )->getDefaultValue() )->
         setPlotLevel( PlotLevel::LEVEL_0 );
