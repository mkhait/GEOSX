/*
 *~~~~~~~~~~~~~~~~~~~~~~~~~~~~~~~~~~~~~~~~~~~~~~~~~~~~~~~~~~~~~~~~~~~~~~~~~~~
 * Copyright (c) 2018, Lawrence Livermore National Security, LLC.
 *
 * Produced at the Lawrence Livermore National Laboratory
 *
 * LLNL-CODE-746361
 *
 * All rights reserved. See COPYRIGHT for details.
 *
 * This file is part of the GEOSX Simulation Framework.
 *
 * GEOSX is a free software; you can redistribute it and/or modify it under
 * the terms of the GNU Lesser General Public License (as published by the
 * Free Software Foundation) version 2.1 dated February 1999.
 *~~~~~~~~~~~~~~~~~~~~~~~~~~~~~~~~~~~~~~~~~~~~~~~~~~~~~~~~~~~~~~~~~~~~~~~~~~~
 */

#include "SolverBase.hpp"
#include "PhysicsSolverManager.hpp"
#include "managers/DomainPartition.hpp"
#include "mesh/MeshBody.hpp"
#include "systemSolverInterface/EpetraBlockSystem.hpp"

namespace geosx
{

using namespace dataRepository;

SolverBase::SolverBase( std::string const & name,
                        ManagedGroup * const parent ):
  ExecutableGroup( name, parent ),
  m_linearSolverWrapper(),
  m_verboseLevel( 0 ),
  m_gravityVector( R1Tensor( 0.0 ) ),
  m_systemSolverParameters( groupKeyStruct::systemSolverParametersString, this )//,
//  m_blockLocalDofNumber()
{
  // register group with repository. Have Repository own object.
  this->RegisterGroup( groupKeyStruct::systemSolverParametersString, &m_systemSolverParameters, 0 );

  this->RegisterViewWrapper( viewKeyStruct::verboseLevelString, &m_verboseLevel, 0 );
  this->RegisterViewWrapper( viewKeyStruct::gravityVectorString, &m_gravityVector, 0 );
//  this->RegisterViewWrapper( viewKeyStruct::blockLocalDofNumberString, &m_blockLocalDofNumber, 0 );

  if( this->globalGravityVector() != nullptr )
  {
    m_gravityVector=*globalGravityVector();
  }

//  m_linearSolverWrapper = new systemSolverInterface::LinearSolverWrapper();

}

SolverBase::~SolverBase()
{
//  delete m_linearSolverWrapper;
}

SolverBase::CatalogInterface::CatalogType& SolverBase::GetCatalog()
{
  static SolverBase::CatalogInterface::CatalogType catalog;
  return catalog;
}

void SolverBase::FillDocumentationNode()
{


  cxx_utilities::DocumentationNode * const docNode = this->getDocumentationNode();
  docNode->setName( this->CatalogName());    // If this method lived in Managed
                                             // groups, this could be done
                                             // automatically
  docNode->setSchemaType( "Node" );

  docNode->AllocateChildNode( keys::courant,
                              keys::courant,
                              -1,
                              "real64",
                              "real64",
                              "courant Number",
                              "courant Number",
                              "0.7",
                              "",
                              1,
                              1,
                              0 );

  docNode->AllocateChildNode( keys::maxDt,
                              keys::maxDt,
                              -1,
                              "real64",
                              "real64",
                              "Maximum Stable Timestep",
                              "Maximum Stable Timestep",
                              "0.0",
                              "",
                              0,
                              1,
                              0 );

  docNode->AllocateChildNode( viewKeyStruct::verboseLevelString,
                              viewKeyStruct::verboseLevelString,
                              -1,
                              "integer",
                              "integer",
                              "verbosity level",
                              "verbosity level",
                              "0",
                              "",
                              0,
                              1,
                              0 );

}

void SolverBase::FillOtherDocumentationNodes( dataRepository::ManagedGroup * const rootGroup )
{
//  DomainPartition * domain  = rootGroup->GetGroup<DomainPartition>(keys::domain);
//  for( auto & mesh : domain->getMeshBodies()->GetSubGroups() )
//  {
//    MeshLevel * meshLevel = ManagedGroup::group_cast<MeshBody*>(mesh.second)->getMeshLevel(0);
//
//    ElementRegionManager * const elemManager = meshLevel->getElemManager();
//
//    elemManager->forCellBlocks( [&]( CellBlockSubRegion * const cellBlock ) -> void
//      {
//        cxx_utilities::DocumentationNode * const docNode = cellBlock->getDocumentationNode();
//
//        docNode->AllocateChildNode( viewKeyStruct::blockLocalDofNumberString,
//                                    viewKeyStruct::blockLocalDofNumberString,
//                                    -1,
//                                    "localIndex_array",
//                                    "localIndex_array",
//                                    "verbosity level",
//                                    "verbosity level",
//                                    "0",
//                                    "",
//                                    0,
//                                    0,
//                                    0 );
//      });
//  }
}


real64 SolverBase::SolverStep( real64 const& time_n,
                               real64 const& dt,
                               const int cycleNumber,
                               DomainPartition * domain )
{
  return 0;
}


void SolverBase::Execute( real64 const& time_n,
                          real64 const& dt,
                          const int cycleNumber,
                          ManagedGroup * domain )
{
  if( dt > 0 )
  {
    SolverStep( time_n, dt, cycleNumber, domain->group_cast<DomainPartition*>());
  }
}


real64 SolverBase::LinearImplicitStep( real64 const & time_n,
                                       real64 const & dt,
                                       integer const cycleNumber,
                                       DomainPartition * const domain,
                                       systemSolverInterface::EpetraBlockSystem * const blockSystem )
{
  // call setup for physics solver. Pre step allocations etc.
  ImplicitStepSetup( time_n, dt, domain, blockSystem );

  // call assemble to fill the matrix and the rhs
  AssembleSystem( domain, blockSystem, time_n+dt, dt );

  // apply boundary conditions to system
  ApplyBoundaryConditions( domain, blockSystem, time_n, dt );

  // call the default linear solver on the system
  SolveSystem( blockSystem,
               getSystemSolverParameters() );

  // apply the system solution to the fields/variables
  ApplySystemSolution( blockSystem, 1.0, domain );

  // final step for completion of timestep. typically secondary variable updates and cleanup.
  ImplicitStepComplete( time_n, dt, domain );

  // return the achieved timestep
  return dt;
}

real64 SolverBase::NonlinearImplicitStep( real64 const & time_n,
                                          real64 const & dt,
                                          integer const cycleNumber,
                                          DomainPartition * const domain,
                                          systemSolverInterface::EpetraBlockSystem * const blockSystem )
{
  // dt may be cut during the course of this step, so we are keeping a local
  // value to track the achieved dt for this step.
  real64 stepDt = dt;

  SystemSolverParameters * const solverParams = getSystemSolverParameters();
  real64 const newtonTol = solverParams->newtonTol();
  integer const maxNewtonIter = solverParams->maxIterNewton();
  integer const maxNumberDtCuts = 2;
  integer const maxNumberLineSearchCuts = 5;

  // a flag to denote whether we have converged
  integer isConverged = 0;

  // outer loop attempts to apply full timestep, and managed the cutting of the timestep if
  // required.
  for( int dtAttempt = 0 ; dtAttempt<maxNumberDtCuts ; ++dtAttempt )
  {
    // main Newton loop
    // keep residual from previous iteration in case we need to do a line search
    real64 lastResidual = 1e99;
    integer & k = solverParams->numNewtonIterations();
    for( k=0 ; k<maxNewtonIter ; ++k )
    {

      // call assemble to fill the matrix and the rhs
      AssembleSystem( domain, blockSystem, time_n, stepDt );

      // apply boundary conditions to system
      ApplyBoundaryConditions( domain, blockSystem, time_n, stepDt );

      // get residual norm
      real64 residualNorm = CalculateResidualNorm( blockSystem, domain );

      if( m_verboseLevel >= 1 )
      {
        std::cout << "Attempt: " << dtAttempt  << ", Newton: " << k
                  << ", R = " << residualNorm << std::endl;
      }

      // if the residual norm is less than the Newton tolerance we denote that we have
      // converged and break from the Newton loop immediately.
      if( residualNorm < newtonTol )
      {
        isConverged = 1;
        break;
      }


      // do line search in case residual has increased
      if( residualNorm > lastResidual )
      {

        // flag to determine if we should solve the system and apply the solution. If the line
        // search fails we just bail.
        int lineSearchSuccess = 0;

        // scale factor is value applied to the previous solution. In this case we want to
        // subtract a portion of the previous solution.
        real64 scaleFactor = -1.0;

        // main loop for the line search.
        for( int lineSearchIteration=0 ; lineSearchIteration<maxNumberLineSearchCuts ; ++lineSearchIteration )
        {
          // cut the scale factor by half. This means that the scale factors will
          // have values of -0.5, -0.25, -0.125, ...
          scaleFactor *= 0.5;
          ApplySystemSolution( blockSystem, scaleFactor, domain );

          // re-assemble system
          AssembleSystem( domain, blockSystem, time_n, stepDt );

          // apply boundary conditions to system
          ApplyBoundaryConditions( domain, blockSystem, time_n, stepDt );

          // get residual norm
          residualNorm = CalculateResidualNorm( blockSystem, domain );

          if( m_verboseLevel >= 1 )
          {
            std::cout << "Attempt: " << dtAttempt + 1 << ", Newton: " << k + 1
                      << ", Line search: " << lineSearchIteration + 1
                      << ", R = " << residualNorm << std::endl;
          }

          // if the residual norm is less than the last residual, we can proceed to the
          // solution step
          if( residualNorm < lastResidual )
          {
            lineSearchSuccess = 1;
            break;
          }
        }

        // if line search failed, then break out of the main Newton loop. Timestep will be cut.
        if( !lineSearchSuccess )
        {
          break;
        }
      }

      // call the default linear solver on the system
      SolveSystem( blockSystem,
                   getSystemSolverParameters() );

      // apply the system solution to the fields/variables
      ApplySystemSolution( blockSystem, 1.0, domain );

      lastResidual = residualNorm;
    }
    if( isConverged )
    {
      // break out of outer loop
      break;
    }
    else
    {
      // cut timestep and reset state to beginning of step, and restart the Newton loop.
      stepDt *= 0.5;
      ResetStateToBeginningOfStep( domain );
    }
  }

  if( !isConverged )
  {
    std::cout<<"Convergence not achieved.";
  }

<<<<<<< HEAD
=======
  // final step for completion of timestep. typically secondary variable updates and cleanup.
  ImplicitStepComplete( time_n, stepDt, domain );

>>>>>>> 1e868b2f
  // return the achieved timestep
  return stepDt;
}


real64 SolverBase::ExplicitStep( real64 const & time_n,
                                 real64 const & dt,
                                 integer const cycleNumber,
                                 DomainPartition * const domain )
{
  GEOS_ERROR( "SolverBase::ExplicitStep called!. Should be overridden." );
  return 0;
}

void SolverBase::ImplicitStepSetup( real64 const& time_n,
                                    real64 const& dt,
                                    DomainPartition * const domain,
                                    systemSolverInterface::EpetraBlockSystem * const blockSystem )
{
  GEOS_ERROR( "SolverBase::ImplicitStepSetup called!. Should be overridden." );
}

void SolverBase::AssembleSystem( DomainPartition * const domain,
                                 systemSolverInterface::EpetraBlockSystem * const blockSystem,
                                 real64 const time,
                                 real64 const dt )
{
  GEOS_ERROR( "SolverBase::Assemble called!. Should be overridden." );
}


void SolverBase::ApplyBoundaryConditions( DomainPartition * const domain,
                                          systemSolverInterface::EpetraBlockSystem * const blockSystem,
                                          real64 const time,
                                          real64 const dt )
{
  GEOS_ERROR( "SolverBase::SolveSystem called!. Should be overridden." );
}

real64
SolverBase::
CalculateResidualNorm( systemSolverInterface::EpetraBlockSystem const *const blockSystem,
                       DomainPartition * const domain )
{
  GEOS_ERROR( "SolverBase::CalculateResidualNorm called!. Should be overridden." );
  return 0;
}

void SolverBase::SolveSystem( systemSolverInterface::EpetraBlockSystem * const blockSystem,
                              SystemSolverParameters const * const params )
{
  GEOS_ERROR( "SolverBase::SolveSystem called!. Should be overridden." );
}

void SolverBase::ApplySystemSolution( systemSolverInterface::EpetraBlockSystem const * const blockSystem,
                                      real64 const scalingFactor,
                                      DomainPartition * const )
{
  GEOS_ERROR( "SolverBase::ApplySystemSolution called!. Should be overridden." );
}

void SolverBase::ResetStateToBeginningOfStep( DomainPartition * const )
{
  GEOS_ERROR( "SolverBase::ResetStateToBeginningOfStep called!. Should be overridden." );
}

void SolverBase::ImplicitStepComplete( real64 const & time,
                                       real64 const & dt,
                                       DomainPartition * const domain )
{
  GEOS_ERROR( "SolverBase::ImplicitStepComplete called!. Should be overridden." );
}


void SolverBase::SolveSystem( systemSolverInterface::EpetraBlockSystem * const blockSystem,
                              SystemSolverParameters const * const params,
                              systemSolverInterface::BlockIDs const blockID )
{
  Epetra_FEVector * const
  solution = blockSystem->GetSolutionVector( blockID );

  Epetra_FEVector * const
  residual = blockSystem->GetResidualVector( blockID );
  residual->Scale( -1.0 );

  solution->Scale( 0.0 );

  m_linearSolverWrapper.SolveSingleBlockSystem( blockSystem,
                                                params,
                                                blockID );

  if( verboseLevel() >= 2 )
  {
    solution->Print( std::cout );
  }

}

//void SolverBase::CreateChild( string const & childKey, string const & childName )
//{
//  if( CatalogInterface::hasKeyName(childKey) )
//  {
//    std::cout << "Adding Solver of type " << childKey << ", named " << childName << std::endl;
//    this->RegisterGroup( childName, CatalogInterface::Factory( childKey, childName, this ) );
//  }
//}


R1Tensor const * SolverBase::globalGravityVector() const
{
  R1Tensor const * rval = nullptr;
  if( getParent()->getName() == "Solvers" )
  {
    rval = &(getParent()->getReference<R1Tensor>( viewKeyStruct::gravityVectorString ));
  }

  return rval;
}


systemSolverInterface::EpetraBlockSystem const * SolverBase::getLinearSystemRepository() const
{
  return &( getParent()->
            getReference<systemSolverInterface::EpetraBlockSystem>( PhysicsSolverManager::
                                                                    viewKeyStruct::
                                                                    blockSystemRepositoryString ) );
}

systemSolverInterface::EpetraBlockSystem * SolverBase::getLinearSystemRepository()
{
  return &( getParent()->
            getReference<systemSolverInterface::EpetraBlockSystem>( PhysicsSolverManager::
                                                                    viewKeyStruct::
                                                                    blockSystemRepositoryString ) );
}

} /* namespace ANST */<|MERGE_RESOLUTION|>--- conflicted
+++ resolved
@@ -327,12 +327,6 @@
     std::cout<<"Convergence not achieved.";
   }
 
-<<<<<<< HEAD
-=======
-  // final step for completion of timestep. typically secondary variable updates and cleanup.
-  ImplicitStepComplete( time_n, stepDt, domain );
-
->>>>>>> 1e868b2f
   // return the achieved timestep
   return stepDt;
 }
