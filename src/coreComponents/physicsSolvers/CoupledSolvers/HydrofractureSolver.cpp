--- conflicted
+++ resolved
@@ -714,10 +714,7 @@
   NodeManager * const nodeManager = mesh->getNodeManager();
   ElementRegionManager * const elemManager = mesh->getElemManager();
 
-<<<<<<< HEAD
   arrayView1d<real64 const>   const & faceArea   = faceManager->faceArea();
-=======
->>>>>>> 3eabda23
   arrayView1d<R1Tensor const> const & faceNormal = faceManager->faceNormal();
   array1d<localIndex_array> const & facesToNodes = faceManager->nodeList();
   arrayView1d<R1Tensor> const &
@@ -728,13 +725,7 @@
   string const dispDofKey = m_solidSolver->getDofManager().getKey( keys::TotalDisplacement );
 
   arrayView1d<globalIndex> const &
-<<<<<<< HEAD
-  nodeDofNumber =  nodeManager->getReference<globalIndex_array>( SolidMechanicsLagrangianFEM::
-                                                                 viewKeyStruct::globalDofNumberString);
-=======
   dispDofNumber =  nodeManager->getReference<globalIndex_array>( dispDofKey );
-
->>>>>>> 3eabda23
 
 
   matrix01->open();
@@ -744,12 +735,7 @@
   {
 
     arrayView1d<globalIndex> const &
-<<<<<<< HEAD
-    faceElementDofNumber = subRegion->getReference< array1d<globalIndex> >( SinglePhaseFlow::
-                                                                            viewKeyStruct::blockLocalDofNumberString );
-=======
     faceElementDofNumber = subRegion->getReference< array1d<globalIndex> >( presDofKey );
->>>>>>> 3eabda23
 
     if( subRegion->hasView("pressure") )
     {
@@ -770,22 +756,11 @@
           Nbar -= faceNormal[elemsToFaces[kfe][1]];
           Nbar.Normalize();
 
-<<<<<<< HEAD
           localIndex const kf0 = elemsToFaces[kfe][0];
           localIndex const kf1 = elemsToFaces[kfe][1];
           localIndex const numNodesPerFace=facesToNodes[kf0].size();
           localIndex const * const nodelist0 = facesToNodes[kf0];
           localIndex const * const nodelist1 = facesToNodes[kf1];
-=======
-        R1Tensor Nbar = faceNormal[elemsToFaces[kfe][0]];
-        Nbar -= faceNormal[elemsToFaces[kfe][1]];
-        Nbar.Normalize();
-
-        localIndex const kf0 = elemsToFaces[kfe][0];
-        localIndex const numNodesPerFace=facesToNodes[kf0].size();
-
->>>>>>> 3eabda23
-
 
           globalIndex rowDOF[24];
           real64 nodeRHS[24];
@@ -807,14 +782,9 @@
 
             for( localIndex a=0 ; a<numNodesPerFace ; ++a )
             {
-<<<<<<< HEAD
               for( int i=0 ; i<3 ; ++i )
               {
-                rowDOF[3*a+i] = 3*nodeDofNumber[faceToNodes[a]]+i;
-=======
-              rowDOF[3*a+i] = dispDofNumber[faceToNodes[a]] + i;
->>>>>>> 3eabda23
-
+                rowDOF[3*a+i] = dispDofNumber[faceToNodes[a]] + i;
                 nodeRHS[3*a+i] = - nodalForce[i] * pow(-1,kf);
                 fext[faceToNodes[a]][i] += - nodalForce[i] * pow(-1,kf);
 
