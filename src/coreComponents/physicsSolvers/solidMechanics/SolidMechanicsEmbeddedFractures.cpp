--- conflicted
+++ resolved
@@ -253,160 +253,12 @@
   string const dispDofKey = dofManager.getKey( dataRepository::keys::TotalDisplacement );
   string const jumpDofKey = dofManager.getKey( viewKeyStruct::dispJumpString );
 
-<<<<<<< HEAD
-  arrayView1d< globalIndex const > const & globalDofNumber = nodeManager.getReference< globalIndex_array >( dofKey );
-
-//  ElementRegionManager::ConstitutiveRelationAccessor< ConstitutiveBase const >
-//  constitutiveRelations = elemManager.ConstructFullConstitutiveAccessor< ConstitutiveBase const >( constitutiveManager
-// );
-
-  ElementRegionManager::MaterialViewAccessor< real64 > const
-  density = elemManager.ConstructFullMaterialViewAccessor< real64 >( "density0",
-                                                                     constitutiveManager );
-  globalIndex const rankOffset = dofManager.rankOffset();
-
-  constexpr int dim = 3;
-  static constexpr int maxNumUdof = dim * 8; // this is hard-coded for now.
-
-  // Initialise local matrices and vectors
-  array1d< globalIndex >       dispEqnRowIndices ( maxNumUdof );
-  array1d< globalIndex >       jumpEqnRowIndices    ( 3 );
-  array1d< globalIndex >       dispColIndices ( maxNumUdof );
-  array1d< globalIndex >       jumpColIndices ( 3 );
-
-  array2d< real64 >            Kwu_elem( 3, maxNumUdof );
-  array2d< real64 >            Kuw_elem( maxNumUdof, 3 );
-  array2d< real64 >            Kww_elem( 3, 3 );
-  array1d< real64 >            R1( 3 );
-  array1d< real64 >            R0( maxNumUdof );
-  array1d< real64 >            tractionVec( 3 );
-  array2d< real64 >            dTdw( 3, 3 );
-
-  // Equilibrium and compatibility operators for the element
-  // number of strain components x number of jump enrichments. The comp operator is different
-  // at each Gauss point.
-  array2d< real64 >       eqMatrix( 3, 6 );
-  array2d< real64 >       compMatrix( 6, 3 );
-  array2d< real64 >       strainMatrix( 6, maxNumUdof );
-
-  // local storage of contribution of each gauss point
-  array2d< real64 >            Kwu_gauss( 3, maxNumUdof );
-  array2d< real64 >            Kuw_gauss( maxNumUdof, 3 );
-  array2d< real64 >            Kww_gauss( 3, 3 );
-
-  // intermediate objects to do BDC, EDB, EDC
-  array2d< real64 >            matBD( maxNumUdof, 6 );
-  array2d< real64 >            matED( 3, 6 );
-
-  array2d< real64 > u_local( 8, 3 );
-  array2d< real64 > du_local( 8, 3 );
-
-  array1d< real64 >       u( maxNumUdof );
-  array1d< real64 >       w( 3 );
-
-  array2d< real64 > dMatrix( 6, 6 );
-
-  // begin region loop
-  elemManager.forElementRegions< SurfaceElementRegion >( [&]( SurfaceElementRegion const & embeddedRegion )->void
-  {
-    // loop of embeddeSubregions
-    embeddedRegion.forElementSubRegions< EmbeddedSurfaceSubRegion >( [&]( EmbeddedSurfaceSubRegion const & embeddedSurfaceSubRegion )->void
-    {
-      localIndex const numEmbeddedElems = embeddedSurfaceSubRegion.size();
-
-      FixedToManyElementRelation const & embeddedSurfacesToCells = embeddedSurfaceSubRegion.getToCellRelation();
-
-      arrayView1d< globalIndex const > const &
-      embeddedElementDofNumber = embeddedSurfaceSubRegion.getReference< array1d< globalIndex > >( jumpDofKey );
-      arrayView2d< real64 const > const & w_global  = embeddedSurfaceSubRegion.getReference< array2d< real64 > >( viewKeyStruct::dispJumpString );
-      arrayView2d< real64 const > const & dw_global = embeddedSurfaceSubRegion.getReference< array2d< real64 > >( viewKeyStruct::deltaDispJumpString );
-=======
   arrayView1d< globalIndex const > const dispDofNumber = nodeManager.getReference< globalIndex_array >( dispDofKey );
   arrayView1d< globalIndex const > const jumpDofNumber = subRegion.getReference< globalIndex_array >( jumpDofKey );
->>>>>>> 87aa554f
 
 
   real64 const gravityVectorData[3] = LVARRAY_TENSOROPS_INIT_LOCAL_3( gravityVector() );
 
-<<<<<<< HEAD
-      jumpEqnRowIndices.resize( embeddedSurfaceSubRegion.numOfJumpEnrichments() );
-      jumpColIndices.resize( embeddedSurfaceSubRegion.numOfJumpEnrichments() );
-
-      // loop over embedded surfaces
-      for( localIndex k=0; k<numEmbeddedElems; ++k )
-      {
-        if( ghostRank[k] < 0 )
-        {
-          // Get rock matrix element subregion
-          CellElementSubRegion const * const elementSubRegion =
-            Group::group_cast< CellElementSubRegion const * const >
-              ( elemManager.GetRegion( embeddedSurfacesToCells.m_toElementRegion[k][0] )->
-                GetSubRegion( embeddedSurfacesToCells.m_toElementSubRegion[k][0] ));
-
-          localIndex cellElementIndex = embeddedSurfacesToCells.m_toElementIndex[k][0];
-
-          CellBlock::NodeMapType const & elemsToNodes = elementSubRegion->nodeList();
-          // Get the number of nodes per element
-          localIndex const numNodesPerElement = elemsToNodes.size( 1 );
-
-          // Get finite element discretization info
-          finiteElement::FiniteElementBase const &
-          fe = elementSubRegion->getReference< finiteElement::FiniteElementBase >( m_solidSolver->getDiscretizationName() );
-
-          // Resize based on number of dof of the subregion
-          int nUdof = numNodesPerElement * 3;
-          dispEqnRowIndices.resize( nUdof );
-          dispColIndices.resize( nUdof );
-          Kwu_elem.resizeDimension< 1 >( nUdof );
-          Kuw_elem.resizeDimension< 0 >( nUdof );
-          R0.resize( nUdof );
-          u.resize( nUdof );
-
-          // Initialize
-          Kwu_elem.setValues< serialPolicy >( 0 );
-          Kuw_elem.setValues< serialPolicy >( 0 );
-          Kww_elem.setValues< serialPolicy >( 0 );
-          R0.setValues< serialPolicy >( 0 );
-          R1.setValues< serialPolicy >( 0 );
-          dTdw.setValues< serialPolicy >( 0 );
-          eqMatrix.setValues< serialPolicy >( 0 );
-          compMatrix.setValues< serialPolicy >( 0 );
-          strainMatrix.setValues< serialPolicy >( 0 );
-
-          u_local.resize( numNodesPerElement );
-          du_local.resize( numNodesPerElement );
-
-          ElasticIsotropic const * constitutiveRelation =
-            elementSubRegion->getConstitutiveModel< ElasticIsotropic >( m_solidSolver->solidMaterialNames()[0] );
-          ElasticIsotropic::KernelWrapper const & solidConstitutive = constitutiveRelation->createKernelUpdates();
-
-          // TODO: asking for the stiffness here will only work for elastic models.  most other models
-          //       need to know the strain increment to compute the current stiffness value.
-
-          // TODO: avoid tmp copy due to c-array input
-          {
-            real64 tmp[6][6];
-            solidConstitutive.getElasticStiffness( cellElementIndex, tmp );
-            LvArray::tensorOps::copy< 6, 6 >( dMatrix, tmp );
-          }
-
-          // Basis functions derivatives
-          arrayView4d< real64 const > const & dNdX = elementSubRegion->dNdX();
-
-          // transformation determinant
-          arrayView2d< real64 const > const & detJ = elementSubRegion->detJ();
-
-          // Fill in equilibrium operator
-          arrayView1d< real64 const > const & cellVolume = elementSubRegion->getElementVolume();
-          real64 hInv = fractureSurfaceArea[k] / cellVolume[cellElementIndex];   // AreaFrac / cellVolume
-          AssembleEquilibriumOperator( eqMatrix, embeddedSurfaceSubRegion, k, hInv );
-
-          // Dof index of nodal displacements and row indices
-          for( localIndex a=0; a<numNodesPerElement; ++a )
-          {
-            localIndex localNodeIndex = elemsToNodes[cellElementIndex][a];
-=======
->>>>>>> 87aa554f
 
   real64 maxTraction = finiteElement::
                          regionBasedKernelApplication
@@ -425,134 +277,7 @@
                                                                    localRhs,
                                                                    gravityVectorData );
 
-<<<<<<< HEAD
-          for( localIndex i = 0; i < numNodesPerElement; ++i )
-          {
-            localIndex const nodeID = elemsToNodes( cellElementIndex, i );
-            LvArray::tensorOps::copy< 3 >( u_local[ i ], disp[ nodeID ] );
-            LvArray::tensorOps::copy< 3 >( du_local[ i ], dDisp[ nodeID ] );
-          }
-
-          // Dof number of jump enrichment
-          for( int i= 0; i < embeddedSurfaceSubRegion.numOfJumpEnrichments(); i++ )
-          {
-            jumpEqnRowIndices[i] = embeddedElementDofNumber[k] + i - rankOffset;
-            jumpColIndices[i]    = embeddedElementDofNumber[k] + i;
-            w( i ) = w_global[k][i] + 0*dw_global[k][i];
-          }
-
-          // copy values in the from 2d to 1d array to use in BlasLapack interface
-          for( localIndex j=0; j < numNodesPerElement; ++j )
-          {
-            for( int i=0; i<dim; ++i )
-            {
-              u( j*dim + i ) = u_local[j][i] + 0*du_local[j][i];
-            }
-          }
-
-          // 1. Assembly of element matrices
-
-          // Resize local storages.
-          Kwu_gauss.resizeDimension< 1 >( nUdof );
-          Kuw_gauss.resizeDimension< 0 >( nUdof );
-          matBD.resizeDimension< 0 >( nUdof );
-          strainMatrix.resizeDimension< 1 >( nUdof );
-
-          BlasLapackLA::matrixMatrixMultiply( eqMatrix, dMatrix, matED );
-
-          // Compute traction
-          ComputeTraction( constitutiveManager, w, tractionVec, dTdw );
-
-          for( integer q=0; q<fe.getNumQuadraturePoints(); ++q )
-          {
-
-            const real64 detJq = detJ[cellElementIndex][q];
-
-            AssembleCompatibilityOperator( compMatrix,
-                                           embeddedSurfaceSubRegion,
-                                           k,
-                                           q,
-                                           elemsToNodes,
-                                           nodesCoord,
-                                           cellElementIndex,
-                                           numNodesPerElement,
-                                           dNdX );
-
-            AssembleStrainOperator( strainMatrix,
-                                    cellElementIndex,
-                                    q,
-                                    numNodesPerElement,
-                                    dNdX );
-            // transp(B)D
-            BlasLapackLA::matrixTMatrixMultiply( strainMatrix, dMatrix, matBD );
-            // EDC
-            BlasLapackLA::matrixMatrixMultiply( matED, compMatrix, Kww_gauss );
-            // EDB
-            BlasLapackLA::matrixMatrixMultiply( matED, strainMatrix, Kwu_gauss );
-            // transp(B)DB
-            BlasLapackLA::matrixMatrixMultiply( matBD, compMatrix, Kuw_gauss );
-
-            // multiply by determinant
-            BlasLapackLA::matrixScale( detJq, Kwu_gauss );
-            BlasLapackLA::matrixScale( detJq, Kuw_gauss );
-            BlasLapackLA::matrixScale( detJq, Kww_gauss );
-
-            // Add Gauss point contribution to element matrix
-            BlasLapackLA::matrixMatrixAdd( Kww_gauss, Kww_elem, -1 );
-            BlasLapackLA::matrixMatrixAdd( Kwu_gauss, Kwu_elem, -1 );
-            BlasLapackLA::matrixMatrixAdd( Kuw_gauss, Kuw_elem, -1 );
-          }
-
-          BlasLapackLA::matrixMatrixAdd( dTdw, Kww_elem, -1 );
-
-          BlasLapackLA::matrixVectorMultiply( Kww_elem, w, R1 );
-          BlasLapackLA::matrixVectorMultiply( Kwu_elem, u, R1, 1, 1 );
-
-          BlasLapackLA::matrixVectorMultiply( Kuw_elem, w, R0, 1, 1 );
-
-          BlasLapackLA::vectorVectorAdd( tractionVec, R1, 1 );
-
-          // 2. Assembly into global system
-          // fill in residual vector
-          for( localIndex i = 0; i < dispEqnRowIndices.size(); ++i )
-          {
-            if( dispEqnRowIndices[i] >= 0 && dispEqnRowIndices[i] < localMatrix.numRows() )
-            {
-              RAJA::atomicAdd< parallelDeviceAtomic >( &localRhs[dispEqnRowIndices[i]], R0[i] );
-
-              localMatrix.addToRowBinarySearchUnsorted< parallelDeviceAtomic >( dispEqnRowIndices[i],
-                                                                                jumpColIndices.data(),
-                                                                                Kuw_elem[i],
-                                                                                embeddedSurfaceSubRegion.numOfJumpEnrichments() );
-            }
-          }
-
-          for( localIndex i=0; i < jumpEqnRowIndices.size(); ++i )
-          {
-            if( jumpEqnRowIndices[i] >= 0 && jumpEqnRowIndices[i] < localMatrix.numRows() )
-            {
-              RAJA::atomicAdd< parallelDeviceAtomic >( &localRhs[jumpEqnRowIndices[i]], R1[i] );
-
-              // fill in matrix
-              localMatrix.addToRowBinarySearchUnsorted< parallelDeviceAtomic >( jumpEqnRowIndices[i],
-                                                                                jumpColIndices.data(),
-                                                                                Kww_elem [i],
-                                                                                embeddedSurfaceSubRegion.numOfJumpEnrichments() );
-
-              localMatrix.addToRowBinarySearchUnsorted< parallelDeviceAtomic >( jumpEqnRowIndices[i],
-                                                                                dispColIndices.data(),
-                                                                                Kwu_elem[i],
-                                                                                numNodesPerElement * dim );
-            }
-
-          }
-        }
-      }   // loop over embedded surfaces
-    } );   // subregion loop
-  } );   // region loop
-=======
   GEOSX_UNUSED_VAR( maxTraction );
->>>>>>> 87aa554f
 }
 
 void SolidMechanicsEmbeddedFractures::AddCouplingNumNonzeros( DomainPartition & domain,
@@ -649,10 +374,8 @@
     // This will fill K_wu, and K_uw
     for( localIndex k=0; k<embeddedSurfaceSubRegion.size(); ++k )
     {
-      CellBlock const * const elemSubRegion =
-        Group::group_cast< CellBlock const * const >( elemManager.GetRegion( embeddedSurfacesToCells.m_toElementRegion[k][0] )->
-                                                        GetSubRegion(
-                                                        embeddedSurfacesToCells.m_toElementSubRegion[k][0] ));
+      CellBlock const * const elemSubRegion = Group::group_cast< CellBlock const * const >( elemManager.GetRegion( embeddedSurfacesToCells.m_toElementRegion[k][0] )->
+                                                                                              GetSubRegion( embeddedSurfacesToCells.m_toElementSubRegion[k][0] ));
 
 
       localIndex cellElementIndex = embeddedSurfacesToCells.m_toElementIndex[k][0];
@@ -797,8 +520,7 @@
     MpiWrapper::bcast( globalResidualNorm, 2, 0, MPI_COMM_GEOSX );
   } );
 
-  real64 const fractureResidualNorm = sqrt( globalResidualNorm[0] )/(globalResidualNorm[1]+1);  // the + 1 is for the
-                                                                                                // first
+  real64 const fractureResidualNorm = sqrt( globalResidualNorm[0] )/(globalResidualNorm[1]+1);  // the + 1 is for the first
   // time-step when maxForce = 0;
 
   if( getLogLevel() >= 1 && logger::internal::rank==0 )
