--- conflicted
+++ resolved
@@ -72,18 +72,14 @@
   static inline real64
   Launch( CONSTITUTIVE_TYPE * const constitutiveRelation,
           arrayView2d<localIndex const> const & elemsToNodes,
-<<<<<<< HEAD
           arrayView1d<localIndex const> const & elemPatchOffsets,
           LvArray::ArrayOfArraysView<localIndex const, localIndex const, true> const & elemPatchNodes,
           LvArray::ArrayOfArraysView<localIndex const, localIndex const, true> const & elemPatchElemsToNodes,
-          arrayView4d< double const> const & dNdX,
-=======
           arrayView4d< double const> const &
 #if !CALC_SHAPE_FUNCTION_DERIVATIVES
           dNdX
 #endif
           ,
->>>>>>> e65d29ef
           arrayView2d<real64 const> const & detJ,
 #if CALC_SHAPE_FUNCTION_DERIVATIVES
           arrayView1d<R1Tensor const> const & X,
@@ -99,11 +95,7 @@
    GEOSX_MARK_FUNCTION;
 
 #if defined(__CUDACC__)
-<<<<<<< HEAD
-    //using KERNEL_POLICY = RAJA::cuda_exec< 1024 >;
-=======
-    using KERNEL_POLICY = RAJA::cuda_exec< 128 >;
->>>>>>> e65d29ef
+    //using KERNEL_POLICY = RAJA::cuda_exec< 128 >;
 #elif defined(GEOSX_USE_OPENMP)
     //using KERNEL_POLICY = RAJA::omp_parallel_for_exec;
 #else
@@ -129,20 +121,10 @@
       GEOS_LOG("meanStress::shape = (" << meanStress.size(0) << ", " << meanStress.size(1) << ")");
       GEOS_LOG("devStress::shape = (" << devStress.size(0) << ", " << devStress.size(1) << ", " << devStress.size(2)  << ")");
       GEOS_LOG("elemsToNodes::shape = (" << elemsToNodes.size(0) << ", " << elemsToNodes.size(1) << ")");
-<<<<<<< HEAD
-      outputMessage = false;
-    }
-
-#if STANDARD_ELEMENT_TONODESRELATION_LAYOUT
-    localIndex const numElems = elemsToNodes.size(0);
-#else
-    localIndex const numElems = elemsToNodes.size(1);
-=======
 #if STORE_NODE_DATA_LOCALLY
       GEOS_LOG("Moving node data into local arrays.");
 #else
       GEOS_LOG("Not storing node data locally.");
->>>>>>> e65d29ef
 #endif
       outputMessage = false;
     }
@@ -187,32 +169,33 @@
 #else
 
 
-#define SSLE_KERNEL_BLOCK_SIZE 512
+#define SSLE_KERNEL_MAX_ELEMS_PER_PATCH 512
+#define SSLE_KERNEL_MAX_NODES_PER_PATCH 1024
 
     using KERNEL_POLICY =
       RAJA::KernelPolicy<
-        RAJA::statement::TileTCount<0, RAJA::statement::Param<0>, RAJA::statement::tile_fixed<SSLE_KERNEL_BLOCK_SIZE>, RAJA::loop_exec,
-          RAJA::statement::InitLocalMem<RAJA::cpu_tile_mem, RAJA::ParamList<2, 3>,
-            RAJA::statement::ForICount<0, RAJA::statement::Param<1>, RAJA::loop_exec,
-              RAJA::statement::Lambda<0>,
-              RAJA::statement::Lambda<1>,
-              RAJA::statement::Lambda<2>
-            >
+        RAJA::statement::For<0, RAJA::loop_exec,
+          RAJA::statement::InitLocalMem<RAJA::cpu_tile_mem, RAJA::ParamList<0, 1>,
+            RAJA::statement::For<2, RAJA::loop_exec, RAJA::statement::Lambda<0>>,
+            RAJA::statement::For<1, RAJA::loop_exec, RAJA::statement::Lambda<1>>,
+            RAJA::statement::For<2, RAJA::loop_exec, RAJA::statement::Lambda<2>>
           >
         >
       >;
 
 #endif
 
-    using TILE_MEM = RAJA::LocalArray<real64, RAJA::Perm<0, 1>, RAJA::SizeList<SSLE_KERNEL_BLOCK_SIZE, 3>>;
-
-    TILE_MEM ext_v_block, ext_f_block;
+    using PATCH_NODAL_DATA = RAJA::LocalArray<real64, RAJA::Perm<0, 1>, RAJA::SizeList<SSLE_KERNEL_MAX_NODES_PER_PATCH, 3>>;
+
+    PATCH_NODAL_DATA ext_v_block, ext_f_block;
 
     typename CONSTITUTIVE_TYPE::KernelWrapper const & constitutive = constitutiveRelation->createKernelWrapper();
 
     RAJA::kernel_param<KERNEL_POLICY>
-      ( RAJA::make_tuple( RAJA::TypedRangeSegment<localIndex>( 0, numElems ) ),
-        RAJA::make_tuple( localIndex(0), localIndex(0), ext_v_block, ext_f_block ),
+      ( RAJA::make_tuple( RAJA::TypedRangeSegment<localIndex>( 0, elemPatchOffsets.size() - 1 ),
+                          RAJA::TypedRangeSegment<localIndex>( 0, SSLE_KERNEL_MAX_ELEMS_PER_PATCH ),
+                          RAJA::TypedRangeSegment<localIndex>( 0, SSLE_KERNEL_MAX_NODES_PER_PATCH ) ),
+        RAJA::make_tuple( ext_v_block, ext_f_block ),
 
         /*
          * k = global thread (node) index
@@ -221,27 +204,17 @@
          *
          * The first lambda loads nodal data from global memory into shared memory arrays
          */
-        GEOSX_DEVICE_LAMBDA( localIndex const k, localIndex const p, localIndex const i,
-                             TILE_MEM & v_block, TILE_MEM & f_block )
-        {
-          // If we have more nodes in a patch than elements/threads, we need multiple iterations
-          // to load nodal data in shared memory. Ideally, we'd use RAJA constructs for this loop,
-          // but I don't know how to set variable number of iterations based on runtime values
-          //
-          // TODO: replace iterations with a RAJA construct, if possible
-          localIndex const numNodes = elemPatchNodes.sizeOfArray( p );
-          localIndex const numIters = ( numNodes + SSLE_KERNEL_BLOCK_SIZE - 1 ) / SSLE_KERNEL_BLOCK_SIZE;
-
-          localIndex n = i; // local index of node within a patch
-          for ( localIndex iter = 0 ; iter < numIters ; ++iter, n+= SSLE_KERNEL_BLOCK_SIZE )
-          {
-            if( n < numNodes )
-            {
-              for( int b = 0 ; b < 3 ; ++b )
-              {
-                v_block( n, b ) = vel[ elemPatchNodes[p][n] ][b];
-                f_block( n, b ) = 0.0;
-              }
+        GEOSX_DEVICE_LAMBDA( localIndex const patch, localIndex const, localIndex const node,
+                             PATCH_NODAL_DATA & v_block, PATCH_NODAL_DATA & f_block )
+        {
+          localIndex const numNodes = elemPatchNodes.sizeOfArray( patch );
+
+          if( node < numNodes )
+          {
+            for( int b = 0 ; b < 3 ; ++b )
+            {
+              v_block( node, b ) = vel[ elemPatchNodes[patch][node] ][b];
+              f_block( node, b ) = 0.0;
             }
           }
         },
@@ -253,9 +226,15 @@
          *
          * The second lambda performs update of local
          */
-        GEOSX_DEVICE_LAMBDA( localIndex const k, localIndex const p, localIndex const i,
-                             TILE_MEM & v_block, TILE_MEM & f_block )
-        {
+        GEOSX_DEVICE_LAMBDA( localIndex const patch, localIndex const elem, localIndex const,
+                             PATCH_NODAL_DATA & v_block, PATCH_NODAL_DATA & f_block )
+        {
+          localIndex const k = elemPatchOffsets[patch] + elem;
+
+          if( elem >= (elemPatchOffsets[patch+1] - elemPatchOffsets[patch]) )
+          {
+            return;
+          }
 
           real64 c[ 6 ][ 6 ];
           constitutive.GetStiffness( k, c );
@@ -266,7 +245,7 @@
             real64 p_stress[ 6 ] = { 0 };
             for ( localIndex a = 0; a < NUM_NODES_PER_ELEM; ++a )
             {
-              localIndex const a_block = elemPatchElemsToNodes[p][ i + a * numElems ];
+              localIndex const a_block = elemPatchElemsToNodes[patch][ elem + a * numElems ];
 
               real64 const v0_x_dNdXa0 = v_block( a_block , 0 ) * DNDX_ACCESSOR(dNdX, k, q, a, 0);
               real64 const v1_x_dNdXa1 = v_block( a_block , 1 ) * DNDX_ACCESSOR(dNdX, k, q, a, 1);
@@ -296,7 +275,7 @@
 
             for ( localIndex a = 0; a < NUM_NODES_PER_ELEM; ++a )
             {
-              localIndex const a_block = elemPatchElemsToNodes[p][ i + a * numElems ];
+              localIndex const a_block = elemPatchElemsToNodes[patch][ elem + a * numElems ];
 
               RAJA::atomic::atomicAdd<RAJA::atomic::auto_atomic>( &f_block( a_block , 0 ),
                 - ( ( DEVIATORSTRESS_ACCESSOR(devStress, k, q, 1) * DNDX_ACCESSOR(dNdX, k, q, a, 1)
@@ -319,24 +298,17 @@
          * p = block (patch) index
          * i = local thread (node) index (within a block)
          *
-         * The third lambda pushes nodal updates from shared mamory arrays into global memory
+         * The third lambda pushes nodal updates from shared memory arrays into global memory
          */
-        GEOSX_DEVICE_LAMBDA( localIndex const k, localIndex const p, localIndex const i,
-                             TILE_MEM & v_block, TILE_MEM & f_block )
-        {
-          // TODO: replace iterations with a RAJA construct, if possible
-          localIndex const numNodes = elemPatchNodes.sizeOfArray( p );
-          localIndex const numIters = ( numNodes + SSLE_KERNEL_BLOCK_SIZE - 1 ) / SSLE_KERNEL_BLOCK_SIZE;
-
-          localIndex n = i; // local index of node within a patch
-          for ( localIndex iter = 0 ; iter < numIters ; ++iter, n+= SSLE_KERNEL_BLOCK_SIZE )
-          {
-            if( n < numNodes )
-            {
-              for( int b = 0 ; b < 3 ; ++b )
-              {
-                RAJA::atomic::atomicAdd<RAJA::atomic::auto_atomic>( &acc[ elemPatchNodes[p][n] ][ b ], f_block( n , b ) );
-              }
+        GEOSX_DEVICE_LAMBDA( localIndex const patch, localIndex const, localIndex const node,
+                             PATCH_NODAL_DATA & v_block, PATCH_NODAL_DATA & f_block )
+        {
+          localIndex const numNodes = elemPatchNodes.sizeOfArray( patch );
+          if( node < numNodes )
+          {
+            for( int b = 0 ; b < 3 ; ++b )
+            {
+              RAJA::atomic::atomicAdd<RAJA::atomic::auto_atomic>( &acc[ elemPatchNodes[patch][node] ][ b ], f_block( node , b ) );
             }
           }
         } );
