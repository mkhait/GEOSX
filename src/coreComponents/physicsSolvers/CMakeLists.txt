#
# Specify solver headers
#
set( physicsSolvers_headers
     LinearSolverParameters.hpp
     NonlinearSolverParameters.hpp
     PhysicsSolverManager.hpp
     SolverBase.hpp
     fluidFlow/CompositionalMultiphaseBase.hpp
     fluidFlow/CompositionalMultiphaseBaseKernels.hpp
     fluidFlow/CompositionalMultiphaseFVM.hpp
     fluidFlow/CompositionalMultiphaseFVMKernels.hpp
     fluidFlow/CompositionalMultiphaseHybridFVM.hpp
     fluidFlow/CompositionalMultiphaseHybridFVMKernels.hpp
     fluidFlow/FlowSolverBase.hpp
     fluidFlow/HybridFVMHelperKernels.hpp          
     fluidFlow/ProppantTransport.hpp
     fluidFlow/ProppantTransportKernels.hpp
     fluidFlow/SinglePhaseBase.hpp
     fluidFlow/SinglePhaseBaseKernels.hpp
     fluidFlow/SinglePhaseFVM.hpp
     fluidFlow/SinglePhaseFVMKernels.hpp          
     fluidFlow/SinglePhaseHybridFVM.hpp     
     fluidFlow/SinglePhaseHybridFVMKernels.hpp     
     fluidFlow/SinglePhaseProppantBase.hpp
     fluidFlow/SinglePhaseProppantBaseKernels.hpp
     fluidFlow/wells/CompositionalMultiphaseWell.hpp
     fluidFlow/wells/CompositionalMultiphaseWellKernels.hpp
     fluidFlow/wells/SinglePhaseWell.hpp
     fluidFlow/wells/SinglePhaseWellKernels.hpp     
     fluidFlow/wells/WellControls.hpp
     fluidFlow/wells/WellSolverBase.hpp
     multiphysics/CompositionalMultiphaseReservoir.hpp
     multiphysics/FlowProppantTransportSolver.hpp
     multiphysics/HydrofractureSolver.hpp
     multiphysics/LagrangianContactSolver.hpp
     multiphysics/MultiphasePoromechanicsKernel.hpp
     multiphysics/MultiphasePoromechanicsSolver.hpp
     multiphysics/PhaseFieldFractureSolver.hpp
     multiphysics/ReservoirSolverBase.hpp
     multiphysics/SinglePhasePoromechanicsKernel.hpp
     multiphysics/SinglePhasePoromechanicsSolver.hpp
     multiphysics/SinglePhasePoromechanicsSolverEmbeddedFractures.hpp
     multiphysics/SinglePhaseReservoir.hpp
     simplePDE/LaplaceBaseH1.hpp
     simplePDE/LaplaceFEM.hpp
     simplePDE/LaplaceFEMKernels.hpp
     simplePDE/LaplaceVEM.hpp
     simplePDE/PhaseFieldDamageFEM.hpp
     simplePDE/PhaseFieldDamageFEMKernels.hpp
     solidMechanics/SolidMechanicsEFEMKernels.hpp
     solidMechanics/SolidMechanicsEFEMKernelsHelper.hpp
     solidMechanics/SolidMechanicsEmbeddedFractures.hpp
     solidMechanics/SolidMechanicsFiniteStrainExplicitNewmarkKernel.hpp
     solidMechanics/SolidMechanicsLagrangianFEM.hpp
     solidMechanics/SolidMechanicsLagrangianFEMKernels.hpp
     solidMechanics/SolidMechanicsLagrangianSSLE.hpp
     solidMechanics/SolidMechanicsSmallStrainExplicitNewmarkKernel.hpp
     solidMechanics/SolidMechanicsSmallStrainImplicitNewmarkKernel.hpp
     solidMechanics/SolidMechanicsSmallStrainQuasiStaticKernel.hpp
     surfaceGeneration/EmbeddedSurfaceGenerator.hpp
     surfaceGeneration/EmbeddedSurfacesParallelSynchronization.hpp
     surfaceGeneration/ParallelTopologyChange.hpp
     surfaceGeneration/SurfaceGenerator.hpp
     wavePropagation/AcousticWaveEquationSEM.hpp
<<<<<<< HEAD
     wavePropagation/ElasticWaveEquationSEM.hpp
     )
=======
   )
>>>>>>> 0e475f84

#
# Specify solver sources
#
set( physicsSolvers_sources
     LinearSolverParameters.cpp
     NonlinearSolverParameters.cpp
     PhysicsSolverManager.cpp
     SolverBase.cpp
     fluidFlow/CompositionalMultiphaseBase.cpp
     fluidFlow/CompositionalMultiphaseBaseKernels.cpp
     fluidFlow/CompositionalMultiphaseFVM.cpp
     fluidFlow/CompositionalMultiphaseFVMKernels.cpp
     fluidFlow/CompositionalMultiphaseHybridFVM.cpp
     fluidFlow/CompositionalMultiphaseHybridFVMKernels.cpp
     fluidFlow/FlowSolverBase.cpp
     fluidFlow/ProppantTransport.cpp
     fluidFlow/ProppantTransportKernels.cpp
     fluidFlow/SinglePhaseBase.cpp
     fluidFlow/SinglePhaseBaseKernels.cpp
     fluidFlow/SinglePhaseFVM.cpp
     fluidFlow/SinglePhaseFVMKernels.cpp
     fluidFlow/SinglePhaseHybridFVM.cpp     
     fluidFlow/SinglePhaseProppantBase.cpp     
     fluidFlow/wells/CompositionalMultiphaseWell.cpp
     fluidFlow/wells/SinglePhaseWell.cpp          
     fluidFlow/wells/WellControls.cpp
     fluidFlow/wells/WellSolverBase.cpp
     multiphysics/CompositionalMultiphaseReservoir.cpp
     multiphysics/FlowProppantTransportSolver.cpp
     multiphysics/HydrofractureSolver.cpp
     multiphysics/LagrangianContactSolver.cpp
     multiphysics/MultiphasePoromechanicsSolver.cpp
     multiphysics/PhaseFieldFractureSolver.cpp
     multiphysics/ReservoirSolverBase.cpp
     multiphysics/SinglePhasePoromechanicsSolver.cpp
     multiphysics/SinglePhasePoromechanicsSolverEmbeddedFractures.cpp
     multiphysics/SinglePhaseReservoir.cpp
     simplePDE/LaplaceBaseH1.cpp
     simplePDE/LaplaceFEM.cpp
     simplePDE/LaplaceVEM.cpp
     simplePDE/PhaseFieldDamageFEM.cpp
     solidMechanics/SolidMechanicsEmbeddedFractures.cpp
     solidMechanics/SolidMechanicsLagrangianFEM.cpp
     solidMechanics/SolidMechanicsLagrangianSSLE.cpp
     surfaceGeneration/EmbeddedSurfaceGenerator.cpp
     surfaceGeneration/EmbeddedSurfacesParallelSynchronization.cpp
     surfaceGeneration/ParallelTopologyChange.cpp
     surfaceGeneration/SurfaceGenerator.cpp
     wavePropagation/AcousticWaveEquationSEM.cpp
<<<<<<< HEAD
     wavePropagation/ElasticWaveEquationSEM.cpp
     )
=======
   )
>>>>>>> 0e475f84

set( dependencyList constitutive mesh linearAlgebra discretizationMethods events )

if ( ENABLE_CUDA )
  set( dependencyList ${dependencyList} cuda )
endif()

blt_add_library( NAME       physicsSolvers
                 SOURCES    ${physicsSolvers_sources}
                 HEADERS    ${physicsSolvers_headers}
                 DEPENDS_ON ${dependencyList} ${externalComponentDeps}
                 OBJECT     ${GEOSX_BUILD_OBJ_LIBS}
               )

target_include_directories( physicsSolvers PUBLIC ${CMAKE_SOURCE_DIR}/coreComponents )
if( externalComponentDeps )
  target_include_directories( physicsSolvers PUBLIC ${CMAKE_SOURCE_DIR}/externalComponents )
endif()

geosx_add_code_checks( PREFIX physicsSolvers )<|MERGE_RESOLUTION|>--- conflicted
+++ resolved
@@ -13,21 +13,21 @@
      fluidFlow/CompositionalMultiphaseHybridFVM.hpp
      fluidFlow/CompositionalMultiphaseHybridFVMKernels.hpp
      fluidFlow/FlowSolverBase.hpp
-     fluidFlow/HybridFVMHelperKernels.hpp          
+     fluidFlow/HybridFVMHelperKernels.hpp
      fluidFlow/ProppantTransport.hpp
      fluidFlow/ProppantTransportKernels.hpp
      fluidFlow/SinglePhaseBase.hpp
      fluidFlow/SinglePhaseBaseKernels.hpp
      fluidFlow/SinglePhaseFVM.hpp
-     fluidFlow/SinglePhaseFVMKernels.hpp          
-     fluidFlow/SinglePhaseHybridFVM.hpp     
-     fluidFlow/SinglePhaseHybridFVMKernels.hpp     
+     fluidFlow/SinglePhaseFVMKernels.hpp
+     fluidFlow/SinglePhaseHybridFVM.hpp
+     fluidFlow/SinglePhaseHybridFVMKernels.hpp
      fluidFlow/SinglePhaseProppantBase.hpp
      fluidFlow/SinglePhaseProppantBaseKernels.hpp
      fluidFlow/wells/CompositionalMultiphaseWell.hpp
      fluidFlow/wells/CompositionalMultiphaseWellKernels.hpp
      fluidFlow/wells/SinglePhaseWell.hpp
-     fluidFlow/wells/SinglePhaseWellKernels.hpp     
+     fluidFlow/wells/SinglePhaseWellKernels.hpp
      fluidFlow/wells/WellControls.hpp
      fluidFlow/wells/WellSolverBase.hpp
      multiphysics/CompositionalMultiphaseReservoir.hpp
@@ -63,12 +63,8 @@
      surfaceGeneration/ParallelTopologyChange.hpp
      surfaceGeneration/SurfaceGenerator.hpp
      wavePropagation/AcousticWaveEquationSEM.hpp
-<<<<<<< HEAD
      wavePropagation/ElasticWaveEquationSEM.hpp
      )
-=======
-   )
->>>>>>> 0e475f84
 
 #
 # Specify solver sources
@@ -91,10 +87,10 @@
      fluidFlow/SinglePhaseBaseKernels.cpp
      fluidFlow/SinglePhaseFVM.cpp
      fluidFlow/SinglePhaseFVMKernels.cpp
-     fluidFlow/SinglePhaseHybridFVM.cpp     
-     fluidFlow/SinglePhaseProppantBase.cpp     
+     fluidFlow/SinglePhaseHybridFVM.cpp
+     fluidFlow/SinglePhaseProppantBase.cpp
      fluidFlow/wells/CompositionalMultiphaseWell.cpp
-     fluidFlow/wells/SinglePhaseWell.cpp          
+     fluidFlow/wells/SinglePhaseWell.cpp
      fluidFlow/wells/WellControls.cpp
      fluidFlow/wells/WellSolverBase.cpp
      multiphysics/CompositionalMultiphaseReservoir.cpp
@@ -119,12 +115,8 @@
      surfaceGeneration/ParallelTopologyChange.cpp
      surfaceGeneration/SurfaceGenerator.cpp
      wavePropagation/AcousticWaveEquationSEM.cpp
-<<<<<<< HEAD
      wavePropagation/ElasticWaveEquationSEM.cpp
      )
-=======
-   )
->>>>>>> 0e475f84
 
 set( dependencyList constitutive mesh linearAlgebra discretizationMethods events )
 
