--- conflicted
+++ resolved
@@ -1207,34 +1207,20 @@
 //
 // Time-stepping routines
 
-
 //3. v^{n+1/2} = v^{n} + a^{n} dt/2
 
 //One array present
 void OnePoint(geosx::arraySlice1d<R1Tensor> const & dydx,
               geosx::arraySlice1d<R1Tensor> & y,
               real64 const dx,
-<<<<<<< HEAD
               localIndex const length){
   
-
   geosx::forall_in_range(0,length, GEOSX_LAMBDA (globalIndex a){
       y[a][0] += dx*dydx[a][0];
       y[a][1] += dx*dydx[a][1];
       y[a][2] += dx*dydx[a][2];
       
-    });
-  
-=======
-              localIndex const length)
-{
-  FORALL( a, 0, length )
-  {
-    y[a][0] += dx*dydx[a][0];
-    y[a][1] += dx*dydx[a][1];
-    y[a][2] += dx*dydx[a][2];
-  } END_FOR
->>>>>>> 311f3728
+    });  
 }
 
 //One array present
@@ -1244,22 +1230,11 @@
               localIndex * const indices,
               localIndex const length)
 {
-<<<<<<< HEAD
-
-  geosx::forall_in_range(0,length, GEOSX_LAMBDA (globalIndex a){
+  geosx::forall_in_set(indices, length, GEOSX_LAMBDA (globalIndex a){
       y[a][0] += dx*dydx[a][0];
       y[a][1] += dx*dydx[a][1];
       y[a][2] += dx*dydx[a][2];
     });
-
-=======
-  FORALL_IN_SET( a, indices, length )
-  {
-    y[a][0] += dx*dydx[a][0];
-    y[a][1] += dx*dydx[a][1];
-    y[a][2] += dx*dydx[a][2];
-  } END_FOR
->>>>>>> 311f3728
 }
 
 //Three arrays present
@@ -1270,8 +1245,6 @@
                real64 const dx,
                localIndex const length )
 {  
-<<<<<<< HEAD
-
   geosx::forall_in_range(0,length, GEOSX_LAMBDA (globalIndex a){
       y[a][0] += dx*dydx_0[a];
       y[a][1] += dx*dydx_1[a];
@@ -1280,68 +1253,29 @@
   
 }
   
-//                     dydx, dy,   y, dx, length
-//4. x^{n+1} = x^{n} + v^{n+{1}/{2}} dt (x is displacement)
-template<typename T, typename U>
-void OnePoint(U dydx, T dy, T y,
-              real64 const dx, localIndex const length){
-
-  geosx::forall_in_range(0,length, GEOSX_LAMBDA (globalIndex a){
-      dy[a][0] = dydx[a][0] * dx;
-      dy[a][1] = dydx[a][1] * dx;
-      dy[a][2] = dydx[a][2] * dx;
-
-      y[a][0] += dy[a][0];
-      y[a][1] += dy[a][1];
-      y[a][2] += dy[a][2];      
-    });
-}
-=======
-  FORALL( a, 0, length )
-  {
-    y[a][0] += dx*dydx_0[a];
-    y[a][1] += dx*dydx_1[a];
-    y[a][2] += dx*dydx_2[a];
-  } END_FOR
-}
-  
 void OnePoint(geosx::arraySlice1d<R1Tensor> dydx,
               geosx::arraySlice1d<R1Tensor> dy,
               geosx::arraySlice1d<R1Tensor> y,
               real64 const dx,
               localIndex const length)
 {
-  FORALL( a, 0, length ) {
-    dy[a][0] = dydx[a][0] * dx;
-    dy[a][1] = dydx[a][1] * dx;
-    dy[a][2] = dydx[a][2] * dx;
->>>>>>> 311f3728
-
-    y[a][0] += dy[a][0];
-    y[a][1] += dy[a][1];
-    y[a][2] += dy[a][2];      
-  } END_FOR
+  geosx::forall_in_range(0, length, GEOSX_LAMBDA (globalIndex a){
+      dy[a][0] = dydx[a][0] * dx;
+      dy[a][1] = dydx[a][1] * dx;
+      dy[a][2] = dydx[a][2] * dx;
+      
+      y[a][0] += dy[a][0];
+      y[a][1] += dy[a][1];
+      y[a][2] += dy[a][2];
+    });
 }
 
-<<<<<<< HEAD
-  geosx::forall_in_range(0, length, GEOSX_LAMBDA (localIndex a) {
-    dy_1[a] = dydx[a][0] * dx;
-    dy_2[a] = dydx[a][1] * dx;
-    dy_3[a] = dydx[a][2] * dx;
-    
-    y_1[a] += dy_1[a];
-    y_2[a] += dy_2[a];
-    y_3[a] += dy_3[a];
-  });
-  
-=======
 void OnePoint(geosx::arraySlice1d<R1Tensor> const & dydx,
               geosx::arraySlice1d<real64> & dy_1, geosx::arraySlice1d<real64> & dy_2, geosx::arraySlice1d<real64> & dy_3,
               geosx::arraySlice1d<real64> & y_1, geosx::arraySlice1d<real64> & y_2, geosx::arraySlice1d<real64> & y_3,
               real64 const dx, localIndex const length)
 {
-  geosx::raja::forall_in_range(0, length, 
-    GEOSX_LAMBDA (localIndex a) {
+  geosx::forall_in_range(0, length, GEOSX_LAMBDA (localIndex a) {
       dy_1[a] = dydx[a][0] * dx;
       dy_2[a] = dydx[a][1] * dx;
       dy_3[a] = dydx[a][2] * dx;
@@ -1349,11 +1283,9 @@
       y_1[a] += dy_1[a];
       y_2[a] += dy_2[a];
       y_3[a] += dy_3[a];
-    }
-  );
->>>>>>> 311f3728
+    });
 }
-      
+
 }//namespace
 
 #endif