/*
 *~~~~~~~~~~~~~~~~~~~~~~~~~~~~~~~~~~~~~~~~~~~~~~~~~~~~~~~~~~~~~~~~~~~~~~~~~~~
 * Copyright (c) 2018, Lawrence Livermore National Security, LLC.
 *
 * Produced at the Lawrence Livermore National Laboratory
 *
 * LLNL-CODE-746361
 *
 * All rights reserved. See COPYRIGHT for details.
 *
 * This file is part of the GEOSX Simulation Framework.
 *
 * GEOSX is a free software; you can redistribute it and/or modify it under
 * the terms of the GNU Lesser General Public License (as published by the
 * Free Software Foundation) version 2.1 dated February 1999.
 *~~~~~~~~~~~~~~~~~~~~~~~~~~~~~~~~~~~~~~~~~~~~~~~~~~~~~~~~~~~~~~~~~~~~~~~~~~~
 */

#include "SolidMechanicsLagrangianFEM.hpp"
#include "SolidMechanicsLagrangianFEMKernels_impl.hpp"
#include "../miniApps/SolidMechanicsLagrangianFEM-MiniApp/Layout.hpp"
#include "../miniApps/SolidMechanicsLagrangianFEM-MiniApp/ConstitutiveUpdate_impl.hpp"

#include <vector>
#include <math.h>


#include "common/TimingMacros.hpp"

#include "dataRepository/ManagedGroup.hpp"
#include <common/DataTypes.hpp>
#include "constitutive/ConstitutiveManager.hpp"
#include "constitutive/LinearElasticIsotropic.hpp"
#include "managers/NumericalMethodsManager.hpp"
#include "finiteElement/FiniteElementSpaceManager.hpp"
#include "finiteElement/ElementLibrary/FiniteElement.h"
#include "finiteElement/Kinematics.h"
//#include "finiteElement/ElementLibrary/FiniteElementUtilities.h"
#include "managers/BoundaryConditions/BoundaryConditionManager.hpp"

#include "codingUtilities/Utilities.hpp"

#include "managers/DomainPartition.hpp"
#include "MPI_Communications/CommunicationTools.hpp"
#include "../../rajaInterface/GEOS_RAJA_Interface.hpp"

#include "coupling/TribolCoupling.hpp"

//#define verbose 0 //Need to move this somewhere else

namespace geosx
{

namespace dataRepository
{
namespace keys
{}
}

using namespace dataRepository;
using namespace constitutive;
using namespace systemSolverInterface;

void Integrate( const R2SymTensor& fieldvar,
                const R1Tensor* const dNdX,
                real64 const& detJ,
                real64 const& detF,
                const R2Tensor& Finv,
                const localIndex numPoints,
                R1Tensor* const result)
{
  real64 const integrationFactor = detJ * detF;

  R2Tensor P;
  P.AijBkj( fieldvar,Finv);
  P *= integrationFactor;

  for( int a=0 ; a<numPoints ; ++a )  // loop through all shape functions in
                                      // element
  {
    result[a].minusAijBj( P, dNdX[a] );
  }

}


inline void HughesWinget(R2Tensor &Rot, R2SymTensor &Dadt, R2Tensor L, real64 dt){

  R2Tensor Omega;

  real64 * Dadt_data = Dadt.Data();
  real64 * L_data = L.Data();

  real64 *Omega_data = Omega.Data();

  //Omega = 0.5*(L - LT); 
  Omega_data[0] = 0.5*(L_data[0] - L_data[0]);
  Omega_data[1] = 0.5*(L_data[1] - L_data[3]);
  Omega_data[2] = 0.5*(L_data[2] - L_data[6]);

  Omega_data[3] = 0.5*(L_data[3] - L_data[1]);
  Omega_data[4] = 0.5*(L_data[4] - L_data[4]);
  Omega_data[5] = 0.5*(L_data[5] - L_data[7]);

  Omega_data[6] = 0.5*(L_data[6] - L_data[2]);
  Omega_data[7] = 0.5*(L_data[7] - L_data[5]);
  Omega_data[8] = 0.5*(L_data[8] - L_data[8]);


  //Dadt = 0.5*(L + LT)*dt;
  Dadt_data[0] = L_data[0]*dt;
  
  Dadt_data[1] = 0.5*(L_data[1] + L_data[3])*dt;
  Dadt_data[2] = L_data[4]*dt;
  
  Dadt_data[3] = 0.5*(L_data[6] + L_data[2])*dt;
  Dadt_data[4] = 0.5*(L_data[7] + L_data[5])*dt;
  Dadt_data[5] = L_data[8] *dt;
  
  
  R2Tensor IpR, ImR, ImRinv;
  IpR  = Omega;
  IpR *= 0.5;
  IpR.PlusIdentity(1.0);
  
  ImR  = Omega;
  ImR *= -0.5;
  ImR.PlusIdentity(1.0);                           
  
  ImRinv.Inverse(ImR);
  
  Rot.AijBjk(ImRinv,ImR);  
}

inline void LinearElasticIsotropic_Kernel(R2SymTensor &Dadt, R2SymTensor &TotalStress, R2Tensor &Rot,
                                          localIndex i, real64 bulkModulus, real64 shearModulus,
                                          array_view<real64,1> meanStress,
                                          array_view<R2SymTensor,1> devStress)
{
  real64 volumeStrain = Dadt.Trace();
  TotalStress = Dadt; 

  meanStress[i] += volumeStrain * bulkModulus;
  TotalStress *= 2.0 * shearModulus;
  
  devStress[i] += TotalStress;
  
  TotalStress.QijAjkQlk(devStress[i],Rot);
  devStress[i] = TotalStress;
  
  TotalStress.PlusIdentity(meanStress[i]);
  
}




SolidMechanics_LagrangianFEM::SolidMechanics_LagrangianFEM( const std::string& name,
                                                            ManagedGroup * const parent ):
  SolverBase( name, parent )
{
  getLinearSystemRepository()->
    SetBlockID( BlockIDs::displacementBlock, this->getName() );

}



SolidMechanics_LagrangianFEM::~SolidMechanics_LagrangianFEM()
{
  // TODO Auto-generated destructor stub
}


void SolidMechanics_LagrangianFEM::FillDocumentationNode()
{
  cxx_utilities::DocumentationNode * const docNode = this->getDocumentationNode();
  SolverBase::FillDocumentationNode();

  docNode->setName(this->CatalogName());
  docNode->setSchemaType("Node");
  docNode->setShortDescription("An example solid mechanics solver");


  docNode->AllocateChildNode( solidMechanicsViewKeys.newmarkGamma.Key(),
                              solidMechanicsViewKeys.newmarkGamma.Key(),
                              -1,
                              "real64",
                              "real64",
                              "newmark method Gamma",
                              "newmark method Gamma",
                              "0.5",
                              "",
                              0,
                              1,
                              1 );

  // correct default for this value is pow(newmarkGamma+0.5,2.0)/4.0
  docNode->AllocateChildNode( solidMechanicsViewKeys.newmarkBeta.Key(),
                              solidMechanicsViewKeys.newmarkBeta.Key(),
                              -1,
                              "real64",
                              "real64",
                              "newmark method Beta",
                              "newmark method Beta",
                              "0.25",
                              "",
                              0,
                              1,
                              1 );

  docNode->AllocateChildNode( solidMechanicsViewKeys.massDamping.Key(),
                              solidMechanicsViewKeys.massDamping.Key(),
                              -1,
                              "real64",
                              "real64",
                              "newmark method Beta",
                              "newmark method Beta",
                              "0",
                              "",
                              0,
                              1,
                              1 );

  docNode->AllocateChildNode( solidMechanicsViewKeys.stiffnessDamping.Key(),
                              solidMechanicsViewKeys.stiffnessDamping.Key(),
                              -1,
                              "real64",
                              "real64",
                              "newmark method Beta",
                              "newmark method Beta",
                              "0",
                              "",
                              0,
                              1,
                              1 );


  docNode->AllocateChildNode( solidMechanicsViewKeys.timeIntegrationOption.Key(),
                              solidMechanicsViewKeys.timeIntegrationOption.Key(),
                              -1,
                              "string",
                              "string",
                              "option for default time integration method",
                              "option for default time integration method",
                              "ExplicitDynamic",
                              "",
                              0,
                              1,
                              1 );

  docNode->AllocateChildNode( solidMechanicsViewKeys.useVelocityEstimateForQS.Key(),
                              solidMechanicsViewKeys.useVelocityEstimateForQS.Key(),
                              -1,
                              "integer",
                              "integer",
                              "option to use quasi-static deformation rate as a velocity in estimate of next solution",
                              "option to use quasi-static deformation rate as a velocity in estimate of next solution",
                              "ExplicitDynamic",
                              "",
                              0,
                              1,
                              1 );
}



void SolidMechanics_LagrangianFEM::FillOtherDocumentationNodes( dataRepository::ManagedGroup * const rootGroup )
{
  DomainPartition * domain  = rootGroup->GetGroup<DomainPartition>(keys::domain);

  for( auto & mesh : domain->getMeshBodies()->GetSubGroups() )
  {
    NodeManager * const nodes = mesh.second->group_cast<MeshBody*>()->getMeshLevel(0)->getNodeManager();
    cxx_utilities::DocumentationNode * docNode = nodes->getDocumentationNode();

    docNode->AllocateChildNode( solidMechanicsViewKeys.vTilde.Key(),
                                solidMechanicsViewKeys.vTilde.Key(),
                                -1,
                                "r1_array",
                                "r1_array",
                                "intermediate velocity",
                                "intermediate velocity",
                                "0.0",
                                NodeManager::CatalogName(),
                                1,
                                0,
                                1 );

    docNode->AllocateChildNode( solidMechanicsViewKeys.uhatTilde.Key(),
                                solidMechanicsViewKeys.uhatTilde.Key(),
                                -1,
                                "r1_array",
                                "r1_array",
                                "intermediate incremental displacement",
                                "intermediate incremental displacement",
                                "0.0",
                                NodeManager::CatalogName(),
                                1,
                                0,
                                1 );

    docNode->AllocateChildNode( keys::TotalDisplacement,
                                keys::TotalDisplacement,
                                -1,
                                "r1_array",
                                "r1_array",
                                "Total Displacement",
                                "Total Displacement",
                                "0.0",
                                NodeManager::CatalogName(),
                                1,
                                0,
                                0 );

    docNode->AllocateChildNode( keys::IncrementalDisplacement,
                                keys::IncrementalDisplacement,
                                -1,
                                "r1_array",
                                "r1_array",
                                "Incremental Displacement",
                                "Incremental Displacement",
                                "0.0",
                                NodeManager::CatalogName(),
                                1,
                                0,
                                2 );

    docNode->AllocateChildNode( keys::Velocity,
                                keys::Velocity,
                                -1,
                                "r1_array",
                                "r1_array",
                                "Velocity",
                                "Velocity",
                                "0.0",
                                NodeManager::CatalogName(),
                                1,
                                0,
                                0 );

    docNode->AllocateChildNode( keys::Acceleration,
                                keys::Acceleration,
                                -1,
                                "r1_array",
                                "r1_array",
                                "Acceleration",
                                "Acceleration",
                                "0.0",
                                NodeManager::CatalogName(),
                                1,
                                0,
                                2 );

    docNode->AllocateChildNode( keys::Mass,
                                keys::Mass,
                                -1,
                                "real64_array",
                                "real64_array",
                                "Acceleration",
                                "Acceleration",
                                "0.0",
                                NodeManager::CatalogName(),
                                1,
                                0,
                                1 );

    docNode->AllocateChildNode( solidMechanicsViewKeys.trilinosIndex.Key(),
                                solidMechanicsViewKeys.trilinosIndex.Key(),
                                -1,
                                "globalIndex_array",
                                "globalIndex_array",
                                "Acceleration",
                                "Acceleration",
                                "-1",
                                NodeManager::CatalogName(),
                                1,
                                0,
                                1 );




    FaceManager * const faces = mesh.second->group_cast<MeshBody*>()->getMeshLevel(0)->getFaceManager();
    docNode = faces->getDocumentationNode();

    docNode->AllocateChildNode( "junk",
                                "junk",
                                -1,
                                "integer_array",
                                "integer_array",
                                "junk",
                                "junk",
                                "-1",
                                NodeManager::CatalogName(),
                                1,
                                0,
                                1 );
  }

}

void SolidMechanics_LagrangianFEM::ReadXML_PostProcess()
{
  string tiOption = this->getReference<string>(solidMechanicsViewKeys.timeIntegrationOption);

  if( tiOption == "ExplicitDynamic" )
  {
    this->m_timeIntegrationOption = timeIntegrationOption::ExplicitDynamic;
  }
  else if( tiOption == "ImplicitDynamic" )
  {
    this->m_timeIntegrationOption = timeIntegrationOption::ImplicitDynamic;
  }
  else if ( tiOption == "QuasiStatic" )
  {
    this->m_timeIntegrationOption = timeIntegrationOption::QuasiStatic;
  }
  else
  {
    GEOS_ERROR("invalid time integration option");
  }
}

void SolidMechanics_LagrangianFEM::FinalInitialization( ManagedGroup * const problemManager )
{
  DomainPartition * domain = problemManager->GetGroup<DomainPartition>(keys::domain);
  MeshLevel * const mesh = domain->getMeshBodies()->GetGroup<MeshBody>(0)->getMeshLevel(0);

  NodeManager * const nodes = mesh->getNodeManager();


  ElementRegionManager * elementRegionManager = mesh->getElemManager();
  ConstitutiveManager * constitutiveManager = domain->GetGroup<ConstitutiveManager >(keys::ConstitutiveManager);
//  ConstitutiveManager::constitutiveMaps const & constitutiveMaps =
// constitutiveManager->GetMaps(0);

  ViewWrapper<real64_array>::rtype mass = nodes->getData<real64_array>(keys::Mass);
//  ViewWrapper<real64_array>::rtype K = elems.getData<real64_array>(keys::K);

  ElementRegionManager::MaterialViewAccessor< array2d<real64> >
  rho = elementRegionManager->ConstructMaterialViewAccessor< array2d<real64> >("density",
                                                                               constitutiveManager);

  for( localIndex er=0 ; er<elementRegionManager->numRegions() ; ++er )
  {
    ElementRegion const * const elemRegion = elementRegionManager->GetRegion(er);
    for( localIndex esr=0 ; esr<elemRegion->numSubRegions() ; ++esr )
    {
      CellBlockSubRegion const * const cellBlock = elemRegion->GetSubRegion(esr);

      auto const & detJ            = cellBlock->getReference< array2d<real64> >(keys::detJ);
      auto const & constitutiveMap = cellBlock->getReference< std::pair< array2d<localIndex>,array2d<localIndex> > >(cellBlock->viewKeys().constitutiveMap);
      FixedOneToManyRelation const & elemsToNodes = cellBlock->getWrapper<FixedOneToManyRelation>(cellBlock->viewKeys().nodeList)->reference();// getData<array2d<localIndex>>(keys::nodeList);
//      array2d<real64> & rho = cellBlock->getReference< array2d<real64> >( string("density"));

      for( localIndex k=0 ; k < cellBlock->size() ; ++k )
      {
        localIndex const * const nodeList = elemsToNodes[k];
        real64 const * detJq = detJ[k];
        for( localIndex q=0 ; q<constitutiveMap.second.size(1) ; ++q )
        {
          mass[nodeList[q]] += rho[er][esr][0][k][q] * detJq[q];
        }
      }
    }
  }

  real64 totalMass = 0;
  for( localIndex a=0 ; a<nodes->size() ; ++a )
  {
    // std::cout<<"mass["<<a<<"] = "<<mass[a]<<std::endl;
    totalMass += mass[a];
  }
  std::cout<<"totalMass = "<<totalMass<<std::endl;


  std::map<string, string_array > fieldNames;
  fieldNames["node"].push_back("Velocity");

  CommunicationTools::SynchronizeFields( fieldNames,
                                         mesh,
                                         domain->getReference< array1d<NeighborCommunicator> >( domain->viewKeys.neighbors ) );

}

real64 SolidMechanics_LagrangianFEM::SolverStep( real64 const& time_n,
                                             real64 const& dt,
                                             const int cycleNumber,
                                             DomainPartition * domain )
{
  real64 dtReturn = dt;

<<<<<<< HEAD
=======
  SolverBase * const
  surfaceGenerator =  this->getParent()->GetGroup<SolverBase>("SurfaceGen");

>>>>>>> 27a4c8e5
  if( m_timeIntegrationOption == timeIntegrationOption::ExplicitDynamic )
  {
    dtReturn = ExplicitStep( time_n, dt, cycleNumber, ManagedGroup::group_cast<DomainPartition*>(domain) );
  }
  else if( m_timeIntegrationOption == timeIntegrationOption::ImplicitDynamic ||
           m_timeIntegrationOption == timeIntegrationOption::QuasiStatic )
  {
    SolverBase * const
    surfaceGenerator =  this->getParent()->GetGroup("SurfaceGen")->group_cast<SolverBase*>();

    ImplicitStepSetup( time_n, dt, domain, getLinearSystemRepository() );

    dtReturn = NonlinearImplicitStep( time_n,
                                      dt,
                                      cycleNumber,
                                      domain->group_cast<DomainPartition*>(),
                                      getLinearSystemRepository() );

    ImplicitStepComplete( time_n, dt,  domain );

    if( surfaceGenerator!=nullptr )
    {
      surfaceGenerator->SolverStep( time_n, dt, cycleNumber, domain );
    }

  }
return dtReturn;
}

real64 SolidMechanics_LagrangianFEM::ExplicitStep( real64 const& time_n,
                                                   real64 const& dt,
                                                   const int cycleNumber,
                                                   DomainPartition * const domain )
{
  GEOSX_MARK_BEGIN(initialization);

  MeshLevel * const mesh = domain->getMeshBodies()->GetGroup<MeshBody>(0)->getMeshLevel(0);
  NodeManager * const nodes = mesh->getNodeManager();
  ElementRegionManager * elemManager = mesh->getElemManager();
  NumericalMethodsManager const * numericalMethodManager = domain->getParent()->GetGroup<NumericalMethodsManager>(keys::numericalMethodsManager);
  FiniteElementSpaceManager const * feSpaceManager = numericalMethodManager->GetGroup<FiniteElementSpaceManager>(keys::finiteElementSpaces);
  ConstitutiveManager * constitutiveManager = domain->GetGroup<ConstitutiveManager >(keys::ConstitutiveManager);

  BoundaryConditionManager * bcManager = BoundaryConditionManager::get();
  localIndex const numNodes = nodes->size();

  r1_array const &        X = nodes->getReference<r1_array>(nodes->viewKeys.referencePosition);
  real64_array const & mass = nodes->getReference<real64_array>(keys::Mass);
  r1_array &           vel  = nodes->getReference<r1_array>(keys::Velocity);

#if !defined(OBJECT_OF_ARRAYS_LAYOUT)

  r1_array &    u = nodes->getReference<r1_array>(keys::TotalDisplacement);
  r1_array & uhat = nodes->getReference<r1_array>(keys::IncrementalDisplacement);
  r1_array & acc  = nodes->getReference<r1_array>(keys::Acceleration);

#elif defined(OBJECT_OF_ARRAYS_LAYOUT)

  static geosxData acc_x = new double[numNodes];
  static geosxData acc_y = new double[numNodes];
  static geosxData acc_z = new double[numNodes];

  static geosxData uhat_x = new double[numNodes]; 
  static geosxData uhat_y = new double[numNodes]; 
  static geosxData uhat_z = new double[numNodes]; 

  static geosxData u_x = new double[numNodes]; 
  static geosxData u_y = new double[numNodes]; 
  static geosxData u_z = new double[numNodes];

  static bool setIc = true;
  if(setIc){    
    std::memset(acc_x, 0, numNodes*sizeof(double));
    std::memset(acc_y, 0, numNodes*sizeof(double));
    std::memset(acc_z, 0, numNodes*sizeof(double));

    std::memset(uhat_x, 0, numNodes*sizeof(double));
    std::memset(uhat_y, 0, numNodes*sizeof(double));
    std::memset(uhat_z, 0, numNodes*sizeof(double));

    std::memset(u_x, 0, numNodes*sizeof(double));
    std::memset(u_y, 0, numNodes*sizeof(double));
    std::memset(u_z, 0, numNodes*sizeof(double));
    setIc = false;
  }

#else
  GEOS_ERROR("Invalid data layout");
#endif

  GEOSX_MARK_END(initialization);  

  SolidMechanicsLagrangianFEMKernels::OnePoint( acc, vel, -dt/2, numNodes );

#if !defined(OBJECT_OF_ARRAYS_LAYOUT)  
  bcManager->ApplyBoundaryConditionToField( time_n,
                                            domain,
                                            "nodeManager",
                                            keys::Acceleration );
#endif    

#if HAVE_TRIBOLCOUPLING
  TribolCoupling::ApplyTribolForces(domain, time_n, dt, cycleNumber) ;
#endif

  //3: v^{n+1/2} = v^{n} + a^{n} dt/2
#if !defined(OBJECT_OF_ARRAYS_LAYOUT)  
  SolidMechanicsLagrangianFEMKernels::OnePoint( acc, vel, dt, numNodes );
#else
  SolidMechanicsLagrangianFEMKernels::OnePoint( acc_x, acc_y, acc_z,
                                                vel, dt, numNodes );
#endif

#if !defined(OBJECT_OF_ARRAYS_LAYOUT)  
  //  bcManager->ApplyBoundaryCondition( nodes, keys::Velocity, time_n + dt/2);

  bcManager->ApplyBoundaryConditionToField( time_n,
                                            domain,
                                            "nodeManager",
                                            keys::Velocity );

#endif  

  //                     dydx, dy,   y, dx, length
  //4. x^{n+1} = x^{n} + v^{n+{1}/{2}} dt (x is displacement)
#if !defined(OBJECT_OF_ARRAYS_LAYOUT)  
  SolidMechanicsLagrangianFEMKernels::OnePoint( vel, uhat, u, dt, numNodes );
#else
  SolidMechanicsLagrangianFEMKernels::OnePoint(vel,uhat_x,uhat_y,uhat_z,
                                               u_x, u_y, u_z, dt, numNodes );
#endif  

#if !defined(OBJECT_OF_ARRAYS_LAYOUT)  
  //  bcManager->ApplyBoundaryCondition( this, &SolidMechanics_LagrangianFEM::ApplyDisplacementBC_explicit,
  //                                     nodes, keys::TotalDisplacement, time_n + dt, dt, u, uhat, vel );

  bcManager->ApplyBoundaryConditionToField( time_n+dt,
                                            domain,
                                            "nodeManager",
                                            keys::TotalDisplacement,
                                            [&]( BoundaryConditionBase const * const bc,
                                                set<localIndex> const & targetSet )->void
                                                {
    integer const component = bc->GetComponent();
    for( auto a : targetSet )
    {
      uhat[a][component] = u[a][component] - u[a][component];
      vel[a][component]  = uhat[a][component] / dt;
    }
                                                });


#endif  

  //Set memory to zero

  FORALL_NODES( a, 0, numNodes )
  {
#if !defined(OBJECT_OF_ARRAYS_LAYOUT)
    acc[a] = 0;
#else
    acc_x[a] = 0;
    acc_y[a] = 0;
    acc_z[a] = 0; 
#endif    
  } END_FOR

  ElementRegionManager::MaterialViewAccessor< array2d<real64> >
  meanStress = elemManager->ConstructMaterialViewAccessor< array2d<real64> >("MeanStress",
                                                                             constitutiveManager);

  ElementRegionManager::MaterialViewAccessor< array2d<R2SymTensor> >
  devStress = elemManager->ConstructMaterialViewAccessor< array2d<R2SymTensor> >("DeviatorStress",
                                                                                 constitutiveManager);

  ElementRegionManager::ConstitutiveRelationAccessor<ConstitutiveBase>
  constitutiveRelations = elemManager->ConstructConstitutiveAccessor<ConstitutiveBase>(constitutiveManager);


  //Step 5. Calculate deformation input to constitutive model and update state to
  // Q^{n+1}
  for( localIndex er=0 ; er<elemManager->numRegions() ; ++er )
  {
    ElementRegion * const elementRegion = elemManager->GetRegion(er);

    auto const & numMethodName = elementRegion->getData<string>(keys::numericalMethod);
    FiniteElementSpace const * feSpace = feSpaceManager->GetGroup<FiniteElementSpace>(numMethodName);

    for( localIndex esr=0 ; esr<elementRegion->numSubRegions() ; ++esr )
    {
      CellBlockSubRegion * const cellBlock = elementRegion->GetSubRegion(esr);
      //always needed
      array3d< R1Tensor > const & dNdX = cellBlock->getReference< array3d< R1Tensor > >(keys::dNdX);

      array2d<real64> const & detJ            = cellBlock->getReference< array2d<real64> >(keys::detJ);

      array_view<localIndex,2> const elemsToNodes = cellBlock->getWrapper<FixedOneToManyRelation>(cellBlock->viewKeys().nodeList)->reference().View();// getData<array2d<localIndex>>(keys::nodeList);

      localIndex const numNodesPerElement = elemsToNodes.size(1);

      localIndex const numQuadraturePoints = feSpace->m_finiteElement->n_quadrature_points();

      //Storage for holding intermediate results
#if defined(EXTERNAL_KERNELS) && defined(THREE_KERNEL_UPDATE) 
      static geosxData Dadt = new double[localMatSz*inumQuadraturePoints*elementList.size()];
      static geosxData Rot  = new double[localMatSz*inumQuadraturePoints*elementList.size()];
      static geosxData detF = new double[inumQuadraturePoints*elementList.size()];
      static geosxData inverseF = new double[localMatSz*inumQuadraturePoints*elementList.size()];
#endif

      //
      //Internal GEOSX Kernel
      //

      GEOSX_MARK_LOOP_BEGIN(elemLoop,elemLoop);

#if !defined(EXTERNAL_KERNELS)         

   ::geosx::raja::forall_in_range<elemPolicy>
      (0, cellBlock->size(), GEOSX_LAMBDA ( globalIndex k) mutable        
      {

        //Note: inumNodesPerElement are defined by a macro. The value is 8. 
        R1Tensor uhat_local[inumNodesPerElement];
        R1Tensor u_local[inumNodesPerElement];
        R1Tensor f_local[inumNodesPerElement];

        for(localIndex i=0; i<inumNodesPerElement; ++i) f_local[i] = 0.0;

        localIndex const * const nodelist = elemsToNodes[k];

        CopyGlobalToLocal( nodelist,
                           u, uhat,
                           u_local, uhat_local, numNodesPerElement );

        //Compute Quadrature
        for(auto q = 0 ; q<numQuadraturePoints ; ++q)
        {

          R2Tensor dUhatdX, dUdX;
          CalculateGradient( dUhatdX,uhat_local, dNdX[k][q], numNodesPerElement);
          CalculateGradient( dUdX,u_local, dNdX[k][q], numNodesPerElement);

          R2Tensor F,L, Finv;

          {
            // calculate dv/dX
            R2Tensor dvdX = dUhatdX;
            dvdX *= 1.0 / dt;

            // calculate du/dX
            F = dUhatdX;
            F *= 0.5;
            F += dUdX;
            F.PlusIdentity(1.0);

            // calculate dX/du
            Finv.Inverse(F);

            // chain rule: calculate dv/du = dv/dX * dX/du
            L.AijBjk(dvdX, Finv);
          }

          // calculate gradient (end of step)
          F = dUhatdX;
          F += dUdX;
          F.PlusIdentity(1.0);
          real64 detF = F.Det();


          // calculate element volume
          //        detJ_np1(k,q) = detJ(k,q) * detF;
          //        volume[k] += detJ_np1(k,q);
          //        initVolume += detJ(k,q);


          Finv.Inverse(F);


          //-------------------------[Incremental Kinematics]----------------------------------
          R2Tensor Rot;
          R2SymTensor Dadt;
          HughesWinget(Rot, Dadt, L, dt);
          //-----------------------[Compute Total Stress - Linear Elastic Isotropic]-----------

          constitutiveRelations[er][esr][0]->StateUpdatePoint( Dadt, Rot, k, q, 0);

          R2SymTensor TotalStress;
          TotalStress = devStress[er][esr][0][k][q];
          TotalStress.PlusIdentity( meanStress[er][esr][0][k][q] );

          //----------------------
          Integrate( TotalStress, dNdX[k][q], detJ(k,q), detF, Finv, numNodesPerElement, f_local);

        }//quadrature loop

        AddLocalToGlobal(nodelist, f_local, acc, numNodesPerElement);

      }); //Element loop
#else// defined(EXTERNAL_KERNELS) 

      //
      // Setup for external kernels
      //

      //Setup pointers
      const real64 *Xptr = static_cast<const real64 *>(X[0].Data());
      geosxData imeanStress   = static_cast<real64*>(&(meanStress[er][esr][0][0][0])); //Symmetric tensors
      geosxData idevStress    = devStress[er][esr][0][0][0].Data();
      localIndex const *  iconstitutiveMap = reinterpret_cast<localIndex const*>(constitutiveMap.second.data());
      const real64 * idetJ  = detJ.data();

      //Setup pointer for the external constitutive update
      void (*externConstitutiveUpdate)(real64 D[local_dim][local_dim], real64 Rot[local_dim][local_dim],
          localIndex m, localIndex q, globalIndex k, geosxData devStressData2,
          geosxData meanStress2, real64 shearModulus2, real64 bulkModulus2, localIndex NoElem);
      externConstitutiveUpdate = UpdateStatePoint;

#if defined(COMPUTE_SHAPE_FUN)
      static bool computeP = true;
      static P_Wrapper P;
      if(computeP)
      {
        generateP(P, 8, 8);
        computeP = false;
      }
#endif


#if defined(ARRAY_OF_OBJECTS_LAYOUT)

      //Setup pointers
      geosxData  ivel = static_cast<real64*>(vel[0].Data());
      geosxData iuhat = static_cast<real64*>(uhat[0].Data());
      geosxData iu = static_cast<real64*>(u[0].Data());
      geosxData idNdX = const_cast<real64*>(dNdX[0][0][0].Data());

      //Calculation is done in a monolithic kernel
#if !defined(THREE_KERNEL_UPDATE) && !defined(COMPUTE_SHAPE_FUN)


      SolidMechanicsLagrangianFEMKernels::ArrayOfObjectsKernel<elemPolicy>(elementList.size(),elementList.data(), dt,
                                                                           elemsToNodes.data(), iu, iuhat, idNdX,
                                                                           iconstitutiveMap, idevStress, imeanStress,
                                                                           shearModulus, bulkModulus, detJ.data(), iacc, externConstitutiveUpdate);
#elif !defined(THREE_KERNEL_UPDATE) && defined(COMPUTE_SHAPE_FUN)

      SolidMechanicsLagrangianFEMKernels::ArrayOfObjectsKernel_Shape<elemPolicy>(elementList.size(),elementList, dt,
                                                                                 elemsToNodes.data(), iu, iuhat, Xptr, P,
                                                                                 iconstitutiveMap, idevStress, imeanStress,
                                                                                 shearModulus, bulkModulus, detJ.data(), iacc, externConstitutiveUpdate);
      //Calculation is split across three kernels
#elif defined(THREE_KERNEL_UPDATE)

      //Kinematic step
      SolidMechanicsLagrangianFEMKernels::ArrayOfObjects_KinematicKernel<elemPolicy>(elementList.size(),elementList, dt, elemsToNodes.data(), iu, iuhat, idNdX,
                                                                                     iconstitutiveMap, idevStress, imeanStress,
                                                                                     shearModulus, bulkModulus, detJ.data(), iacc, Dadt, Rot, detF, inverseF);
      //Constitutive step
      SolidMechanicsLagrangianFEMKernels::ConstitutiveUpdateKernel<elemPolicy>(elementList.size(), elementList, Dadt, Rot, iconstitutiveMap, idevStress,
                                                                               imeanStress, shearModulus, bulkModulus);

      //Integration step
      SolidMechanicsLagrangianFEMKernels::ArrayOfObjects_IntegrationKernel<elemPolicy>(elementList.size(),elementList, dt, elemsToNodes.data(), iu, iuhat, idNdX,
                                                                                       iconstitutiveMap, idevStress, imeanStress,
                                                                                       shearModulus, bulkModulus, detJ.data(), iacc, Dadt, Rot, detF, inverseF);
#else

      //Throw error if invalid kernel is asked for
      GEOS_ERROR("Invalid External Kernel");

#endif // THREE_KERNEL UPDATE


#elif defined(OBJECT_OF_ARRAYS_LAYOUT)

      //Split the shape function derivatives into three arrays
      static geosxData dNdX_x = new double[inumNodesPerElement*inumQuadraturePoints*elementList.size()];
      static geosxData dNdX_y = new double[inumNodesPerElement*inumQuadraturePoints*elementList.size()];
      static geosxData dNdX_z = new double[inumNodesPerElement*inumQuadraturePoints*elementList.size()];

      static bool copy = true;
      if(copy){

        //Generate shape function derivatives
        //const real64 *Xptr = static_cast<const real64 *>(X[0].Data());
        make_dNdX(dNdX_x, dNdX_y, dNdX_z,
                  Xptr, elemsToNodes.data(),elementList.size(), inumNodesPerElement, inumQuadraturePoints);

        //Verify correctness
        for(localIndex k = 0; k < elementList.size(); ++k){
          for(localIndex a = 0; a < inumNodesPerElement; ++a){
            for(localIndex q = 0; q < inumQuadraturePoints; ++q){
              localIndex id = q + inumQuadraturePoints*(a + inumNodesPerElement*k);
              assert( std::abs( dNdX_x[id] - dNdX[k][a][q][0]) < 1e-12);
              assert( std::abs( dNdX_y[id] - dNdX[k][a][q][1]) < 1e-12);
              assert( std::abs( dNdX_z[id] - dNdX[k][a][q][2]) < 1e-12);
            }
          }
        }
        std::cout<<"Successful copy !"<<std::endl;
        copy = false;
      }

#if !defined(THREE_KERNEL_UPDATE) && !defined(COMPUTE_SHAPE_FUN)

      //Carry out computation in a monolithic kernel
      SolidMechanicsLagrangianFEMKernels::ObjectOfArraysKernel<elemPolicy>(elementList.size(), elementList, dt,elemsToNodes.data(),
                                                                           u_x, u_y, u_z, uhat_x, uhat_y, uhat_z, dNdX_x, dNdX_y, dNdX_z,
                                                                           iconstitutiveMap, idevStress, imeanStress, shearModulus,
                                                                           bulkModulus, detJ.data(), acc_x, acc_y, acc_z, externConstitutiveUpdate);
#elif !defined(THREE_KERNEL_UPDATE) && defined(COMPUTE_SHAPE_FUN)

      SolidMechanicsLagrangianFEMKernels::ObjectOfArraysKernel_Shape<elemPolicy>(elementList.size(), elementList, dt,elemsToNodes.data(),
                                                                                 u_x, u_y, u_z, uhat_x, uhat_y, uhat_z, Xptr, P,
                                                                                 iconstitutiveMap, idevStress, imeanStress, shearModulus,
                                                                                 bulkModulus, detJ.data(), acc_x, acc_y, acc_z, externConstitutiveUpdate);

#elif defined(THREE_KERNEL_UPDATE)
      //Kinematic step
      SolidMechanicsLagrangianFEMKernels::ObjectOfArrays_KinematicKernel<elemPolicy>(elementList.size(),elementList, dt, elemsToNodes.data(), u_x,u_y,u_z,
                                                                                     uhat_x, uhat_y, uhat_z, dNdX_x, dNdX_y, dNdX_z,
                                                                                     iconstitutiveMap, idevStress, imeanStress,
                                                                                     shearModulus, bulkModulus, detJ.data(),
                                                                                     acc_x, acc_y, acc_z,
                                                                                     Dadt, Rot, detF, inverseF);
      //Constitutive step
      SolidMechanicsLagrangianFEMKernels::ConstitutiveUpdateKernel<elemPolicy>(elementList.size(), elementList, Dadt, Rot, iconstitutiveMap, idevStress,
                                                                               imeanStress, shearModulus, bulkModulus);

      //Integration step
      SolidMechanicsLagrangianFEMKernels::ObjectOfArrays_IntegrationKernel<elemPolicy>(elementList.size(),elementList, dt, elemsToNodes.data(), u_x,u_y,u_z,
                                                                                       uhat_x, uhat_y, uhat_z, dNdX_x, dNdX_y, dNdX_z,
                                                                                       iconstitutiveMap, idevStress, imeanStress,
                                                                                       shearModulus, bulkModulus, detJ.data(),
                                                                                       acc_x, acc_y, acc_z,
                                                                                       Dadt, Rot, detF, inverseF);
#endif //defined THREE_KERNEL_UPDATE


#else

      GEOS_ERROR("Invalid External Kernel");

#endif //if defined(OBJECT_OF_ARRAYS_LAYOUT)


#endif// If !defined(EXTERNAL_KERNELS)

      GEOSX_MARK_LOOP_END(elemLoop);

    } //Element Region

  } //Element Manager


//Compute Force : Point-wise computations
FORALL_NODES( a, 0, numNodes )
{
#if !defined(OBJECT_OF_ARRAYS_LAYOUT)    
  acc[a] /=mass[a];
#else    
  acc_x[a] /=mass[a];
  acc_y[a] /=mass[a];
  acc_z[a] /=mass[a];
#endif
} END_FOR


//Integration::OnePoint( acc, vel, dt/2, numNodes );

#if !defined(OBJECT_OF_ARRAYS_LAYOUT)      
SolidMechanicsLagrangianFEMKernels::OnePoint(acc, vel, (dt/2), numNodes);
#else  
SolidMechanicsLagrangianFEMKernels::OnePoint(acc_x, acc_y, acc_z, vel, (dt/2), numNodes);
#endif  

#if !defined(OBJECT_OF_ARRAYS_LAYOUT)
//bcManager->ApplyBoundaryCondition( nodes, keys::Velocity, time_n + dt);
bcManager->ApplyBoundaryConditionToField( time_n, domain, "nodeManager", keys::Velocity );

#endif

std::map<string, string_array > fieldNames;
fieldNames["node"].push_back("Velocity");

CommunicationTools::SynchronizeFields( fieldNames,
                                       mesh,
                                       domain->getReference< array1d<NeighborCommunicator> >( domain->viewKeys.neighbors ) );


(void) cycleNumber;

return dt;
}


void SolidMechanics_LagrangianFEM::ApplyDisplacementBC_implicit( real64 const time,
                                                                 DomainPartition & domain,
                                                                 EpetraBlockSystem & blockSystem )
{

  BoundaryConditionManager const * const bcManager = BoundaryConditionManager::get();

  bcManager->ApplyBoundaryCondition( time,
                                     &domain,
                                     "nodeManager",
                                     keys::TotalDisplacement,
                                     [&]( BoundaryConditionBase const * const bc,
                                          string const &,
                                          set<localIndex> const & targetSet,
                                          ManagedGroup * const targetGroup,
                                          string const fieldName )->void
    {
    bc->ApplyBoundaryConditionToSystem<BcEqual>( targetSet,
                                                 time,
                                                 targetGroup,
                                                 fieldName,
                                                 solidMechanicsViewKeys.trilinosIndex.Key(),
                                                 3,
                                                 &blockSystem,
                                                 BlockIDs::displacementBlock );
  });
}


void SolidMechanics_LagrangianFEM::TractionBC( ManagedGroup * const object,
                                               BoundaryConditionBase const * const bc,
                                               set<localIndex> const & set,
                                               real64 time,
                                               systemSolverInterface::EpetraBlockSystem & blockSystem )
{
//  string const functionName =
// bc->getData<string>(dataRepository::keys::functionName);
//  NewFunctionManager * functionManager = NewFunctionManager::Instance();
//
//  Epetra_FEVector * const rhs = blockSystem.GetResidualVector( blockID );
//
//  Epetra_IntSerialDenseVector  node_dof(set.size());
//  Epetra_SerialDenseVector     node_rhs(set.size());
//
//  dataRepository::view_rtype_const<integer_array> dofMap =
// object->getData<integer_array>(dofMapName);
//
//
//  if( functionName.empty() )
//  {
//
//    integer counter=0;
//    for( auto a : set )
//    {
//      node_dof(counter) = dim*dofMap[a]+component;
//      this->ApplyBounaryConditionDefaultMethodPoint<OPERATION>(
// node_dof(counter),
//                                                                blockSystem,
//                                                                blockID,
//                                                                node_rhs(counter),
//                                                                m_scale,
//                                                                rtTypes::value(field[a],component));
//      ++counter;
//    }
//    rhs->SumIntoGlobalValues(node_dof, node_rhs);
//  }
//  else
//  {
//    FunctionBase const * const function  =
// functionManager->GetGroup<FunctionBase>(functionName);
//    if( function!=nullptr)
//    {
//      if( function->isFunctionOfTime()==2 )
//      {
//        real64 value = m_scale * function->Evaluate( &time );
//        integer counter=0;
//        for( auto a : set )
//        {
//          node_dof(counter) = dim*dofMap[a]+component;
//          this->ApplyBounaryConditionDefaultMethodPoint<OPERATION>(
// node_dof(counter),
//                                                                    blockSystem,
//                                                                   blockID,
//                                                                   node_rhs(counter),
//                                                                   value,
//                                                                   rtTypes::value(field[a],component));
//            ++counter;
//          }
//            rhs->SumIntoGlobalValues(node_dof, node_rhs);
//        }
//        else
//        {
//          real64_array result(set.size());
//          function->Evaluate( dataGroup, time, set, result );
//          integer counter=0;
//          for( auto a : set )
//          {
//            node_dof(counter) = dim*dofMap[a]+component;
//            this->ApplyBounaryConditionDefaultMethodPoint<OPERATION>(
// node_dof(counter),
//                                                     blockSystem,
//                                                     blockID,
//                                                     node_rhs(counter),
//                                                     result[counter],
//                                                     rtTypes::value(field[a],component));
//            ++counter;
//          }
//          rhs->SumIntoGlobalValues(node_dof, node_rhs);
//        }
//      }
//    }
}

void
SolidMechanics_LagrangianFEM::
ImplicitStepSetup( real64 const& time_n,
                   real64 const& dt,
                   DomainPartition * const domain,
                   systemSolverInterface::EpetraBlockSystem * const blockSystem )
{

  MeshLevel * const mesh = domain->getMeshBodies()->GetGroup<MeshBody>(0)->getMeshLevel(0);
  ManagedGroup * const nodeManager = mesh->getNodeManager();

  if( this->m_timeIntegrationOption == timeIntegrationOption::ImplicitDynamic )
  {
    view_rtype_const<r1_array> v_n = nodeManager->getData<r1_array>(keys::Velocity);
    view_rtype_const<r1_array> a_n = nodeManager->getData<r1_array>(keys::Acceleration);
    view_rtype<r1_array> vtilde   = nodeManager->getData<r1_array>(solidMechanicsViewKeys.vTilde);
    view_rtype<r1_array> uhatTilde   = nodeManager->getData<r1_array>(solidMechanicsViewKeys.uhatTilde);

    view_rtype<r1_array> uhat  = nodeManager->getData<r1_array>(keys::IncrementalDisplacement);
    view_rtype<r1_array> disp = nodeManager->getData<r1_array>(keys::TotalDisplacement);

    localIndex const numNodes = nodeManager->size();
    real64 const newmarkGamma = this->getReference<real64>(solidMechanicsViewKeys.newmarkGamma);
    real64 const newmarkBeta = this->getReference<real64>(solidMechanicsViewKeys.newmarkBeta);

    for( auto a = 0 ; a < numNodes ; ++a )
    {
      for( int i=0 ; i<3 ; ++i )
      {
        vtilde[a][i] = v_n[a][i] + (1.0-newmarkGamma) * a_n[a][i] * dt;
        uhatTilde[a][i] = ( v_n[a][i] + 0.5 * ( 1.0 - 2.0*newmarkBeta ) * a_n[a][i] * dt ) *dt;
        uhat[a][i] = uhatTilde[a][i];
        disp[a][i] += uhatTilde[a][i];
      }
    }
  }
  else if( this->m_timeIntegrationOption == timeIntegrationOption::QuasiStatic  )
  {

    view_rtype<r1_array> uhat  = nodeManager->getData<r1_array>(keys::IncrementalDisplacement);
    integer const useVelocityEstimateForQS = this->getReference<integer>(solidMechanicsViewKeys.useVelocityEstimateForQS);
    localIndex const numNodes = nodeManager->size();

    if( useVelocityEstimateForQS==1 )
    {
      view_rtype_const<r1_array> v_n = nodeManager->getData<r1_array>(keys::Velocity);
      view_rtype<r1_array> disp = nodeManager->getData<r1_array>(keys::TotalDisplacement);

      for( auto a = 0 ; a < numNodes ; ++a )
      {
        for( int i=0 ; i<3 ; ++i )
        {
          uhat[a][i] = v_n[a][i] * dt;
          disp[a][i] += uhat[a][i];
        }
      }
    }
    else
    {
      for( auto a = 0 ; a < numNodes ; ++a )
      {
        uhat[a] = 0.0;
      }
    }
  }

  SetupSystem( domain, blockSystem );
}

void SolidMechanics_LagrangianFEM::ImplicitStepComplete( real64 const & time_n,
                                                             real64 const & dt,
                                                             DomainPartition * const domain)
{
  MeshLevel * const mesh = domain->getMeshBodies()->GetGroup<MeshBody>(0)->getMeshLevel(0);
  ManagedGroup * const nodeManager = mesh->getNodeManager();
  localIndex const numNodes = nodeManager->size();

  view_rtype<r1_array> v_n = nodeManager->getData<r1_array>(keys::Velocity);
  view_rtype<r1_array> uhat  = nodeManager->getData<r1_array>(keys::IncrementalDisplacement);

  if( this->m_timeIntegrationOption == timeIntegrationOption::ImplicitDynamic )
  {
    view_rtype<r1_array> a_n = nodeManager->getData<r1_array>(keys::Acceleration);
    view_rtype<r1_array> vtilde    = nodeManager->getData<r1_array>(solidMechanicsViewKeys.vTilde);
    view_rtype<r1_array> uhatTilde = nodeManager->getData<r1_array>(solidMechanicsViewKeys.uhatTilde);
    real64 const newmarkGamma = this->getReference<real64>(solidMechanicsViewKeys.newmarkGamma);
    real64 const newmarkBeta = this->getReference<real64>(solidMechanicsViewKeys.newmarkBeta);

    for( auto a = 0 ; a < numNodes ; ++a )
    {
      for( int i=0 ; i<3 ; ++i )
      {
        //        real64 a_np1 = 4.0 / (dt*dt) * ( uhat[a][i] - uhatTilde[a][i]
        // );
        a_n[a][i] = 1.0 / ( newmarkBeta * dt*dt) * ( uhat[a][i] - uhatTilde[a][i] );
        v_n[a][i] = vtilde[a][i] + newmarkGamma * a_n[a][i] * dt;
      }
    }
  }
  else if( this->m_timeIntegrationOption == timeIntegrationOption::QuasiStatic && dt > 0.0)
  {
    for( auto a = 0 ; a < numNodes ; ++a )
    {
      for( int i=0 ; i<3 ; ++i )
      {
        v_n[a][i] = uhat[a][i] / dt;
      }
    }
  }
}

void SolidMechanics_LagrangianFEM::SetNumRowsAndTrilinosIndices( ManagedGroup * const nodeManager,
                                                                 localIndex & numLocalRows,
                                                                 globalIndex & numGlobalRows,
                                                                 localIndex_array& localIndices,
                                                                 localIndex offset )
{
//  dim =
// domain.m_feElementManager.m_ElementRegions.begin()->second.m_ElementDimension;
  int dim = 3;

  int n_mpi_processes;
  MPI_Comm_size( MPI_COMM_GEOSX, &n_mpi_processes );

  int this_mpi_process = 0;
  MPI_Comm_rank( MPI_COMM_GEOSX, &this_mpi_process );

  std::vector<int> gather(n_mpi_processes);

  int intNumLocalRows = static_cast<int>(numLocalRows);
  m_linearSolverWrapper.m_epetraComm.GatherAll( &intNumLocalRows,
                                                &gather.front(),
                                                1 );
  numLocalRows = intNumLocalRows;

  localIndex first_local_row = 0;
  numGlobalRows = 0;

  for( integer p=0 ; p<n_mpi_processes ; ++p)
  {
    numGlobalRows += gather[p];
    if(p<this_mpi_process)
      first_local_row += gather[p];
  }

  // create trilinos dof indexing

  globalIndex_array& trilinos_index = nodeManager->getReference<globalIndex_array>(solidMechanicsViewKeys.trilinosIndex);
  integer_array& is_ghost       = nodeManager->getReference<integer_array>(solidMechanicsViewKeys.ghostRank);


  trilinos_index = -1;

  integer local_count = 0;
  for(integer r=0 ; r<trilinos_index.size() ; ++r )
  {
    if(is_ghost[r] < 0)
    {
      trilinos_index[r] = first_local_row+local_count+offset;
      local_count++;
    }
    else
    {
      trilinos_index[r] = -INT_MAX;
    }
  }

  assert(local_count == numLocalRows );

//  partition.SynchronizeFields(m_syncedFields, CommRegistry::lagrangeSolver02);

}


void SolidMechanics_LagrangianFEM :: SetupSystem ( DomainPartition * const domain,
                                                   EpetraBlockSystem * const blockSystem )
{
  MeshLevel * const mesh = domain->getMeshBodies()->GetGroup<MeshBody>(0)->getMeshLevel(0);
  NodeManager * const nodeManager = mesh->getNodeManager();

//  using namespace BoundaryConditionFunctions;

  // determine the global/local degree of freedom distribution.

  //  const auto& kinematicSibling =
  // domain.m_feNodeManager.GetOneToOneMap("NodeToKinematicSibling");
  //  const auto& isNodeDead =
  // domain.m_feNodeManager.GetFieldData<int>("isDead");
  //  array1d<integer> kinematicSibling(domain.m_feNodeManager.m_numNodes);

  localIndex dim = 3;//domain.m_feElementManager.m_ElementRegions.begin()->second.m_ElementDimension;
  localIndex n_ghost_rows  = nodeManager->GetNumberOfGhosts();
  localIndex n_local_rows  = nodeManager->size()-n_ghost_rows;
  globalIndex n_global_rows = 0;

  localIndex_array displacementIndices;
  SetNumRowsAndTrilinosIndices( nodeManager,
                                n_local_rows,
                                n_global_rows,
                                displacementIndices,
                                0 );


  std::map<string, string_array > fieldNames;
  fieldNames["node"].push_back(solidMechanicsViewKeys.trilinosIndex.Key());

  CommunicationTools::SynchronizeFields( fieldNames,
                                         mesh,
                                         domain->getReference< array1d<NeighborCommunicator> >( domain->viewKeys.neighbors ) );

  // create epetra map


  Epetra_Map * const rowMap = blockSystem->SetRowMap( BlockIDs::displacementBlock,
                                                      std::make_unique<Epetra_Map>( dim*n_global_rows,
                                                                                    dim*n_local_rows,
                                                                                    0,
                                                                                    m_linearSolverWrapper.m_epetraComm ) );

  Epetra_FECrsGraph * const sparsity = blockSystem->SetSparsity( BlockIDs::displacementBlock,
                                                                 BlockIDs::displacementBlock,
                                                                 std::make_unique<Epetra_FECrsGraph>(Copy,*rowMap,0) );



//  integer_array dummyDof;


//  const array1d<int>* isDetachedFromSolidMesh =
// domain.m_feNodeManager.GetFieldDataPointer<int> ("isDetachedFromSolidMesh");

//  if(domain.m_externalFaces.m_contactActive &&
// domain.m_contactManager.m_use_contact_search)
//  {
//    UpdateContactDataStructures(domain, false);
//  }

//  if(domain.m_externalFaces.m_contactActive)
//  {
//    InsertGlobalIndices( domain);
//    const bool planeStress =
//  SolidMechanics_LagrangianFEM::m_2dOption==SolidMechanics_LagrangianFEM::PlaneStress
// ;
//    if(domain.m_contactManager.m_nitsche_active)
//      domain.m_externalFaces.GetProjectionTensorAndWeightingAndStabilizationParameters(dim,
// planeStress, domain);
//  }

#ifdef SRC_INTERNAL2
  if(domain.m_xfemManager != nullptr)
  {
    SetSparsityPatternXFEM(domain);
  }
  else
#endif
  {
    SetSparsityPattern( domain, sparsity );
  }

  sparsity->GlobalAssemble();
  sparsity->OptimizeStorage();

  blockSystem->SetMatrix( BlockIDs::displacementBlock,
                          BlockIDs::displacementBlock,
                          std::make_unique<Epetra_FECrsMatrix>(Copy,*sparsity) );

  blockSystem->SetSolutionVector( BlockIDs::displacementBlock,
                                  std::make_unique<Epetra_FEVector>(*rowMap) );

  blockSystem->SetResidualVector( BlockIDs::displacementBlock,
                                  std::make_unique<Epetra_FEVector>(*rowMap) );

//  std::cout<<"m_sparsity->NumGlobalRows()     =
// "<<m_sparsity->NumGlobalRows()<<std::endl;
//  std::cout<<"m_sparsity->NumGlobalNonzeros() =
// "<<m_sparsity->NumGlobalNonzeros()<<std::endl;
}

void SolidMechanics_LagrangianFEM::SetSparsityPattern( DomainPartition const * const domain,
                                                       Epetra_FECrsGraph * const sparsity )
{
  int dim=3;
  MeshLevel const * const mesh = domain->getMeshBodies()->GetGroup<MeshBody>(0)->getMeshLevel(0);
  ManagedGroup const * const nodeManager = mesh->getNodeManager();

  globalIndex_array const & trilinos_index = nodeManager->getReference<globalIndex_array>(solidMechanicsViewKeys.trilinosIndex);
  ElementRegionManager const * const elemManager = mesh->getElemManager();


  elemManager->forElementRegions([&](ElementRegion const * const elementRegion)
    {
      auto const & numMethodName = elementRegion->getData<string>(keys::numericalMethod);

      elementRegion->forCellBlocks([&](CellBlockSubRegion const * const cellBlock)
      {
        localIndex const numElems = cellBlock->size();
        array2d<localIndex> const & elemsToNodes = cellBlock->getWrapper<FixedOneToManyRelation>(cellBlock->viewKeys().nodeList)->reference();// getData<array2d<localIndex>>(keys::nodeList);
        localIndex const numNodesPerElement = elemsToNodes.size(1);

        globalIndex_array elementLocalDofIndex (dim*numNodesPerElement);

        for( localIndex k=0 ; k<numElems ; ++k )
        {
          localIndex const * const localNodeIndices = elemsToNodes[k];

          for( localIndex a=0 ; a<numNodesPerElement ; ++a )
          {
            for(localIndex i=0 ; i<numNodesPerElement ; ++i)
            {
              for( int d=0 ; d<dim ; ++d )
              {
                elementLocalDofIndex[i*dim+d] = dim*static_cast<int>(trilinos_index[localNodeIndices[i]])+d;
              }
            }

            sparsity->InsertGlobalIndices(static_cast<int>(elementLocalDofIndex.size()),
                                          elementLocalDofIndex.data(),
                                          static_cast<int>(elementLocalDofIndex.size()),
                                          elementLocalDofIndex.data());
          }

        }
      });
    });
}



void SolidMechanics_LagrangianFEM::AssembleSystem ( DomainPartition * const  domain,
                                                EpetraBlockSystem * const blockSystem,
                                                real64 const time_n,
                                                real64 const dt )
{
  MeshLevel * const mesh = domain->getMeshBodies()->GetGroup<MeshBody>(0)->getMeshLevel(0);
  ManagedGroup * const nodeManager = mesh->getNodeManager();
  ConstitutiveManager  * const constitutiveManager = domain->GetGroup<ConstitutiveManager >(keys::ConstitutiveManager);
  ElementRegionManager * const elemManager = mesh->getElemManager();
  NumericalMethodsManager const * numericalMethodManager = domain->getParent()->GetGroup<NumericalMethodsManager>(keys::numericalMethodsManager);
  FiniteElementSpaceManager const * feSpaceManager = numericalMethodManager->GetGroup<FiniteElementSpaceManager>(keys::finiteElementSpaces);

  Epetra_FECrsMatrix * const matrix = blockSystem->GetMatrix( BlockIDs::displacementBlock,
                                                              BlockIDs::displacementBlock );
  Epetra_FEVector * const rhs = blockSystem->GetResidualVector( BlockIDs::displacementBlock );
  Epetra_FEVector * const solution = blockSystem->GetSolutionVector( BlockIDs::displacementBlock );

  matrix->Scale(0.0);
  rhs->Scale(0.0);

  view_rtype_const<r1_array> disp = nodeManager->getData<r1_array>(keys::TotalDisplacement);
  view_rtype_const<r1_array> uhat = nodeManager->getData<r1_array>(keys::IncrementalDisplacement);
  view_rtype_const<r1_array> vel  = nodeManager->getData<r1_array>(keys::Velocity);


  view_rtype_const<r1_array> uhattilde = nullptr;
  view_rtype_const<r1_array> vtilde = nullptr;

  globalIndex_array const & trilinos_index = nodeManager->getReference<globalIndex_array>(solidMechanicsViewKeys.trilinosIndex);

  static array1d< R1Tensor > u_local(8);
  static array1d< R1Tensor > uhat_local(8);
  static array1d< R1Tensor > vtilde_local(8);
  static array1d< R1Tensor > uhattilde_local(8);

  ElementRegionManager::ConstitutiveRelationAccessor<ConstitutiveBase>
  constitutiveRelations = elemManager->ConstructConstitutiveAccessor<ConstitutiveBase>(constitutiveManager);

  ElementRegionManager::MaterialViewAccessor< real64 > const
  density = elemManager->ConstructMaterialViewAccessor< real64 >( "density0",
                                                                  constitutiveManager );


  // begin region loop
  for( localIndex er=0 ; er<elemManager->numRegions() ; ++er )
  {
    ElementRegion * const elementRegion = elemManager->GetRegion(er);
    auto const & numMethodName = elementRegion->getData<string>(keys::numericalMethod);
    FiniteElementSpace const * feSpace = feSpaceManager->GetGroup<FiniteElementSpace>(numMethodName);

    for( localIndex esr=0 ; esr<elementRegion->numSubRegions() ; ++esr )
    {
      CellBlockSubRegion * const cellBlock = elementRegion->GetSubRegion(esr);

      multidimensionalArray::ManagedArray<R1Tensor, 3> const &
      dNdX = cellBlock->getReference< multidimensionalArray::ManagedArray<R1Tensor, 3> >(keys::dNdX);

      array2d<real64> const & detJ = cellBlock->getReference< array2d<real64> >(keys::detJ);

      array2d< localIndex > const & elemsToNodes = cellBlock->nodeList();
      localIndex const numNodesPerElement = elemsToNodes.size(1);

      u_local.resize(numNodesPerElement);
      uhat_local.resize(numNodesPerElement);
      vtilde_local.resize(numNodesPerElement);
      uhattilde_local.resize(numNodesPerElement);


      // space for element matrix and rhs
      int dim = 3;
      Epetra_LongLongSerialDenseVector  elementLocalDofIndex   (dim*static_cast<int>(numNodesPerElement));
      Epetra_SerialDenseVector     element_rhs     (dim*static_cast<int>(numNodesPerElement));
      Epetra_SerialDenseMatrix     element_matrix  (dim*static_cast<int>(numNodesPerElement),
                                                    dim*static_cast<int>(numNodesPerElement));
      Epetra_SerialDenseVector     element_dof_np1 (dim*static_cast<int>(numNodesPerElement));

      array1d<integer> const & elemGhostRank = cellBlock->m_ghostRank;


      GEOSX_MARK_LOOP_BEGIN(elemLoop,elemLoop);

      for( localIndex k=0 ; k<cellBlock->size() ; ++k )
      {

        real64 stiffness[6][6];
        constitutiveRelations[er][esr][0]->GetStiffness( stiffness );

        if(elemGhostRank[k] < 0)
        {
          localIndex const * const localNodeIndices = elemsToNodes[k];

          for( localIndex a=0 ; a<numNodesPerElement ; ++a)
          {

            localIndex localNodeIndex = localNodeIndices[a];

            for( int i=0 ; i<dim ; ++i )
            {
              elementLocalDofIndex[static_cast<int>(a)*dim+i] = dim*trilinos_index[localNodeIndex]+i;

              // TODO must add last solution estimate for this to be valid
              element_dof_np1(static_cast<int>(a)*dim+i) = disp[localNodeIndex][i];
            }
          }

          if( this->m_timeIntegrationOption == timeIntegrationOption::ImplicitDynamic )
          {
            CopyGlobalToLocal( localNodeIndices,
                               disp, uhat, vtilde, uhattilde,
                               u_local.data(), uhat_local.data(), vtilde_local.data(), uhattilde_local.data(),
                               numNodesPerElement );
          }
          else
          {
            CopyGlobalToLocal( localNodeIndices,
                               disp, uhat,
                               u_local.data(), uhat_local.data(),
                               numNodesPerElement );
          }

          //            // assemble into global system
          //            const localIndex paramIndex =
          // elemRegion.m_mat->NumParameterIndex0() > 1 ? element : 0 ;
          //
          //            constitutiveModel->GetGroup(keys::parameterData)->getgroup
          //            R2SymTensor const * const referenceStress = refStress==nullptr ?
          // nullptr : &((*refStress)[element]);


          real64 maxElemForce = CalculateElementResidualAndDerivative( density[er][esr][0],
                                                                       feSpace->m_finiteElement,
                                                                       dNdX[k],
                                                                       detJ[k],
                                                                       nullptr,
                                                                       u_local,
                                                                       uhat_local,
                                                                       uhattilde_local,
                                                                       vtilde_local,
                                                                       dt,
                                                                       element_matrix,
                                                                       element_rhs,
                                                                       stiffness);


          if( maxElemForce > m_maxForce )
          {
            m_maxForce = maxElemForce;
          }

          matrix->SumIntoGlobalValues( elementLocalDofIndex,
                                       element_matrix);


          rhs->SumIntoGlobalValues( elementLocalDofIndex,
                                    element_rhs);
        }
      }
    }
  }


  // Global assemble
  matrix->GlobalAssemble(true);
  rhs->GlobalAssemble();

  if( verboseLevel() >= 2 )
  {
    matrix->Print(std::cout);
    rhs->Print(std::cout);
  }

 // return maxForce;
}

void
SolidMechanics_LagrangianFEM::
ApplyBoundaryConditions( DomainPartition * const domain,
                         systemSolverInterface::EpetraBlockSystem * const blockSystem,
                         real64 const time_n,
                         real64 const dt )
{

  MeshLevel * const mesh = domain->getMeshBodies()->GetGroup<MeshBody>(0)->getMeshLevel(0);

  ManagedGroup * const nodeManager = mesh->getNodeManager();

  BoundaryConditionManager * bcManager = BoundaryConditionManager::get();
//  bcManager->ApplyBoundaryCondition( this, &SolidMechanics_LagrangianFEM::ForceBC,
//                                     nodeManager, keys::Force, time_n + dt, *blockSystem );

  bcManager->ApplyBoundaryCondition( time_n+dt,
                                     domain,
                                     "nodeManager",
                                     keys::Force,
                                     [&]( BoundaryConditionBase const * const bc,
                                          string const &,
                                          set<localIndex> const & targetSet,
                                          ManagedGroup * const targetGroup,
                                          string const fieldName )->void
  {
    bc->ApplyBoundaryConditionToSystem<BcAdd>( targetSet,
                                               time_n+dt,
                                               targetGroup,
                                               keys::TotalDisplacement, // TODO fix use of dummy name for
                                               solidMechanicsViewKeys.trilinosIndex.Key(),
                                               3,
                                               blockSystem,
                                               BlockIDs::displacementBlock );
  });

  ApplyDisplacementBC_implicit( time_n + dt, *domain, *blockSystem );
//  bcManager->ApplyBoundaryCondition( this, &,
//                                     nodeManager, keys::TotalDisplacement, time_n + dt, *blockSystem );


  Epetra_FECrsMatrix * const matrix = blockSystem->GetMatrix( BlockIDs::displacementBlock,
                                                              BlockIDs::displacementBlock );
  Epetra_FEVector * const rhs = blockSystem->GetResidualVector( BlockIDs::displacementBlock );

  if( verboseLevel() >= 2 )
  {
    matrix->Print(std::cout);
    rhs->Print(std::cout);
  }

  matrix->GlobalAssemble(true);
  rhs->GlobalAssemble();


}

real64
SolidMechanics_LagrangianFEM::
CalculateResidualNorm(systemSolverInterface::EpetraBlockSystem const *const blockSystem, DomainPartition *const domain)
{

  Epetra_FEVector const * const
  residual = blockSystem->GetResidualVector( BlockIDs::displacementBlock );

  real64 localResidual[2] = {0.0, this->m_maxForce};
//  residual->Norm2(&scalarResidual);

  real64 * residualData = nullptr;
  int length;
  residual->ExtractView(&residualData,&length);
  for( localIndex i=0 ; i<length ; ++i )
  {
    localResidual[0] += residualData[i]*residualData[i];
  }


  real64 globalResidualNorm[2] = {0,0};
//  MPI_Allreduce (&localResidual,&globalResidualNorm,1,MPI_DOUBLE,MPI_SUM ,MPI_COMM_GEOSX);


  int rank, size;
  MPI_Comm_rank(MPI_COMM_GEOSX, &rank);
  MPI_Comm_size(MPI_COMM_GEOSX, &size);
  array1d<real64> globalValues( size * 2 );
  MPI_Gather( localResidual,
              2,
              MPI_DOUBLE,
              globalValues.data(),
              2,
              MPI_DOUBLE,
              0,
              MPI_COMM_GEOSX );

  if( rank==0 )
  {
    for( int r=0 ; r<size ; ++r )
    {
      globalResidualNorm[0] += globalValues[r*2];

      if( globalResidualNorm[1] < globalValues[r*2+1] )
      {
        globalResidualNorm[1] = globalValues[r*2+1];
      }
    }
  }

  MPI_Bcast( globalResidualNorm, 2, MPI_DOUBLE, 0, MPI_COMM_GEOSX );



  return sqrt(globalResidualNorm[0])/(globalResidualNorm[1]+1);

}

realT SolidMechanics_LagrangianFEM::CalculateElementResidualAndDerivative( real64 const density,
                                                                           FiniteElementBase const * const fe,
                                                                           const array_view<R1Tensor,2>& dNdX,
                                                                           const realT* const detJ,
                                                                           R2SymTensor const * const refStress,
                                                                           array1d<R1Tensor> const & u,
                                                                           array1d<R1Tensor> const & uhat,
                                                                           array1d<R1Tensor> const & uhattilde,
                                                                           array1d<R1Tensor> const & vtilde,
                                                                           realT const dt,
                                                                           Epetra_SerialDenseMatrix& dRdU,
                                                                           Epetra_SerialDenseVector& R,
                                                                           real64 c[6][6] )
{
  const integer dim = 3;
  realT maxForce = 0;
  realT amass = *this->getData<real64>(solidMechanicsViewKeys.massDamping);
  realT astiff = *this->getData<real64>(solidMechanicsViewKeys.stiffnessDamping);
  real64 const newmarkBeta = *(getData<real64>(solidMechanicsViewKeys.newmarkBeta));
  real64 const newmarkGamma = *(getData<real64>(solidMechanicsViewKeys.newmarkGamma));


//  if( LagrangeSolverBase::m_2dOption==LagrangeSolverBase::PlaneStress )
//  {
//    lambda = 2*lambda*G / ( lambda + 2*G );
//  }

  dRdU.Scale(0);
  R.Scale(0);

  Epetra_SerialDenseVector R_InertiaMassDamping(R);
  Epetra_SerialDenseMatrix dRdU_InertiaMassDamping(dRdU);

  Epetra_SerialDenseVector R_StiffnessDamping(R);
  Epetra_SerialDenseMatrix dRdU_StiffnessDamping(dRdU);

  dRdU_InertiaMassDamping.Scale(0);
  R_InertiaMassDamping.Scale(0);

  dRdU_StiffnessDamping.Scale(0);
  R_StiffnessDamping.Scale(0);

  R1Tensor dNdXa;
  R1Tensor dNdXb;


  for( integer q=0 ; q<fe->n_quadrature_points() ; ++q )
  {
    const realT detJq = detJ[q];
    std::vector<double> const & N = fe->values(q);

    for( integer a=0 ; a<fe->dofs_per_element() ; ++a )
    {
//      realT const * const dNdXa = dNdX(q,a).Data();
      dNdXa = dNdX(q,a);

      for( integer b=0 ; b<fe->dofs_per_element() ; ++b )
      {
//        realT const * const dNdXb = dNdX(q,b).Data();
        dNdXb = dNdX(q,b);

        if( dim==3 )
        {
          dRdU(a*dim+0,b*dim+0) -= ( c[0][0]*dNdXa[0]*dNdXb[0] + c[5][5]*dNdXa[1]*dNdXb[1] + c[4][4]*dNdXa[2]*dNdXb[2] ) * detJq;
          dRdU(a*dim+0,b*dim+1) -= ( c[5][5]*dNdXa[1]*dNdXb[0] + c[0][1]*dNdXa[0]*dNdXb[1] ) * detJq;
          dRdU(a*dim+0,b*dim+2) -= ( c[4][4]*dNdXa[2]*dNdXb[0] + c[0][2]*dNdXa[0]*dNdXb[2] ) * detJq;

          dRdU(a*dim+1,b*dim+0) -= ( c[0][1]*dNdXa[1]*dNdXb[0] + c[5][5]*dNdXa[0]*dNdXb[1] ) * detJq;
          dRdU(a*dim+1,b*dim+1) -= ( c[5][5]*dNdXa[0]*dNdXb[0] + c[1][1]*dNdXa[1]*dNdXb[1] + c[3][3]*dNdXa[2]*dNdXb[2] ) * detJq;
          dRdU(a*dim+1,b*dim+2) -= ( c[3][3]*dNdXa[2]*dNdXb[1] + c[1][2]*dNdXa[1]*dNdXb[2] ) * detJq;

          dRdU(a*dim+2,b*dim+0) -= ( c[0][2]*dNdXa[2]*dNdXb[0] + c[4][4]*dNdXa[0]*dNdXb[2] ) * detJq;
          dRdU(a*dim+2,b*dim+1) -= ( c[1][2]*dNdXa[2]*dNdXb[1] + c[3][3]*dNdXa[1]*dNdXb[2] ) * detJq;
          dRdU(a*dim+2,b*dim+2) -= ( c[4][4]*dNdXa[0]*dNdXb[0] + c[3][3]*dNdXa[1]*dNdXb[1] + c[2][2]*dNdXa[2]*dNdXb[2] ) * detJq;


          if( this->m_timeIntegrationOption == timeIntegrationOption::ImplicitDynamic )
          {

            double integrationFactor = density * N[a] * N[b] * detJq;
            double temp1 = ( amass * newmarkGamma/( newmarkBeta * dt ) + 1.0 / ( newmarkBeta * dt * dt ) )* integrationFactor;

            for( int i=0 ; i<dim ; ++i )
            {
              realT const acc = 1.0 / ( newmarkBeta * dt * dt ) * ( uhat[b][i] - uhattilde[b][i] );
              realT const velb = vtilde[b][i] + newmarkGamma/( newmarkBeta * dt ) *( uhat[b][i] - uhattilde[b][i] );

              dRdU_InertiaMassDamping(a*dim+i,b*dim+i) -= temp1;
              R_InertiaMassDamping(a*dim+i) -= ( amass * velb + acc ) * integrationFactor;
            }
          }
        }
        else if( dim==2 )
        {
//          dRdU(a*dim+0,b*dim+0) -= ( dNdXa[1]*dNdXb[1]*G +
// dNdXa[0]*dNdXb[0]*(2*G + lambda) ) * detJq;
//          dRdU(a*dim+0,b*dim+1) -= ( dNdXa[1]*dNdXb[0]*G +
// dNdXa[0]*dNdXb[1]*lambda ) * detJq;
//
//          dRdU(a*dim+1,b*dim+0) -= ( dNdXa[0]*dNdXb[1]*G +
// dNdXa[1]*dNdXb[0]*lambda ) * detJq;
//          dRdU(a*dim+1,b*dim+1) -= ( dNdXa[0]*dNdXb[0]*G +
// dNdXa[1]*dNdXb[1]*(2*G + lambda) ) * detJq;
        }
      }
    }
  }



  if( refStress!=nullptr )
  {
    R1Tensor temp;
    for( integer q=0 ; q<fe->n_quadrature_points() ; ++q )
    {
      const realT detJq = detJ[q];
      R2SymTensor stress0 = *refStress;
      stress0 *= detJq;
      for( integer a=0 ; a<fe->dofs_per_element() ; ++a )
      {
        dNdXa = dNdX(q,a);

        temp.AijBj(stress0,dNdXa);
        realT maxf = temp.MaxVal();
        if( maxf > maxForce )
        {
          maxForce = maxf;
        }

        R(a*dim+0) -= temp[0];
        R(a*dim+1) -= temp[1];
        R(a*dim+2) -= temp[2];
      }
    }
  }


// TODO It is simpler to do this...try it.
//  dRdU.Multiply(dof_np1,R);
  for( integer a=0 ; a<fe->dofs_per_element() ; ++a )
  {
    realT nodeForce = 0;
    for( integer b=0 ; b<fe->dofs_per_element() ; ++b )
    {
      for( int i=0 ; i<dim ; ++i )
      {
        for( int j=0 ; j<dim ; ++j )
        {
          R(a*dim+i) += dRdU(a*dim+i,b*dim+j) * u[b][j];
        }
      }

      if( this->m_timeIntegrationOption == timeIntegrationOption::ImplicitDynamic )
      {
        for( int i=0 ; i<dim ; ++i )
        {
          for( int j=0 ; j<dim ; ++j )
          {
            R_StiffnessDamping(a*dim+i) += astiff * dRdU(a*dim+i,b*dim+j) * ( vtilde[b][j] + newmarkGamma/(newmarkBeta * dt)*(uhat[b][j]-uhattilde[b][j]) );
          }
        }
      }

    }

    if (dim ==3)
    {
      nodeForce = std::max( std::max( R(a*dim+0), R(a*dim+1) ),  R(a*dim+2) );
    }
    else
    {
      nodeForce = std::max( R(a*dim+0), R(a*dim+1));
    }
//    std::cout<<"nodeForce["<<a<<"] = "<<nodeForce<<std::endl;
    if( fabs(nodeForce) > maxForce )
    {
      maxForce = fabs(nodeForce);
    }
  }


  if( this->m_timeIntegrationOption == timeIntegrationOption::ImplicitDynamic )
  {
    dRdU_StiffnessDamping = dRdU;
    dRdU_StiffnessDamping.Scale( astiff * newmarkGamma / ( newmarkBeta * dt ) );

    dRdU += dRdU_InertiaMassDamping;
    dRdU += dRdU_StiffnessDamping;
    R    += R_InertiaMassDamping;
    R    += R_StiffnessDamping;
  }


  return maxForce;
}



void SolidMechanics_LagrangianFEM::ApplySystemSolution( EpetraBlockSystem const * const blockSystem,
                                                        real64 const scalingFactor,
                                                        DomainPartition * const domain )
{
  NodeManager * const nodeManager = domain->getMeshBody(0)->getMeshLevel(0)->getNodeManager();

  Epetra_Map const * const rowMap        = blockSystem->GetRowMap( BlockIDs::displacementBlock );
  Epetra_FEVector const * const solution = blockSystem->GetSolutionVector( BlockIDs::displacementBlock );

  int solutionLength;
  double* local_solution = nullptr;
  solution->ExtractView(&local_solution,&solutionLength);


  view_rtype_const<globalIndex_array> trilinos_index = nodeManager->getData< globalIndex_array >(solidMechanicsViewKeys.trilinosIndex);

  view_rtype<r1_array> X        = nodeManager->getData<r1_array>(nodeManager->viewKeys.referencePosition);
  view_rtype<r1_array> disp     = nodeManager->getData<r1_array>(keys::TotalDisplacement);
  view_rtype<r1_array> incdisp  = nodeManager->getData<r1_array>(keys::IncrementalDisplacement);

  localIndex const numNodes = nodeManager->size();
  realT maxpos = 0.0;
  realT maxdisp = 0.0;

  integer const dim = 3;

  for(integer r=0 ; r<numNodes ; ++r)
  {
    {
      for( int d=0 ; d<dim ; ++d )
      {
        int lid = rowMap->LID( static_cast<int>(dim*trilinos_index[r]) + d );

        if( lid >=0 )
        {
          incdisp[r][d] -= scalingFactor*local_solution[lid];
          disp[r][d] -= scalingFactor*local_solution[lid];
          maxpos = std::max( maxpos, fabs(X[r][d]+disp[r][d]) );
          maxdisp = std::max( maxdisp, fabs(disp[r][d]) );
        }
      }
    }
  }
//  m_maxDofVal = maxpos;
//  std::cout<<"Maximum DeltaDisplacement, Position = "<<maxinc<<",
// "<<maxpos<<", "<<maxinc/maxpos<<std::endl;

  std::map<string, string_array > fieldNames;
  fieldNames["node"].push_back(keys::IncrementalDisplacement);
  fieldNames["node"].push_back(keys::TotalDisplacement);

  CommunicationTools::SynchronizeFields( fieldNames,
                                         domain->getMeshBody(0)->getMeshLevel(0),
                                         domain->getReference< array1d<NeighborCommunicator> >( domain->viewKeys.neighbors ) );



}

void SolidMechanics_LagrangianFEM::SolveSystem( EpetraBlockSystem * const blockSystem,
                                        SystemSolverParameters const * const params )
{
  Epetra_FEVector * const
  solution = blockSystem->GetSolutionVector( BlockIDs::displacementBlock );

  Epetra_FEVector * const
  residual = blockSystem->GetResidualVector( BlockIDs::displacementBlock );
//  residual->Scale(-1.0);

  solution->Scale(0.0);

  m_linearSolverWrapper.SolveSingleBlockSystem( blockSystem,
                                                 params,
                                                 BlockIDs::displacementBlock );

  if( verboseLevel() >= 2 )
  {
    solution->Print(std::cout);
  }

}

void SolidMechanics_LagrangianFEM::ResetStateToBeginningOfStep( DomainPartition * const domain )
{
  MeshLevel * const mesh = domain->getMeshBodies()->GetGroup<MeshBody>(0)->getMeshLevel(0);
  NodeManager * const nodeManager = mesh->getNodeManager();

  view_rtype<r1_array> incdisp  = nodeManager->getData<r1_array>(keys::IncrementalDisplacement);

  // TODO need to finish this rewind
  FORALL_NODES( a, 0, nodeManager->size() )
  {
    incdisp[a] = 0.0;
  } END_FOR
}

REGISTER_CATALOG_ENTRY( SolverBase, SolidMechanics_LagrangianFEM, std::string const &, ManagedGroup * const )
} /* namespace ANST */<|MERGE_RESOLUTION|>--- conflicted
+++ resolved
@@ -491,12 +491,9 @@
 {
   real64 dtReturn = dt;
 
-<<<<<<< HEAD
-=======
   SolverBase * const
   surfaceGenerator =  this->getParent()->GetGroup<SolverBase>("SurfaceGen");
 
->>>>>>> 27a4c8e5
   if( m_timeIntegrationOption == timeIntegrationOption::ExplicitDynamic )
   {
     dtReturn = ExplicitStep( time_n, dt, cycleNumber, ManagedGroup::group_cast<DomainPartition*>(domain) );
@@ -504,8 +501,6 @@
   else if( m_timeIntegrationOption == timeIntegrationOption::ImplicitDynamic ||
            m_timeIntegrationOption == timeIntegrationOption::QuasiStatic )
   {
-    SolverBase * const
-    surfaceGenerator =  this->getParent()->GetGroup("SurfaceGen")->group_cast<SolverBase*>();
 
     ImplicitStepSetup( time_n, dt, domain, getLinearSystemRepository() );
 
