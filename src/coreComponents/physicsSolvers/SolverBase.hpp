/*
 * ------------------------------------------------------------------------------------------------------------
 * SPDX-License-Identifier: LGPL-2.1-only
 *
 * Copyright (c) 2018-2019 Lawrence Livermore National Security LLC
 * Copyright (c) 2018-2019 The Board of Trustees of the Leland Stanford Junior University
 * Copyright (c) 2018-2019 Total, S.A
 * Copyright (c) 2019-     GEOSX Contributors
 * All right reserved
 *
 * See top level LICENSE, COPYRIGHT, CONTRIBUTORS, NOTICE, and ACKNOWLEDGEMENTS files for details.
 * ------------------------------------------------------------------------------------------------------------
 */

#ifndef GEOSX_PHYSICSSOLVERS_SOLVERBASE_HPP_
#define GEOSX_PHYSICSSOLVERS_SOLVERBASE_HPP_



#include <string>
#include <limits>

#include "dataRepository/Group.hpp"
#include "codingUtilities/traits.hpp"
#include "common/DataTypes.hpp"
#include "dataRepository/ExecutableGroup.hpp"
#include "managers/DomainPartition.hpp"
#include "mesh/MeshBody.hpp"
#include "physicsSolvers/SystemSolverParameters.hpp"
#include "physicsSolvers/NonlinearSolverParameters.hpp"

#include "linearAlgebra/interfaces/InterfaceTypes.hpp"
#include "linearAlgebra/utilities/LinearSolverParameters.hpp"
#include "linearAlgebra/DofManager.hpp"

namespace geosx
{

class DomainPartition;
class SystemSolverParameters;

namespace dataRepository
{
namespace keys
{
string const courant = "courant";
string const maxDt   = "maxDt";
}
}

class SolverBase : public ExecutableGroup
{
public:

  explicit SolverBase( std::string const & name,
                       Group * const parent );

  SolverBase( SolverBase && ) = default;

  virtual ~SolverBase() override;

  SolverBase() = delete;
  SolverBase( SolverBase const & ) = delete;
  SolverBase & operator=( SolverBase const & ) = delete;
  SolverBase & operator=( SolverBase && ) = delete;

  static string CatalogName() { return "SolverBase"; }

//  virtual void Registration( dataRepository::WrapperCollection& domain );



  /**
   * This method is called when it's host event is triggered
   */
  virtual void Execute( real64 const time_n,
                        real64 const dt,
                        integer const cycleNumber,
                        integer const eventCounter,
                        real64 const eventProgress,
                        DomainPartition * const domain ) override;

  /**
   * @brief Getter for system matrix
   * @return a reference to linear system matrix of this solver
   */
  ParallelMatrix & getSystemMatrix()       { return m_matrix; }
  ParallelMatrix const & getSystemMatrix() const { return m_matrix; }

  /**
   * @brief Getter for system rhs vector
   * @return a reference to linear system right-hand side of this solver
   */
  ParallelVector & getSystemRhs()       { return m_rhs; }
  ParallelVector const & getSystemRhs() const { return m_rhs; }

  /**
   * @brief Getter for system solution vector
   * @return a reference to solution vector of this solver
   */
  ParallelVector & getSystemSolution()       { return m_solution; }
  ParallelVector const & getSystemSolution() const { return m_solution; }

  /**
   * @brief Getter for degree-of-freedom manager
   * @return a reference to degree-of-freedom manager of this solver
   */
  DofManager & getDofManager()       { return m_dofManager; }
  DofManager const & getDofManager() const { return m_dofManager; }

  /**
   * @defgroup Solver Interface Functions
   *
   * These functions provide the primary interface that is required for derived classes
   */
  /**@{*/

  /**
   * @brief entry function to perform a solver step
   * @param time_n time at the beginning of the step
   * @param dt the perscribed timestep
   * @param cycleNumber the current cycle number
   * @param domain the domain object
   * @return return the timestep that was achieved during the step.
   *
   * This function is the entry point to perform a solver step. The choice of time integration
   * method is determined in this function, and the appropriate step function is called.
   */
  virtual real64 SolverStep( real64 const & time_n,
                             real64 const & dt,
                             integer const cycleNumber,
                             DomainPartition * const domain );



  /**
   * @brief entry function to perform a solver step
   * @param [in]  time_n time at the beginning of the step
   * @param [in]  dt the perscribed timestep
   * @param [out] return the timestep that was achieved during the step.
   *
   * T
   */
  virtual void SetNextDt( real64 const & currentDt,
                          real64 & nextDt );

  /**
   * @brief entry function to perform a solver step
   * @param [in]  time_n time at the beginning of the step
   * @param [in]  dt the perscribed timestep
   * @param [out] return the timestep that was achieved during the step.
   *
   * T
   */
  void SetNextDtBasedOnNewtonIter( real64 const & currentDt,
                                   real64 & nextDt );


  /**
   * @brief Entry function for an explicit time integration step
   * @param time_n time at the beginning of the step
   * @param dt the perscribed timestep
   * @param cycleNumber the current cycle number
   * @param domain the domain object
   * @return return the timestep that was achieved during the step.
   */
  virtual real64 ExplicitStep( real64 const & time_n,
                               real64 const & dt,
                               integer const cycleNumber,
                               DomainPartition * const domain );

  /**
   * @brief Function for a nonlinear implicit integration step
   * @param time_n time at the beginning of the step
   * @param dt the perscribed timestep
   * @param cycleNumber the current cycle number
   * @param domain the domain object
   * @param dofManager degree-of-freedom manager associated with the linear system
   * @param matrix the system matrix
   * @param rhs the system right-hand side vector
   * @param solution the solution vector
   * @return return the timestep that was achieved during the step.
   *
   * This function implements a nonlinear newton method for implicit problems. It requires that the
   * other functions in the solver interface are implemented in the derived physics solver. The
   * nonlinear loop includes a simple line search algorithm, and will cut the timestep if
   * convergence is not achieved according to the parameters in systemSolverParameters member.
   */
  virtual real64 NonlinearImplicitStep( real64 const & time_n,
                                        real64 const & dt,
                                        integer const cycleNumber,
                                        DomainPartition * const domain,
                                        DofManager const & dofManager,
                                        ParallelMatrix & matrix,
                                        ParallelVector & rhs,
                                        ParallelVector & solution );

  /**
   * @brief Function to perform line search
   * @param time_n time at the beginning of the step
   * @param dt the perscribed timestep
   * @param cycleNumber the current cycle number
   * @param domain the domain object
   * @param dofManager degree-of-freedom manager associated with the linear system
   * @param matrix the system matrix
   * @param rhs the system right-hand side vector
   * @param solution the solution vector
   * @param lastResidual (in) target value below which to reduce residual norm, (out) achieved residual norm
   * @return return true if line search succeeded, false otherwise
   *
   * This function implements a nonlinear newton method for implicit problems. It requires that the
   * other functions in the solver interface are implemented in the derived physics solver. The
   * nonlinear loop includes a simple line search algorithm, and will cut the timestep if
   * convergence is not achieved according to the parameters in systemSolverParameters member.
   */
  virtual bool
  LineSearch( real64 const & time_n,
              real64 const & dt,
              integer const cycleNumber,
              DomainPartition * const domain,
              DofManager const & dofManager,
              ParallelMatrix & matrix,
              ParallelVector & rhs,
              ParallelVector const & solution,
              real64 const scaleFactor,
              real64 & lastResidual );

  /**
   * @brief Function for a linear implicit integration step
   * @param time_n time at the beginning of the step
   * @param dt the perscribed timestep
   * @param cycleNumber the current cycle number
   * @param domain the domain object
   * @param dofManager degree-of-freedom manager associated with the linear system
   * @param matrix the system matrix
   * @param rhs the system right-hand side vector
   * @param solution the solution vector
   * @return return the timestep that was achieved during the step.
   *
   * This function implements a single linear step. Similar to the nonlinear step, however it
   * assumes that the solution is achieved in a iteration. The use of this function requires that
   * the other functions in the solver interface are implemented in the derived physics solver. The
   * nonlinear loop includes a simple line search algorithm, and will cut the timestep if
   * convergence is not achieved according to the parameters in systemSolverParameters member.
   */
  virtual real64 LinearImplicitStep( real64 const & time_n,
                                     real64 const & dt,
                                     integer const cycleNumber,
                                     DomainPartition * const domain,
                                     DofManager & dofManager,
                                     ParallelMatrix & matrix,
                                     ParallelVector & rhs,
                                     ParallelVector & solution );

  /**
   * @brief function to perform setup for implicit timestep
   * @param time_n the time at the beginning of the step
   * @param dt the desired timestep
   * @param domain the domain partition
   * @param dofManager degree-of-freedom manager associated with the linear system
   * @param matrix the system matrix
   * @param rhs the system right-hand side vector
   * @param solution the solution vector
   *
   * This function should contain any step level initialization required to perform an implicit
   * step.
   *
   * @note This function must be overridden in the derived physics solver in order to use an implict
   * solution method such as LinearImplicitStep() or NonlinearImplicitStep().
   */
  virtual void
  ImplicitStepSetup( real64 const & time_n,
                     real64 const & dt,
                     DomainPartition * const domain,
                     DofManager & dofManager,
                     ParallelMatrix & matrix,
                     ParallelVector & rhs,
                     ParallelVector & solution );

  /**
   * @brief Populate degree-of-freedom manager with fields relevant to this solver
   * @param dofManager degree-of-freedom manager associated with the linear system
   */
  virtual void
  SetupDofs( DomainPartition const * const domain,
             DofManager & dofManager ) const;

  /**
   * @brief Set up the linear system (DOF indices and sparsity patterns)
   * @param domain the domain containing the mesh and fields
   * @param dofManager degree-of-freedom manager associated with the linear system
   * @param matrix the system matrix
   * @param rhs the system right-hand side vector
   * @param solution the solution vector
   *
   * @note While the function is virtual, the base class implementation should be
   *       sufficient for most single-physics solvers.
   */
  virtual void
  SetupSystem( DomainPartition * const domain,
               DofManager & dofManager,
               ParallelMatrix & matrix,
               ParallelVector & rhs,
               ParallelVector & solution );

  /**
   * @brief function to assemble the linear system matrix and rhs
   * @param time the time at the beginning of the step
   * @param dt the desired timestep
   * @param domain the domain partition
   * @param dofManager degree-of-freedom manager associated with the linear system
   * @param matrix the system matrix
   * @param rhs the system right-hand side vector
   * @return the residual for convergence evaluation
   *
   * This function assembles the residual and the jacobian of the residual wrt the primary
   * variables. In a stand alone physics solver, this function will fill a single block in the
   * block system. However the capability to query the block system structure for any coupled blocks
   * may be implemented to fill in off diagonal blocks of the system to enable coupling between
   * solvers.
   *
   * @note This function must be overridden in the derived physics solver in order to use an implict
   * solution method such as LinearImplicitStep() or NonlinearImplicitStep().
   */
  virtual void
  AssembleSystem( real64 const time,
                  real64 const dt,
                  DomainPartition * const domain,
                  DofManager const & dofManager,
                  ParallelMatrix & matrix,
                  ParallelVector & rhs );

  /**
   * @brief apply boundary condition to system
   * @param domain the domain partition
   * @param matrix the system matrix
   * @param rhs the system right-hand side vector
   * @param dofManager degree-of-freedom manager associated with the linear system
   * @param time the time at the beginning of the step
   * @param dt the desired timestep
   *
   * This function applies all boundary conditions to the linear system. This is essentially a
   * completion of the system assembly, but is separated for use in coupled solvers.
   */
  virtual void
  ApplyBoundaryConditions( real64 const time,
                           real64 const dt,
                           DomainPartition * const domain,
                           DofManager const & dofManager,
                           ParallelMatrix & matrix,
                           ParallelVector & rhs );

  /**
   * @brief calculate the norm of the global system residual
   * @param rhs the system right-hand side vector
   * @param dofManager degree-of-freedom manager associated with the linear system
   * @param domain the domain partition
   * @return norm of the residual
   *
   * This function returns the norm of global residual vector, which is suitable for comparison with
   * a tolerance.
   */
  virtual real64
  CalculateResidualNorm( DomainPartition const * const domain,
                         DofManager const & dofManager,
                         ParallelVector const & rhs );

  /**
   * @brief function to apply a linear system solver to the assembled system.
   * @param matrix the system matrix
   * @param rhs the system right-hand side vector
   * @param solution the solution vector
   * @param dofManager degree-of-freedom manager associated with the linear system
   * @param solution the solver parameters to set the parameters of the linear system
   *
   * This function calls the linear solver package to perform a single linear solve on the block
   * system. The derived physics solver is required to specify the call, as no default is provided.
   *
   * @note This function must be overridden in the derived physics solver in order to use an implict
   * solution method such as LinearImplicitStep() or NonlinearImplicitStep().
   */
  virtual void
  SolveSystem( DofManager const & dofManager,
               ParallelMatrix & matrix,
               ParallelVector & rhs,
               ParallelVector & solution );

  /**
   * @brief Function to check system solution for physical consistency and constraint violation
   * @param matrix the system matrix
   * @param rhs the system right-hand side vector
   * @param solution the solution vector
   * @param dofManager degree-of-freedom manager associated with the linear system
   * @param scalingFactor factor to scale the solution prior to application
   * @param objectManager the object manager that holds the fields we wish to apply the solution to
   * @return true if solution can be safely applied without violating physical constraints, false otherwise
   *
   * @note This function must be overridden in the derived physics solver in order to use an implict
   * solution method such as LinearImplicitStep() or NonlinearImplicitStep().
   *
   */
  virtual bool
  CheckSystemSolution( DomainPartition const * const domain,
                       DofManager const & dofManager,
                       ParallelVector const & solution,
                       real64 const scalingFactor );

  /**
   * @brief Function to determine if the solution vector should be scaled back in order to maintain a known constraint.
   * @param[in] domain The domain partition.
   * @param[in] dofManager degree-of-freedom manager associated with the linear system
   * @param[in] solution the solution vector
   * @return The factor that should be used to scale the solution vector values when they are being applied.
   */
  virtual real64
  ScalingForSystemSolution( DomainPartition const * const domain,
                            DofManager const & dofManager,
                            ParallelVector const & solution );

  /**
   * @brief Function to apply the solution vector to the state
   * @param matrix the system matrix
   * @param rhs the system right-hand side vector
   * @param solution the solution vector
   * @param dofManager degree-of-freedom manager associated with the linear system
   * @param scalingFactor factor to scale the solution prior to application
   * @param objectManager the object manager that holds the fields we wish to apply the solution to
   *
   * This function performs 3 operations:
   * 1) extract the solution vector for the "blockSystem" parameter, and applies the
   *    contents of the solution vector to the primary variable field data,
   * 2) perform a synchronization of the primary field variable such that all ghosts are updated,
   * 3) update secondary variables/state to ensure consistency.
   *
   * The "scalingFactor" parameter allows for the scaled application of the solution vector. For
   * instance, a line search may apply a negative scaling factor to remove part of the previously
   * applied solution.
   *
   * @note This function must be overridden in the derived physics solver in order to use an implict
   * solution method such as LinearImplicitStep() or NonlinearImplicitStep().
   *
   */
  virtual void
  ApplySystemSolution( DofManager const & dofManager,
                       ParallelVector const & solution,
                       real64 const scalingFactor,
                       DomainPartition * const domain );

  /**
   * @brief reset state of physics back to the beginning of the step.
   * @param domain
   *
   * This function essentially abandons the step, and resets all variables back to thier values at
   * the beginning of the step. This is useful for cases where convergence was not achieved, and
   * a cut in timestep was required.
   *
   * @note This function must be overridden in the derived physics solver in order to use an implict
   * solution method such as LinearImplicitStep() or NonlinearImplicitStep().
   */
  virtual void
  ResetStateToBeginningOfStep( DomainPartition * const domain );

  /**
   * @brief perform cleanup for implicit timestep
   * @param time_n the time at the beginning of the step
   * @param dt the desired timestep
   * @param domain the domain partition
   *
   * This function performs whatever tasks are required to complete an implicit timestep. For
   * example, the acceptance of the solution will occur during this step, and deallocation of
   * temporaries will be be performed in this function.
   *
   * @note This function must be overridden in the derived physics solver in order to use an implict
   * solution method such as LinearImplicitStep() or NonlinearImplicitStep().
   */
  virtual void
  ImplicitStepComplete( real64 const & time,
                        real64 const & dt,
                        DomainPartition * const domain );


  /*
   * Returns the requirement for the next time-step to the event executing the solver.
   */
  virtual real64 GetTimestepRequest( real64 const GEOSX_UNUSED_PARAM( time ) ) override
  {return m_nextDt;};
  /**@}*/

  real64 GetTimestepRequest()
  {return m_nextDt;};

  virtual Group * CreateChild( string const & childKey, string const & childName ) override;
  virtual void ExpandObjectCatalogs() override;

  using CatalogInterface = dataRepository::CatalogInterface< SolverBase, std::string const &, Group * const >;
  static CatalogInterface::CatalogType & GetCatalog();

  /**
   * @brief return the value of the gravity vector specified in PhysicsSolverManager
   * @return the value of the gravity vector
   *
   * @note if the solver is instantiated outside of a simulation (for instance for a unit test)
   *       and therefore does not have a parent of type PhysicsSolverManager, this function returns
   *       {0.0,0.0,-9.81}
   */
  R1Tensor const gravityVector() const;

  /**
   * accessor for the system solver parameters.
   * @return
   */

  SystemSolverParameters * getSystemSolverParameters()
  {
    return &m_systemSolverParameters;
  }

  SystemSolverParameters const * getSystemSolverParameters() const
  {
    return &m_systemSolverParameters;
  }


  NonlinearSolverParameters & getNonlinearSolverParameters()
  {
    return m_nonlinearSolverParameters;
  }

  NonlinearSolverParameters const & getNonlinearSolverParameters() const
  {
    return m_nonlinearSolverParameters;
  }

  string getDiscretization() const {return m_discretizationName;}

  string_array const & getTargetRegions() const {return m_targetRegions;}

private:

  template<bool IS_CONST>
  using SubregionFunc = std::function<void ( add_const_if_t<ElementSubRegionBase, IS_CONST> * )>;

  template<bool IS_CONST>
  using SubregionFuncComplete = std::function<void ( localIndex, localIndex,
                                                     add_const_if_t<ElementRegionBase, IS_CONST> *,
                                                     add_const_if_t<ElementSubRegionBase, IS_CONST> * )>;

<<<<<<< HEAD
public:

  template<typename MESH, typename LAMBDA>
  typename std::enable_if<std::is_same<typename std::remove_cv<MESH>::type, MeshLevel>::value &&
                          std::is_convertible<LAMBDA, SubregionFunc<std::is_const<MESH>::value>>::value,
                          void>::type
  applyToSubRegions( MESH * const mesh, LAMBDA && lambda ) const
=======
  template< typename MESH, typename LAMBDA >
  void applyToSubRegions( MESH * const mesh, LAMBDA && lambda ) const
>>>>>>> 6b8717ce
  {
    mesh->getElemManager()->template forElementSubRegions< ElementSubRegionBase >( m_targetRegions, std::forward< LAMBDA >( lambda ) );
  }

<<<<<<< HEAD
  template<typename MESH, typename LAMBDA>
  typename std::enable_if<std::is_same<typename std::remove_cv<MESH>::type, MeshLevel>::value &&
                          std::is_convertible<LAMBDA, SubregionFuncComplete<std::is_const<MESH>::value>>::value,
                          void>::type
  applyToSubRegions( MESH * const mesh, LAMBDA && lambda ) const
=======
  template< typename MESH, typename LAMBDA >
  void applyToSubRegionsComplete( MESH * const mesh, LAMBDA && lambda ) const
>>>>>>> 6b8717ce
  {
    mesh->getElemManager()->template forElementSubRegionsComplete< ElementSubRegionBase >( m_targetRegions, std::forward< LAMBDA >( lambda ) );
  }

protected:

  struct viewKeyStruct
  {
    constexpr static auto cflFactorString = "cflFactor";
    constexpr static auto initialDtString = "initialDt";
    constexpr static auto maxStableDtString = "maxStableDt";
    constexpr static auto discretizationString = "discretization";
    constexpr static auto targetRegionsString = "targetRegions";
  } ;

  struct groupKeyStruct
  {
    constexpr static auto systemSolverParametersString = "SystemSolverParameters";
    constexpr static auto nonlinearSolverParametersString = "NonlinearSolverParameters";
  } ;

  void PostProcessInput() override;

  void SetLinearSolverParameters();

  string getDiscretizationName() const {return m_discretizationName;}

  template< typename BASETYPE >
  static BASETYPE const * GetConstitutiveModel( dataRepository::Group const * dataGroup, string const & name );

  template< typename BASETYPE >
  static BASETYPE * GetConstitutiveModel( dataRepository::Group * dataGroup, string const & name );

  SystemSolverParameters m_systemSolverParameters;

  real64 m_cflFactor;
  real64 m_maxStableDt;
  real64 m_nextDt;

  /// name of the FV discretization object in the data repository
  string m_discretizationName;

  string_array m_targetRegions;


  /// Data structure to handle degrees of freedom
  DofManager m_dofManager;

  /// System matrix, rhs and solution
  ParallelMatrix m_matrix;
  ParallelVector m_rhs;
  ParallelVector m_solution;

  /// Linear solver parameters
  LinearSolverParameters m_linearSolverParameters;
  NonlinearSolverParameters m_nonlinearSolverParameters;

};

template< typename BASETYPE >
BASETYPE const * SolverBase::GetConstitutiveModel( dataRepository::Group const * dataGroup, string const & name )
{
  Group const * const constitutiveModels =
    dataGroup->GetGroup( constitutive::ConstitutiveManager::groupKeyStruct::constitutiveModelsString );
  GEOSX_ERROR_IF( constitutiveModels == nullptr, "Target group does not contain constitutive models" );

  BASETYPE const * const model = constitutiveModels->GetGroup< BASETYPE >( name );
  GEOSX_ERROR_IF( model == nullptr, "Target group does not contain model " << name );

  return model;
}

template< typename BASETYPE >
BASETYPE * SolverBase::GetConstitutiveModel( dataRepository::Group * dataGroup, string const & name )
{
  Group * const constitutiveModels =
    dataGroup->GetGroup( constitutive::ConstitutiveManager::groupKeyStruct::constitutiveModelsString );
  GEOSX_ERROR_IF( constitutiveModels == nullptr, "Target group does not contain constitutive models" );

  BASETYPE * const model = constitutiveModels->GetGroup< BASETYPE >( name );
  GEOSX_ERROR_IF( model == nullptr, "Target group does not contain model " << name );

  return model;
}

} // namespace geosx


#endif /* GEOSX_PHYSICSSOLVERS_SOLVERBASE_HPP_ */<|MERGE_RESOLUTION|>--- conflicted
+++ resolved
@@ -535,42 +535,14 @@
 
   string_array const & getTargetRegions() const {return m_targetRegions;}
 
-private:
-
-  template<bool IS_CONST>
-  using SubregionFunc = std::function<void ( add_const_if_t<ElementSubRegionBase, IS_CONST> * )>;
-
-  template<bool IS_CONST>
-  using SubregionFuncComplete = std::function<void ( localIndex, localIndex,
-                                                     add_const_if_t<ElementRegionBase, IS_CONST> *,
-                                                     add_const_if_t<ElementSubRegionBase, IS_CONST> * )>;
-
-<<<<<<< HEAD
-public:
-
-  template<typename MESH, typename LAMBDA>
-  typename std::enable_if<std::is_same<typename std::remove_cv<MESH>::type, MeshLevel>::value &&
-                          std::is_convertible<LAMBDA, SubregionFunc<std::is_const<MESH>::value>>::value,
-                          void>::type
-  applyToSubRegions( MESH * const mesh, LAMBDA && lambda ) const
-=======
   template< typename MESH, typename LAMBDA >
   void applyToSubRegions( MESH * const mesh, LAMBDA && lambda ) const
->>>>>>> 6b8717ce
   {
     mesh->getElemManager()->template forElementSubRegions< ElementSubRegionBase >( m_targetRegions, std::forward< LAMBDA >( lambda ) );
   }
 
-<<<<<<< HEAD
-  template<typename MESH, typename LAMBDA>
-  typename std::enable_if<std::is_same<typename std::remove_cv<MESH>::type, MeshLevel>::value &&
-                          std::is_convertible<LAMBDA, SubregionFuncComplete<std::is_const<MESH>::value>>::value,
-                          void>::type
-  applyToSubRegions( MESH * const mesh, LAMBDA && lambda ) const
-=======
   template< typename MESH, typename LAMBDA >
   void applyToSubRegionsComplete( MESH * const mesh, LAMBDA && lambda ) const
->>>>>>> 6b8717ce
   {
     mesh->getElemManager()->template forElementSubRegionsComplete< ElementSubRegionBase >( m_targetRegions, std::forward< LAMBDA >( lambda ) );
   }
