--- conflicted
+++ resolved
@@ -63,17 +63,10 @@
   localIndex nbHexReg1 = 50;
   auto domain = std::make_unique< DomainPartition >( "domain", nullptr );
   auto meshBodies = domain->getMeshBodies();
-<<<<<<< HEAD
-  MeshBody * const meshBody = meshBodies->RegisterGroup<MeshBody>( "body" );
-  MeshLevel * const meshLevel0 = meshBody->RegisterMeshLevel(std::string("Level0"));
+  MeshBody * const meshBody = meshBodies->RegisterGroup< MeshBody >( "body" );
+  MeshLevel * const meshLevel0 = meshBody->RegisterMeshLevel( std::string( "Level0" ));
 
   CellBlockManager * cellBlockManager = domain->GetCellManager();
-=======
-  MeshBody * const meshBody = meshBodies->RegisterGroup< MeshBody >( "body" );
-  MeshLevel * const meshLevel0 = meshBody->RegisterGroup< MeshLevel >( std::string( "Level0" ));
-
-  CellBlockManager * cellBlockManager = domain->GetGroup< CellBlockManager >( keys::cellManager );
->>>>>>> 6b8717ce
 
   CellBlock * reg0Hex = cellBlockManager->GetGroup( keys::cellBlocks )->RegisterGroup< CellBlock >( "reg0hex" );
   reg0Hex->SetElementType( "C3D8" );
