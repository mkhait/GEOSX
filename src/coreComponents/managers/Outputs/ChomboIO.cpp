<<<<<<< HEAD
/*
 * ------------------------------------------------------------------------------------------------------------
 * SPDX-License-Identifier: LGPL-2.1-only
 *
 * Copyright (c) 2018-2019 Lawrence Livermore National Security LLC
 * Copyright (c) 2018-2019 The Board of Trustees of the Leland Stanford Junior University
 * Copyright (c) 2018-2019 Total, S.A
 * Copyright (c) 2019-     GEOSX Contributors
 * All right reserved
 *
 * See top level LICENSE, COPYRIGHT, CONTRIBUTORS, NOTICE, and ACKNOWLEDGEMENTS files for details.
 * ------------------------------------------------------------------------------------------------------------
 */


/**
 * @file ChomboIO.cpp
 */
#include "ChomboIO.hpp"
#include "mesh/MeshLevel.hpp"
#include "fileIO/coupling/ChomboCoupler.hpp"
#include <string>
#include <fstream>
#include <chrono>

namespace geosx
{

using namespace dataRepository;
using namespace cxx_utilities;

ChomboIO::ChomboIO(std::string const & name, Group * const parent):
  OutputBase(name, parent),
  m_coupler(nullptr),
  m_outputPath(),
  m_beginCycle(0),
  m_inputPath("/INVALID_INPUT_PATH"),
  m_waitForInput(),
  m_useChomboPressures()
{
  registerWrapper(viewKeyStruct::outputPathString, &m_outputPath, false)->
    setInputFlag(InputFlags::REQUIRED)->
    setDescription("Path at which the geosx to chombo file will be written.");

  registerWrapper(viewKeyStruct::beginCycleString, &m_beginCycle, false)->
    setInputFlag(InputFlags::REQUIRED)->
    setDescription("Cycle at which the coupling will commence.");

  registerWrapper(viewKeyStruct::inputPathString, &m_inputPath, false)->
    setInputFlag(InputFlags::OPTIONAL)->
    setDefaultValue("/INVALID_INPUT_PATH")->
    setDescription("Path at which the chombo to geosx file will be written.");  

  registerWrapper(viewKeyStruct::waitForInputString, &m_waitForInput, false)->
    setInputFlag(InputFlags::REQUIRED)->
    setDefaultValue(0)->
    setDescription("True iff geosx should wait for chombo to write out a file. When true the inputPath must be set.");

  registerWrapper(viewKeyStruct::useChomboPressuresString, &m_useChomboPressures, false)->
    setInputFlag(InputFlags::OPTIONAL)->
    setDefaultValue(0)->
    setDescription("True iff geosx should use the pressures chombo writes out.");
}

ChomboIO::~ChomboIO()
{
  delete m_coupler;
  m_coupler = nullptr;
}

void ChomboIO::Execute( real64 const GEOSX_UNUSED_PARAM( time_n ),
                        real64 const dt,
                        integer const cycleNumber,
                        integer const GEOSX_UNUSED_PARAM( eventCounter ),
                        real64 const GEOSX_UNUSED_PARAM( eventProgress ),
                        DomainPartition * const domain )
{
  if (m_coupler == nullptr)
  {
    GEOSX_ERROR_IF(m_waitForInput && m_inputPath == "/INVALID_INPUT_PATH", "Waiting for input but no input path was specified.");

    MeshLevel * const meshLevel = domain->getMeshBody(0)->getMeshLevel(0);
    m_coupler = new ChomboCoupler(MPI_COMM_GEOSX, m_outputPath, m_inputPath, *meshLevel);
  }

  if (cycleNumber < m_beginCycle)
  {
    return;
  }
  
  m_coupler->write(dt);

  if (m_waitForInput)
  {
    m_coupler->read(m_useChomboPressures);
  }
}

REGISTER_CATALOG_ENTRY(OutputBase, ChomboIO, std::string const &, Group * const)
} /* namespace geosx */
=======
/*
 * ------------------------------------------------------------------------------------------------------------
 * SPDX-License-Identifier: LGPL-2.1-only
 *
 * Copyright (c) 2018-2019 Lawrence Livermore National Security LLC
 * Copyright (c) 2018-2019 The Board of Trustees of the Leland Stanford Junior University
 * Copyright (c) 2018-2019 Total, S.A
 * Copyright (c) 2019-     GEOSX Contributors
 * All right reserved
 *
 * See top level LICENSE, COPYRIGHT, CONTRIBUTORS, NOTICE, and ACKNOWLEDGEMENTS files for details.
 * ------------------------------------------------------------------------------------------------------------
 */


/**
 * @file ChomboIO.cpp
 */
#include "ChomboIO.hpp"
#include "mesh/MeshLevel.hpp"
#include "managers/DomainPartition.hpp"
#include "fileIO/coupling/ChomboCoupler.hpp"
#include <string>
#include <fstream>
#include <chrono>

namespace geosx
{

using namespace dataRepository;
using namespace cxx_utilities;

ChomboIO::ChomboIO( std::string const & name, Group * const parent ):
  OutputBase( name, parent ),
  m_coupler( nullptr ),
  m_outputPath(),
  m_beginCycle( 0 ),
  m_inputPath( "/INVALID_INPUT_PATH" ),
  m_waitForInput(),
  m_useChomboPressures()
{
  registerWrapper( viewKeyStruct::outputPathString, &m_outputPath, false )->
    setInputFlag( InputFlags::REQUIRED )->
    setDescription( "Path at which the geosx to chombo file will be written." );

  registerWrapper( viewKeyStruct::beginCycleString, &m_beginCycle, false )->
    setInputFlag( InputFlags::REQUIRED )->
    setDescription( "Cycle at which the coupling will commence." );

  registerWrapper( viewKeyStruct::inputPathString, &m_inputPath, false )->
    setInputFlag( InputFlags::OPTIONAL )->
    setDefaultValue( "/INVALID_INPUT_PATH" )->
    setDescription( "Path at which the chombo to geosx file will be written." );

  registerWrapper( viewKeyStruct::waitForInputString, &m_waitForInput, false )->
    setInputFlag( InputFlags::REQUIRED )->
    setDefaultValue( 0 )->
    setDescription( "True iff geosx should wait for chombo to write out a file. When true the inputPath must be set." );

  registerWrapper( viewKeyStruct::useChomboPressuresString, &m_useChomboPressures, false )->
    setInputFlag( InputFlags::OPTIONAL )->
    setDefaultValue( 0 )->
    setDescription( "True iff geosx should use the pressures chombo writes out." );
}

ChomboIO::~ChomboIO()
{
  delete m_coupler;
  m_coupler = nullptr;
}

void ChomboIO::Execute( real64 const GEOSX_UNUSED_PARAM( time_n ),
                        real64 const dt,
                        integer const cycleNumber,
                        integer const GEOSX_UNUSED_PARAM( eventCounter ),
                        real64 const GEOSX_UNUSED_PARAM( eventProgress ),
                        dataRepository::Group * const domain )
{
  if( m_coupler == nullptr )
  {
    GEOSX_ERROR_IF( m_waitForInput && m_inputPath == "/INVALID_INPUT_PATH", "Waiting for input but no input path was specified." );

    DomainPartition * const domainPartition = Group::group_cast< DomainPartition * >( domain );
    MeshLevel * const meshLevel = domainPartition->getMeshBody( 0 )->getMeshLevel( 0 );
    m_coupler = new ChomboCoupler( MPI_COMM_GEOSX, m_outputPath, m_inputPath, *meshLevel );
  }

  if( cycleNumber < m_beginCycle )
  {
    return;
  }

  m_coupler->write( dt );

  if( m_waitForInput )
  {
    m_coupler->read( m_useChomboPressures );
  }
}

REGISTER_CATALOG_ENTRY( OutputBase, ChomboIO, std::string const &, Group * const )
} /* namespace geosx */
>>>>>>> 6b8717ce
<|MERGE_RESOLUTION|>--- conflicted
+++ resolved
@@ -1,4 +1,3 @@
-<<<<<<< HEAD
 /*
  * ------------------------------------------------------------------------------------------------------------
  * SPDX-License-Identifier: LGPL-2.1-only
@@ -19,108 +18,6 @@
  */
 #include "ChomboIO.hpp"
 #include "mesh/MeshLevel.hpp"
-#include "fileIO/coupling/ChomboCoupler.hpp"
-#include <string>
-#include <fstream>
-#include <chrono>
-
-namespace geosx
-{
-
-using namespace dataRepository;
-using namespace cxx_utilities;
-
-ChomboIO::ChomboIO(std::string const & name, Group * const parent):
-  OutputBase(name, parent),
-  m_coupler(nullptr),
-  m_outputPath(),
-  m_beginCycle(0),
-  m_inputPath("/INVALID_INPUT_PATH"),
-  m_waitForInput(),
-  m_useChomboPressures()
-{
-  registerWrapper(viewKeyStruct::outputPathString, &m_outputPath, false)->
-    setInputFlag(InputFlags::REQUIRED)->
-    setDescription("Path at which the geosx to chombo file will be written.");
-
-  registerWrapper(viewKeyStruct::beginCycleString, &m_beginCycle, false)->
-    setInputFlag(InputFlags::REQUIRED)->
-    setDescription("Cycle at which the coupling will commence.");
-
-  registerWrapper(viewKeyStruct::inputPathString, &m_inputPath, false)->
-    setInputFlag(InputFlags::OPTIONAL)->
-    setDefaultValue("/INVALID_INPUT_PATH")->
-    setDescription("Path at which the chombo to geosx file will be written.");  
-
-  registerWrapper(viewKeyStruct::waitForInputString, &m_waitForInput, false)->
-    setInputFlag(InputFlags::REQUIRED)->
-    setDefaultValue(0)->
-    setDescription("True iff geosx should wait for chombo to write out a file. When true the inputPath must be set.");
-
-  registerWrapper(viewKeyStruct::useChomboPressuresString, &m_useChomboPressures, false)->
-    setInputFlag(InputFlags::OPTIONAL)->
-    setDefaultValue(0)->
-    setDescription("True iff geosx should use the pressures chombo writes out.");
-}
-
-ChomboIO::~ChomboIO()
-{
-  delete m_coupler;
-  m_coupler = nullptr;
-}
-
-void ChomboIO::Execute( real64 const GEOSX_UNUSED_PARAM( time_n ),
-                        real64 const dt,
-                        integer const cycleNumber,
-                        integer const GEOSX_UNUSED_PARAM( eventCounter ),
-                        real64 const GEOSX_UNUSED_PARAM( eventProgress ),
-                        DomainPartition * const domain )
-{
-  if (m_coupler == nullptr)
-  {
-    GEOSX_ERROR_IF(m_waitForInput && m_inputPath == "/INVALID_INPUT_PATH", "Waiting for input but no input path was specified.");
-
-    MeshLevel * const meshLevel = domain->getMeshBody(0)->getMeshLevel(0);
-    m_coupler = new ChomboCoupler(MPI_COMM_GEOSX, m_outputPath, m_inputPath, *meshLevel);
-  }
-
-  if (cycleNumber < m_beginCycle)
-  {
-    return;
-  }
-  
-  m_coupler->write(dt);
-
-  if (m_waitForInput)
-  {
-    m_coupler->read(m_useChomboPressures);
-  }
-}
-
-REGISTER_CATALOG_ENTRY(OutputBase, ChomboIO, std::string const &, Group * const)
-} /* namespace geosx */
-=======
-/*
- * ------------------------------------------------------------------------------------------------------------
- * SPDX-License-Identifier: LGPL-2.1-only
- *
- * Copyright (c) 2018-2019 Lawrence Livermore National Security LLC
- * Copyright (c) 2018-2019 The Board of Trustees of the Leland Stanford Junior University
- * Copyright (c) 2018-2019 Total, S.A
- * Copyright (c) 2019-     GEOSX Contributors
- * All right reserved
- *
- * See top level LICENSE, COPYRIGHT, CONTRIBUTORS, NOTICE, and ACKNOWLEDGEMENTS files for details.
- * ------------------------------------------------------------------------------------------------------------
- */
-
-
-/**
- * @file ChomboIO.cpp
- */
-#include "ChomboIO.hpp"
-#include "mesh/MeshLevel.hpp"
-#include "managers/DomainPartition.hpp"
 #include "fileIO/coupling/ChomboCoupler.hpp"
 #include <string>
 #include <fstream>
@@ -176,14 +73,13 @@
                         integer const cycleNumber,
                         integer const GEOSX_UNUSED_PARAM( eventCounter ),
                         real64 const GEOSX_UNUSED_PARAM( eventProgress ),
-                        dataRepository::Group * const domain )
+                        DomainPartition * const domain )
 {
   if( m_coupler == nullptr )
   {
     GEOSX_ERROR_IF( m_waitForInput && m_inputPath == "/INVALID_INPUT_PATH", "Waiting for input but no input path was specified." );
 
-    DomainPartition * const domainPartition = Group::group_cast< DomainPartition * >( domain );
-    MeshLevel * const meshLevel = domainPartition->getMeshBody( 0 )->getMeshLevel( 0 );
+    MeshLevel * const meshLevel = domain->getMeshBody( 0 )->getMeshLevel( 0 );
     m_coupler = new ChomboCoupler( MPI_COMM_GEOSX, m_outputPath, m_inputPath, *meshLevel );
   }
 
@@ -201,5 +97,4 @@
 }
 
 REGISTER_CATALOG_ENTRY( OutputBase, ChomboIO, std::string const &, Group * const )
-} /* namespace geosx */
->>>>>>> 6b8717ce
+} /* namespace geosx */