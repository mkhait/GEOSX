--- conflicted
+++ resolved
@@ -48,17 +48,10 @@
 {}
 
 
-<<<<<<< HEAD
-void HaltEvent::EstimateEventTiming(real64 const GEOSX_UNUSED_PARAM( time ),
-                                    real64 const GEOSX_UNUSED_PARAM( dt ),
-                                    integer const GEOSX_UNUSED_PARAM( cycle ),
-                                    DomainPartition * GEOSX_UNUSED_PARAM( domain ))
-=======
 void HaltEvent::EstimateEventTiming( real64 const GEOSX_UNUSED_PARAM( time ),
                                      real64 const GEOSX_UNUSED_PARAM( dt ),
                                      integer const GEOSX_UNUSED_PARAM( cycle ),
-                                     Group * GEOSX_UNUSED_PARAM( domain ))
->>>>>>> 6b8717ce
+                                     DomainPartition * GEOSX_UNUSED_PARAM( domain ))
 {
   // Check run time
   timeval tim;
