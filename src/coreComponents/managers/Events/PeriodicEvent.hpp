/*
 * ------------------------------------------------------------------------------------------------------------
 * SPDX-License-Identifier: LGPL-2.1-only
 *
 * Copyright (c) 2018-2019 Lawrence Livermore National Security LLC
 * Copyright (c) 2018-2019 The Board of Trustees of the Leland Stanford Junior University
 * Copyright (c) 2018-2019 Total, S.A
 * Copyright (c) 2019-     GEOSX Contributors
 * All right reserved
 *
 * See top level LICENSE, COPYRIGHT, CONTRIBUTORS, NOTICE, and ACKNOWLEDGEMENTS files for details.
 * ------------------------------------------------------------------------------------------------------------
 */

/**
 * @file PeriodicEvent.hpp
 */

#ifndef GEOSX_MANAGERS_EVENTS_PERIODICEVENT_HPP_
#define GEOSX_MANAGERS_EVENTS_PERIODICEVENT_HPP_

#include "managers/Events/EventBase.hpp"

namespace geosx
{

/**
 * @class PeriodicEvent
 *
 * An event type for periodic events (using either time or cycle as a basis).
 */
class PeriodicEvent : public EventBase
{
public:
  /// Main constructor
  PeriodicEvent( const std::string & name,
                 Group * const parent );

  /// Destructor
  virtual ~PeriodicEvent() override;

  /// Catalog name interface
  static string CatalogName() { return "PeriodicEvent"; }

  /**
   * Estimate the expected number of cycles until an event is expected to trigger.
   * The event frequency can be specified in terms of:
   *   - time (timeFrequency > 0, units = seconds)
   *   - or cycle (cycleFrequency >= 0, units = cycles)
   *
   * In addition, there is an optional function input that will be called if the
   * the nominal forecast (based on timing) is zero.
   */
<<<<<<< HEAD
  virtual void EstimateEventTiming(real64 const time,
                                   real64 const dt, 
                                   integer const cycle,
                                   DomainPartition * domain) override;
=======
  virtual void EstimateEventTiming( real64 const time,
                                    real64 const dt,
                                    integer const cycle,
                                    dataRepository::Group * domain ) override;
>>>>>>> 6b8717ce

  /**
   * If the event forecast is zero, and an optional function (f) is specified, then
   * this method will be called to see if the event should be triggered or ignored.
   * For example, this could be used to periodically check the condition of the mesh,
   * and trigger a cleanup if necessary.
   *
   * If functionInputObject is not specified:
   *   - The argument to the function will be the current time
   *   - The event will be executed if f(t) >= eventThreshold
   *
   * If functionInputObject is specified:
   *   - The function will be called on the object, with the arguments given by functionInputSetname
   *   - The function manager will return a set of statistics
   *   - functionStatOption selects the statistic to compare against the eventThreshold (0 = min, 1 = average, 2 = max)
   *   - The event will be executed if f(object, arguments)[stat] >= eventThreshold
   */
<<<<<<< HEAD
  void CheckOptionalFunctionThreshold(real64 const time,
                                      real64 const dt, 
                                      integer const cycle,
                                      DomainPartition * domain);
=======
  void CheckOptionalFunctionThreshold( real64 const time,
                                       real64 const dt,
                                       integer const cycle,
                                       dataRepository::Group * domain );
>>>>>>> 6b8717ce

  /**
   * Grab the next time-step.  If requested, then limit the requested
   * dt to exactly match the time frequency
   */
  virtual real64 GetEventTypeDtRequest( real64 const time ) override;

  /// A pointer to an optional function
  dataRepository::Group * m_functionTarget;

  struct viewKeyStruct
  {
    static constexpr auto timeFrequencyString = "timeFrequency";
    static constexpr auto cycleFrequencyString = "cycleFrequency";
    static constexpr auto targetExactTimestepString = "targetExactTimestep";
    static constexpr auto functionNameString = "function";
    static constexpr auto functionInputObjectString = "object";
    static constexpr auto functionInputSetnameString = "set";
    static constexpr auto functionSetNamesString = "setNames";
    static constexpr auto functionStatOptionString = "stat";
    static constexpr auto eventThresholdString = "threshold";


    dataRepository::ViewKey timeFrequency = { "timeFrequency" };
    dataRepository::ViewKey cycleFrequency = { "cycleFrequency" };
    dataRepository::ViewKey targetExactTimestep = { "targetExactTimestep" };
    dataRepository::ViewKey functionName = { "function" };
    dataRepository::ViewKey functionInputObject = { "object" };
    dataRepository::ViewKey functionInputSetname = { "set" };
    dataRepository::ViewKey functionSetNames = { "setNames" };
    dataRepository::ViewKey functionStatOption = { "stat" };
    dataRepository::ViewKey eventThreshold = { "threshold" };
  } periodicEventViewKeys;

  real64 m_timeFrequency;
  integer m_cycleFrequency;
  integer m_targetExactTimestep;
  string m_functionName;
  string m_functionInputObject;
  string m_functionInputSetname;
  integer m_functionStatOption;
  real64 m_eventThreshold;



};

} /* namespace geosx */

#endif /* GEOSX_MANAGERS_EVENTS_PERIODICEVENT_HPP_ */<|MERGE_RESOLUTION|>--- conflicted
+++ resolved
@@ -51,17 +51,10 @@
    * In addition, there is an optional function input that will be called if the
    * the nominal forecast (based on timing) is zero.
    */
-<<<<<<< HEAD
-  virtual void EstimateEventTiming(real64 const time,
-                                   real64 const dt, 
-                                   integer const cycle,
-                                   DomainPartition * domain) override;
-=======
   virtual void EstimateEventTiming( real64 const time,
                                     real64 const dt,
                                     integer const cycle,
-                                    dataRepository::Group * domain ) override;
->>>>>>> 6b8717ce
+                                    DomainPartition * domain ) override;
 
   /**
    * If the event forecast is zero, and an optional function (f) is specified, then
@@ -79,17 +72,10 @@
    *   - functionStatOption selects the statistic to compare against the eventThreshold (0 = min, 1 = average, 2 = max)
    *   - The event will be executed if f(object, arguments)[stat] >= eventThreshold
    */
-<<<<<<< HEAD
-  void CheckOptionalFunctionThreshold(real64 const time,
-                                      real64 const dt, 
-                                      integer const cycle,
-                                      DomainPartition * domain);
-=======
   void CheckOptionalFunctionThreshold( real64 const time,
                                        real64 const dt,
                                        integer const cycle,
-                                       dataRepository::Group * domain );
->>>>>>> 6b8717ce
+                                       DomainPartition * domain );
 
   /**
    * Grab the next time-step.  If requested, then limit the requested
