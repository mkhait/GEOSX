/*
 * ------------------------------------------------------------------------------------------------------------
 * SPDX-License-Identifier: LGPL-2.1-only
 *
 * Copyright (c) 2018-2019 Lawrence Livermore National Security LLC
 * Copyright (c) 2018-2019 The Board of Trustees of the Leland Stanford Junior University
 * Copyright (c) 2018-2019 Total, S.A
 * Copyright (c) 2019-     GEOSX Contributors
 * All right reserved
 *
 * See top level LICENSE, COPYRIGHT, CONTRIBUTORS, NOTICE, and ACKNOWLEDGEMENTS files for details.
 * ------------------------------------------------------------------------------------------------------------
 */

/**
 * @file SoloEvent.hpp
 */

#ifndef GEOSX_MANAGERS_EVENTS_SOLOEVENT_HPP_
#define GEOSX_MANAGERS_EVENTS_SOLOEVENT_HPP_

#include "managers/Events/EventBase.hpp"

namespace geosx
{

/**
 * @class SoloEvent
 *
 * An event type for events that occur only once.
 */
class SoloEvent : public EventBase
{
public:
  /// Main constructor
  SoloEvent( const std::string & name,
             Group * const parent );

  /// Destructor
  virtual ~SoloEvent() override;

  /// Catalog name interface
  static string CatalogName() { return "SoloEvent"; }

  /**
   * Estimate the expected number of cycles until an event is expected to trigger.
   */
<<<<<<< HEAD
  virtual void EstimateEventTiming(real64 const time,
                                   real64 const dt, 
                                   integer const cycle,
                                   DomainPartition * domain) override;
=======
  virtual void EstimateEventTiming( real64 const time,
                                    real64 const dt,
                                    integer const cycle,
                                    dataRepository::Group * domain ) override;
>>>>>>> 6b8717ce

  /**
   * Grab the next time-step.  If requested, then limit the requested
   * dt to exactly match the application time
   */
  virtual real64 GetEventTypeDtRequest( real64 const time ) override;


  struct viewKeyStruct
  {
    static constexpr auto targetTimeString = "targetTime";
    static constexpr auto targetCycleString = "targetCycle";
    static constexpr auto targetExactTimestepString = "targetExactTimestep";

    dataRepository::ViewKey targetTime = { "targetTime" };
    dataRepository::ViewKey targetCycle = { "targetCycle" };
    dataRepository::ViewKey targetExactTimestep = { "targetExactTimestep" };
  } SoloEventViewKeys;

  real64 m_targetTime;
  integer m_targetCycle;
  integer m_targetExactTimestep;

};

} /* namespace geosx */

#endif /* GEOSX_MANAGERS_EVENTS_SOLOEVENT_HPP_ */<|MERGE_RESOLUTION|>--- conflicted
+++ resolved
@@ -45,17 +45,10 @@
   /**
    * Estimate the expected number of cycles until an event is expected to trigger.
    */
-<<<<<<< HEAD
-  virtual void EstimateEventTiming(real64 const time,
-                                   real64 const dt, 
-                                   integer const cycle,
-                                   DomainPartition * domain) override;
-=======
   virtual void EstimateEventTiming( real64 const time,
                                     real64 const dt,
                                     integer const cycle,
-                                    dataRepository::Group * domain ) override;
->>>>>>> 6b8717ce
+                                    DomainPartition * domain ) override;
 
   /**
    * Grab the next time-step.  If requested, then limit the requested
