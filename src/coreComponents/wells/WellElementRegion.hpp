--- conflicted
+++ resolved
@@ -86,31 +86,17 @@
 
 
   // not implemented, this task is performed in GenerateWell
-<<<<<<< HEAD
-  virtual void GenerateMesh( Group const * ) override {}
-
- /**
-  * @brief Build the local well elements and perforations from global well geometry
-  * @param[in] meshLevel the mesh object (single level only)
-  * @param[in] wellGeometry the WellGenerator containing the global well topology
-  * @param[in] nodeOffsetGlobal the offset of the first global well node ( = offset of last global mesh node + 1 )
-  * @param[in] elemOffsetGlobal the offset of the first global well element ( = offset of last global mesh elem + 1 )
-  */
-  void GenerateWell( MeshLevel & mesh, 
-                     WellGeneratorBase const & wellGeometry,
-=======
   virtual void GenerateMesh( Group * ) override {}
 
   /**
    * @brief Build the local well elements and perforations from global well geometry
    * @param[in] meshLevel the mesh object (single level only)
-   * @param[in] wellGeometry the InternalWellGenerator containing the global well topology
+   * @param[in] wellGeometry the WellGenerator containing the global well topology
    * @param[in] nodeOffsetGlobal the offset of the first global well node ( = offset of last global mesh node + 1 )
    * @param[in] elemOffsetGlobal the offset of the first global well element ( = offset of last global mesh elem + 1 )
    */
   void GenerateWell( MeshLevel & mesh,
-                     InternalWellGenerator const & wellGeometry,
->>>>>>> 5a3bb2a6
+                     WellGeneratorBase const & wellGeometry,
                      globalIndex nodeOffsetGlobal,
                      globalIndex elemOffsetGlobal );
 
