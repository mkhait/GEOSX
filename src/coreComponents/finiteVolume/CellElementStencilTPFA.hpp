/*
 * ------------------------------------------------------------------------------------------------------------
 * SPDX-License-Identifier: LGPL-2.1-only
 *
 * Copyright (c) 2018-2020 Lawrence Livermore National Security LLC
 * Copyright (c) 2018-2020 The Board of Trustees of the Leland Stanford Junior University
 * Copyright (c) 2018-2020 TotalEnergies
 * Copyright (c) 2019-     GEOSX Contributors
 * All rights reserved
 *
 * See top level LICENSE, COPYRIGHT, CONTRIBUTORS, NOTICE, and ACKNOWLEDGEMENTS files for details.
 * ------------------------------------------------------------------------------------------------------------
 */

/**
 * @file CellElementStencilTPFA.hpp
 */

#ifndef GEOSX_FINITEVOLUME_CELLELEMENTSTENCILTPFA_HPP_
#define GEOSX_FINITEVOLUME_CELLELEMENTSTENCILTPFA_HPP_

#include "StencilBase.hpp"

namespace geosx
{

/**
 * Provides access to the cellElement stencil that may be called from a kernel function.
 */
class CellElementStencilTPFAWrapper : public StencilWrapperBase< TwoPointStencilTraits >
{
public:

  /// Coefficient view accessory type
  template< typename VIEWTYPE >
  using CoefficientAccessor = ElementRegionManager::ElementViewConst< VIEWTYPE >;

  /**
   * @brief Constructor
   * @param elementRegionIndices The container for the element region indices for each point in each stencil
   * @param elementSubRegionIndices The container for the element sub region indices for each point in each stencil
   * @param elementIndices The container for the element indices for each point in each stencil
   * @param weights The container for the weights for each point in each stencil
   * @param faceNormal Face normal vector
   * @param cellToFaceVec Cell center to face center vector
   * @param transMultiplier Transmissibility multiplier
   */
  CellElementStencilTPFAWrapper( IndexContainerType const & elementRegionIndices,
                                 IndexContainerType const & elementSubRegionIndices,
                                 IndexContainerType const & elementIndices,
                                 WeightContainerType const & weights,
                                 arrayView2d< real64 > const & faceNormal,
                                 arrayView3d< real64 > const & cellToFaceVec,
                                 arrayView1d< real64 > const & transMultiplier );

  /**
   * @brief Compute weights and derivatives w.r.t to one variable.
   * @param[in] iconn connection index
   * @param[in] coefficient view accessor to the coefficient used to compute the weights
   * @param[in] dCoeff_dVar view accessor to the derivative of the coefficient w.r.t to the variable
   * @param[out] weight view weights
   * @param[out] dWeight_dVar derivative of the weights w.r.t to the variable
   */
  GEOSX_HOST_DEVICE
  void computeWeights( localIndex const iconn,
                       CoefficientAccessor< arrayView3d< real64 const > > const & coefficient,
                       CoefficientAccessor< arrayView3d< real64 const > > const & dCoeff_dVar,
                       real64 ( &weight )[1][2],
                       real64 ( &dWeight_dVar )[1][2] ) const;

  /**
   * @brief Compute weigths and derivatives w.r.t to one variable without coefficient
   * Used in ReactiveCompositionalMultiphaseOBL solver for thermal transmissibility computation:
   * here, conductivity is a part of operator and connot be used directly as a coefficient
   * @param[in] iconn connection index
   * @param[out] weight view weights
   * @param[out] dWeight_dVar derivative of the weigths w.r.t to the variable
   */
  GEOSX_HOST_DEVICE
  void computeWeights( localIndex iconn,
                       real64 ( &weight )[1][2],
                       real64 ( &dWeight_dVar )[1][2] ) const;

  /**
   * @brief Give the number of stencil entries.
   * @return The number of stencil entries
   */
  localIndex size() const
  {
    return m_elementRegionIndices.size( 0 );
  }

  /**
   * @brief Give the number of points in a stencil entry.
   * @param[in] index of the stencil entry for which to query the size
   * @return the size of a stencil entry
   */
  GEOSX_HOST_DEVICE
  GEOSX_FORCE_INLINE
  localIndex stencilSize( localIndex const index ) const
  {
    GEOSX_UNUSED_VAR( index );
    return maxStencilSize;
  }

  /**
   * @brief Give the number of points between which the flux is.
   * @param[in] index of the stencil entry for which to query the size
   * @return the number of points.
   */
  GEOSX_HOST_DEVICE
  GEOSX_FORCE_INLINE
  localIndex numPointsInFlux( localIndex const index ) const
  {
    GEOSX_UNUSED_VAR( index );
    return maxNumPointsInFlux;
  }

private:

  arrayView2d< real64 > m_faceNormal;
  arrayView3d< real64 > m_cellToFaceVec;
  arrayView1d< real64 > m_transMultiplier;
};


/**
 * @class CellElementStencilTPFA
 *
 * Provides management of the interior stencil points when using Two-Point flux approximation.
 */
class CellElementStencilTPFA final : public StencilBase< TwoPointStencilTraits, CellElementStencilTPFA >
{
public:

  /**
   * @brief Default constructor.
   */
  CellElementStencilTPFA();

  virtual void add( localIndex const numPts,
                    localIndex const * const elementRegionIndices,
                    localIndex const * const elementSubRegionIndices,
                    localIndex const * const elementIndices,
                    real64 const * const weights,
                    localIndex const connectorIndex ) override;

  /**
   * @brief Add the vectors need to compute the transmissiblity to the Stencil.
   * @param[in] transMultiplier the transmissibility multiplier
   * @param[in] faceNormal the normal to the face
   * @param[in] cellToFaceVec distance vector between the cell center and the face
   */
  void addVectors( real64 const & transMultiplier,
                   real64 const (&faceNormal)[3],
                   real64 const (&cellToFaceVec)[2][3] );

  /**
   * @brief Return the stencil size.
   * @return the stencil size
   */
  virtual localIndex size() const override
  { return m_elementRegionIndices.size( 0 ); }

  /**
   * @brief Reserve the size of the stencil
   * @param[in] size the size of the stencil to reserve
   */
  virtual void reserve( localIndex const size ) override;

  /**
   * @brief Give the number of points in a stencil entry.
   * @param[in] index of the stencil entry for which to query the size
   * @return the size of a stencil entry
   */
  constexpr localIndex stencilSize( localIndex index ) const
  {
    GEOSX_UNUSED_VAR( index );
    return maxStencilSize;
  }

  /// Type of kernel wrapper for in-kernel update
  using KernelWrapper = CellElementStencilTPFAWrapper;

  /**
   * @brief Create an update kernel wrapper.
   * @return the wrapper
   */
  KernelWrapper createKernelWrapper() const;

private:

  array2d< real64 > m_faceNormal;
  array3d< real64 > m_cellToFaceVec;
  array1d< real64 > m_transMultiplier;
};

GEOSX_HOST_DEVICE
inline void
CellElementStencilTPFAWrapper::
  computeWeights( localIndex const iconn,
                  CoefficientAccessor< arrayView3d< real64 const > > const & coefficient,
                  CoefficientAccessor< arrayView3d< real64 const > > const & dCoeff_dVar,
                  real64 (& weight)[1][2],
                  real64 (& dWeight_dVar )[1][2] ) const
{
  GEOSX_UNUSED_VAR( dCoeff_dVar );

  real64 halfWeight[2];

  // real64 const tolerance = 1e-30 * lengthTolerance; // TODO: choice of constant based on physics?

  for( localIndex i = 0; i < 2; ++i )
  {
    localIndex const er  = m_elementRegionIndices[iconn][i];
    localIndex const esr = m_elementSubRegionIndices[iconn][i];
    localIndex const ei  = m_elementIndices[iconn][i];

    halfWeight[i] = m_weights[iconn][i];

    // Proper computation
    real64 faceNormal[3];
    LvArray::tensorOps::copy< 3 >( faceNormal, m_faceNormal[iconn] );
    if( LvArray::tensorOps::AiBi< 3 >( m_cellToFaceVec[iconn][i], faceNormal ) < 0.0 )
    {
      LvArray::tensorOps::scale< 3 >( faceNormal, -1 );
    }

    real64 faceConormal[3];
    LvArray::tensorOps::hadamardProduct< 3 >( faceConormal, coefficient[er][esr][ei][0], faceNormal );
    halfWeight[i] *= LvArray::tensorOps::AiBi< 3 >( m_cellToFaceVec[iconn][i], faceConormal );

    // correct negative weight issue arising from non-K-orthogonal grids
    if( halfWeight[i] < 0.0 )
    {
      LvArray::tensorOps::hadamardProduct< 3 >( faceConormal,
                                                coefficient[er][esr][ei][0],
                                                m_cellToFaceVec[iconn][i] );
      halfWeight[i] = m_weights[iconn][i];
      halfWeight[i] *= LvArray::tensorOps::AiBi< 3 >( m_cellToFaceVec[iconn][i], faceConormal );
    }
  }

  // Do harmonic and arithmetic averaging
  real64 const product = halfWeight[0]*halfWeight[1];
  real64 const sum = halfWeight[0]+halfWeight[1];

  real64 const harmonicWeight   = sum > 0 ? product / sum : 0.0;
  real64 const arithmeticWeight = sum / 2;

  real64 const meanPermCoeff = 1.0; //TODO make it a member if it is really necessary

  real64 const value = meanPermCoeff * harmonicWeight + (1 - meanPermCoeff) * arithmeticWeight;
  for( localIndex ke = 0; ke < 2; ++ke )
  {
    weight[0][ke] = m_transMultiplier[iconn] * value * (ke == 0 ? 1 : -1);
  }

  dWeight_dVar[0][0] = 0.0;
  dWeight_dVar[0][1] = 0.0;
}

<<<<<<< HEAD
GEOSX_HOST_DEVICE
inline void CellElementStencilTPFAWrapper::computeWeights( localIndex iconn,
                                                           real64 (& weight)[1][2],
                                                           real64 (& dWeight_dVar )[1][2] ) const
{
  real64 halfWeight[2];

  // real64 const tolerance = 1e-30 * lengthTolerance; // TODO: choice of constant based on physics?

  for( localIndex i =0; i<2; i++ )
  {
    halfWeight[i] = m_weights[iconn][i];

    // Proper computation
    real64 faceNormal[3];

    LvArray::tensorOps::copy< 3 >( faceNormal, m_faceNormal[iconn] );

    if( LvArray::tensorOps::AiBi< 3 >( m_cellToFaceVec[iconn][i], faceNormal ) < 0.0 )
    {
      LvArray::tensorOps::scale< 3 >( faceNormal, -1 );
    }

    halfWeight[i] *= LvArray::tensorOps::AiBi< 3 >( m_cellToFaceVec[iconn][i], faceNormal );

    // correct negative weight issue arising from non-K-orthogonal grids
    if( halfWeight[i] < 0.0 )
    {
      halfWeight[i] = m_weights[iconn][i];
      halfWeight[i] *= LvArray::tensorOps::AiBi< 3 >( m_cellToFaceVec[iconn][i], m_cellToFaceVec[iconn][i] );
    }
  }

  // Do harmonic and arithmetic averaging
  real64 const product = halfWeight[0]*halfWeight[1];
  real64 const sum = halfWeight[0]+halfWeight[1];

  real64 const harmonicWeight   = sum > 0 ? product / sum : 0.0;
  real64 const arithmeticWeight = sum / 2;

  real64 const meanPermCoeff = 1.0; //TODO make it a member if it is really necessary

  real64 const value = meanPermCoeff * harmonicWeight + (1 - meanPermCoeff) * arithmeticWeight;
  for( localIndex ke = 0; ke < 2; ++ke )
  {
    weight[0][ke] = m_transMultiplier[iconn] * value * (ke == 0 ? 1 : -1);
  }

  dWeight_dVar[0][0] = 0.0;
  dWeight_dVar[0][1] = 0.0;
}


=======
>>>>>>> e7b071ea
} /* namespace geosx */

#endif /* GEOSX_FINITEVOLUME_CELLELEMENTSTENCILTPFA_HPP_ */<|MERGE_RESOLUTION|>--- conflicted
+++ resolved
@@ -260,11 +260,12 @@
   dWeight_dVar[0][1] = 0.0;
 }
 
-<<<<<<< HEAD
 GEOSX_HOST_DEVICE
-inline void CellElementStencilTPFAWrapper::computeWeights( localIndex iconn,
-                                                           real64 (& weight)[1][2],
-                                                           real64 (& dWeight_dVar )[1][2] ) const
+inline void
+CellElementStencilTPFAWrapper::
+  computeWeights( localIndex iconn,
+                  real64 (& weight)[1][2],
+                  real64 (& dWeight_dVar )[1][2] ) const
 {
   real64 halfWeight[2];
 
@@ -314,8 +315,6 @@
 }
 
 
-=======
->>>>>>> e7b071ea
 } /* namespace geosx */
 
 #endif /* GEOSX_FINITEVOLUME_CELLELEMENTSTENCILTPFA_HPP_ */