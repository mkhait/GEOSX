--- conflicted
+++ resolved
@@ -16,14 +16,13 @@
  *~~~~~~~~~~~~~~~~~~~~~~~~~~~~~~~~~~~~~~~~~~~~~~~~~~~~~~~~~~~~~~~~~~~~~~~~~~~
  */
 
-<<<<<<< HEAD
 /**
  * @file testLAOperations.hpp
  *
  *  Created on: Sep 19, 2018
  *      Author: Matthias Cremon
  */
-=======
+
 #ifdef __clang__
 #pragma clang diagnostic push
 #pragma clang diagnostic ignored "-Wglobal-constructors"
@@ -34,8 +33,6 @@
 #endif
 
 #include <gtest/gtest.h>
->>>>>>> debde389
-
 
 #include <iostream>
 #include <vector>
