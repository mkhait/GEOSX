/*
 * ------------------------------------------------------------------------------------------------------------
 * SPDX-License-Identifier: LGPL-2.1-only
 *
 * Copyright (c) 2018-2020 Lawrence Livermore National Security LLC
 * Copyright (c) 2018-2020 The Board of Trustees of the Leland Stanford Junior University
 * Copyright (c) 2018-2020 Total, S.A
 * Copyright (c) 2019-     GEOSX Contributors
 * All rights reserved
 *
 * See top level LICENSE, COPYRIGHT, CONTRIBUTORS, NOTICE, and ACKNOWLEDGEMENTS files for details.
 * ------------------------------------------------------------------------------------------------------------
 */

/*
 * @file PerforationData.cpp
 */

#include "PerforationData.hpp"

#include "mpiCommunications/MpiWrapper.hpp"
#include "managers/DomainPartition.hpp"
#include "mesh/MeshForLoopInterface.hpp"
#include "meshUtilities/Perforation.hpp"
#include "meshUtilities/ComputationalGeometry.hpp"


namespace geosx
{

using namespace dataRepository;

PerforationData::PerforationData( string const & name, Group * const parent )
  : ObjectManagerBase( name, parent ),
  m_numPerforationsGlobal( 0 ),
  m_location( 0, 3 )
{
  registerWrapper( viewKeyStruct::numPerforationsGlobalString, &m_numPerforationsGlobal );
  registerWrapper( viewKeyStruct::reservoirElementRegionString, &m_toMeshElements.m_toElementRegion );
  registerWrapper( viewKeyStruct::reservoirElementSubregionString, &m_toMeshElements.m_toElementSubRegion );
  registerWrapper( viewKeyStruct::reservoirElementIndexString, &m_toMeshElements.m_toElementIndex );
  registerWrapper( viewKeyStruct::wellElementIndexString, &m_wellElementIndex );
  registerWrapper( viewKeyStruct::locationString, &m_location );
  registerWrapper( viewKeyStruct::wellTransmissibilityString, &m_wellTransmissibility );
}

PerforationData::~PerforationData()
{}

namespace
{

/**
 * @brief Check if the well is along the x-, y-, or z- directions.
 * @tparam VEC_TYPE type of @p vecWellElemCenterToPerf
 * @tparam PERM_TYPE type of @p perm
 * @param[in] vecWellElemCenterToPerf vector connecting the well element center to the perforation
 * @param[in] dx dimension of the element in the x-direction
 * @param[in] dy dimension of the element in the y-direction
 * @param[in] dz dimension of the element in the z-direction
 * @param[in] perm absolute permeability in the reservoir element
 * @param[out] d1 dimension of the element in the first direction
 * @param[out] d2 dimension of the element in the second direction
 * @param[out] h dimension of the element in the third direction
 * @param[out] k1 absolute permeability in the reservoir element (first direction)
 * @param[out] k2 absolute permeability in the reservoir element (second direction)
 */
template< typename VEC_TYPE, typename PERM_TYPE >
void DecideWellDirection( VEC_TYPE const & vecWellElemCenterToPerf,
                          real64 const & dx,
                          real64 const & dy,
                          real64 const & dz,
                          PERM_TYPE const & perm,
                          real64 & d1,
                          real64 & d2,
                          real64 & h,
                          real64 & k1,
                          real64 & k2 )
{
  // vertical well (approximately along the z-direction)
  if( fabs( vecWellElemCenterToPerf[2] ) > fabs( vecWellElemCenterToPerf[0] )
      && fabs( vecWellElemCenterToPerf[2] ) > fabs( vecWellElemCenterToPerf[1] ) )
  {
    d1 = dx;
    d2 = dy;
    h  = dz;
    k1 = perm[0];
    k2 = perm[1];
  }
  // well approximately along the y-direction
  else if( fabs( vecWellElemCenterToPerf[1] ) > fabs( vecWellElemCenterToPerf[0] )
           && fabs( vecWellElemCenterToPerf[1] ) > fabs( vecWellElemCenterToPerf[2] ) )
  {
    d1 = dx;
    d2 = dz;
    h  = dy;
    k1 = perm[0];
    k2 = perm[2];
  }
  // well approximately along the x-direction
  else
  {
    d1 = dy;
    d2 = dz;
    h  = dx;
    k1 = perm[1];
    k2 = perm[2];
  }
}

}

void PerforationData::ComputeWellTransmissibility( MeshLevel const & mesh,
                                                   WellElementSubRegion const * const wellElemSubRegion,
                                                   string const & permeabilityKey )
{

  // get the permeability in the domain
  ElementRegionManager::ElementViewAccessor< arrayView2d< real64 const > > const perm =
    mesh.getElemManager()->ConstructArrayViewAccessor< real64, 2 >( permeabilityKey );

  arrayView2d< real64 const > const wellElemCenter = wellElemSubRegion->getElementCenter();

  // for all the local perforations on this well
  for( localIndex iperf = 0; iperf < size(); ++iperf )
  {

    // if the well transmissibility has been read from the XML
    // then skip the computation of the well transmissibility carried out below
    if( m_wellTransmissibility[iperf] > 0 )
    {
      continue;
    }

    // get the indices of the reservoir element
    localIndex const er  = m_toMeshElements.m_toElementRegion   [iperf];
    localIndex const esr = m_toMeshElements.m_toElementSubRegion[iperf];
    localIndex const ei  = m_toMeshElements.m_toElementIndex    [iperf];

    real64 dx = 0;
    real64 dy = 0;
    real64 dz = 0;

    // get an approximate dx, dy, dz for the reservoir element
    // this is done by computing a bounding box
    GetReservoirElementDimensions( mesh, er, esr, ei, dx, dy, dz );

    real64 d1 = 0;
    real64 d2 = 0;
    real64 h  = 0;
    real64 k1 = 0;
    real64 k2 = 0;

    // compute the vector perforation - well elem center
    // this vector will be used to decide whether this is a vectical well or not
    localIndex const wellElemIndex   = m_wellElementIndex[iperf];
    real64 vecWellElemCenterToPerf[3] = LVARRAY_TENSOROPS_INIT_LOCAL_3( wellElemCenter[wellElemIndex] );
    LvArray::tensorOps::subtract< 3 >( vecWellElemCenterToPerf, m_location[iperf] );

    // check if this is a vertical well or a horizontal well
    // assign d1, d2, h, k1, and k2 accordingly
    DecideWellDirection( vecWellElemCenterToPerf,
                         dx, dy, dz, perm[er][esr][ei],
                         d1, d2, h, k1, k2 );

    real64 const k21 = k1 > 0
                     ? k2 / k1
                     : 0;
    real64 const k12 = k2 > 0
                     ? k1 / k2
                     : 0;

    // compute the equivalent radius
    real64 const num = 0.28 * sqrt( d1*d1 * sqrt( k21 ) + d2*d2 * sqrt( k12 ) );
    real64 const den = std::pow( k12, 0.25 ) + std::pow( k21, 0.25 );
    real64 const rEq = (den > 0)
                     ? num / den
                     : 0.0;

    real64 const kh = h * sqrt( k1 * k2 );

    arrayView1d< real64 const > const & wellElemRadius =
      wellElemSubRegion->getReference< array1d< real64 > >( WellElementSubRegion::viewKeyStruct::radiusString );

    GEOSX_ERROR_IF( rEq < wellElemRadius[wellElemIndex],
                    "The equivalent radius r_eq = " << rEq <<
                    " is smaller than the well radius (r = " << wellElemRadius[wellElemIndex] <<
                    ") in " << getName() );

    // compute the well Peaceman index
    m_wellTransmissibility[iperf] = 2 * M_PI * kh / std::log( rEq / wellElemRadius[wellElemIndex] );

    GEOSX_ERROR_IF( m_wellTransmissibility[iperf] <= 0,
                    "The well index is negative or equal to zero in " << getName() );
  }
}


void PerforationData::GetReservoirElementDimensions( MeshLevel const & mesh,
                                                     localIndex const er, localIndex const esr, localIndex const ei,
                                                     real64 & dx, real64 & dy, real64 & dz ) const
{
  ElementRegionManager const * const elemManager = mesh.getElemManager();
  NodeManager const * const nodeManager          = mesh.getNodeManager();
  CellElementRegion const * const region    = Group::group_cast< CellElementRegion const * >( elemManager->GetRegion( er ));
  CellBlock const * const subRegion = Group::group_cast< CellElementSubRegion const * >( region->GetSubRegion( esr ));

  // compute the bounding box of the element
  real64 boxDims[ 3 ];
  computationalGeometry::GetBoundingBox( ei,
                                         subRegion->nodeList(),
                                         nodeManager->referencePosition(),
                                         boxDims );

  // dx and dz from bounding box
  dx = boxDims[ 0 ];
  dy = boxDims[ 1 ];

  // dz is computed as vol / (dx * dy)
  dz  = subRegion->getElementVolume()[ei];
  dz /= dx * dy;

  GEOSX_ERROR_IF( dx <= 0 || dy <= 0 || dz <= 0,
                  "The reservoir element dimensions (dx, dy, and dz) should be positive in " << getName() );

}


<<<<<<< HEAD
void PerforationData::DecideWellDirection( R1Tensor const & vecWellElemCenterToPerf,
                                           real64 const & dx, real64 const & dy, real64 const & dz,
                                           R1Tensor const & perm,
                                           real64 & d1, real64 & d2, real64 & h,
                                           real64 & k1, real64 & k2 ) const
{
  // vertical well (approximately along the z-direction)
  if( fabs( vecWellElemCenterToPerf[2] ) > fabs( vecWellElemCenterToPerf[0] )
      && fabs( vecWellElemCenterToPerf[2] ) > fabs( vecWellElemCenterToPerf[1] ) )
  {
    d1 = dx;
    d2 = dy;
    h  = dz;
    k1 = perm[0];
    k2 = perm[1];
  }
  // well approximately along the y-direction
  else if( fabs( vecWellElemCenterToPerf[1] ) > fabs( vecWellElemCenterToPerf[0] )
           && fabs( vecWellElemCenterToPerf[1] ) > fabs( vecWellElemCenterToPerf[2] ) )
  {
    d1 = dx;
    d2 = dz;
    h  = dy;
    k1 = perm[0];
    k2 = perm[2];
  }
  // well approximately along the x-direction
  else
  {
    d1 = dy;
    d2 = dz;
    h  = dx;
    k1 = perm[1];
    k2 = perm[2];
  }
}

=======
void PerforationData::ConnectToMeshElements( MeshLevel const & mesh,
                                             InternalWellGenerator const & wellGeometry )
{
  ElementRegionManager const * const elemManager = mesh.getElemManager();
  NodeManager const * const nodeManager = mesh.getNodeManager();

  ElementRegionManager::ElementViewAccessor< arrayView2d< real64 const > > elemCenter =
    elemManager->ConstructArrayViewAccessor< real64, 2 >( ElementSubRegionBase::viewKeyStruct::elementCenterString );

  arrayView2d< real64 const > const & perfCoordsGlobal = wellGeometry.GetPerfCoords();
  arrayView1d< real64 const > const & perfTransGlobal  = wellGeometry.GetPerfTransmissibility();

  resize( perfCoordsGlobal.size( 0 ) );
  localIndex iperfLocal = 0;

  // loop over all the perforations
  for( globalIndex iperfGlobal = 0; iperfGlobal < perfCoordsGlobal.size( 0 ); ++iperfGlobal )
  {
    R1Tensor const coord = LVARRAY_TENSOROPS_INIT_LOCAL_3( perfCoordsGlobal[iperfGlobal] );

    // TODO actually trace coords
    // TODO what if a fracture element is located

    // find the closest reservoir element
    auto ret = minLocOverElemsInMesh( &mesh, [&] ( localIndex const er,
                                                   localIndex const esr,
                                                   localIndex const ei ) -> real64
    {
      R1Tensor v = coord;
      LvArray::tensorOps::subtract< 3 >( v, elemCenter[er][esr][ei] );
      return LvArray::tensorOps::l2Norm< 3 >( v );
    } );

    // save the region, subregion and index
    localIndex const er  = std::get< 0 >( ret.second );
    localIndex const esr = std::get< 1 >( ret.second );
    localIndex const ei  = std::get< 2 >( ret.second );

    // a ghostRank check may be inserted if needed
    // (not needed in the current implementation)

    // check if perforation location is indeed inside the element
    CellBlock const * const cellBlock = elemManager->GetRegion( er )->GetSubRegion< CellElementSubRegion >( esr );
    array1d< array1d< localIndex > > faceNodes( cellBlock->numFacesPerElement() );

    for( localIndex kf = 0; kf < cellBlock->numFacesPerElement(); ++kf )
    {
      cellBlock->GetFaceNodes( ei, kf, faceNodes[kf] );
    }

    if( !computationalGeometry::IsPointInsidePolyhedron( nodeManager->referencePosition(), faceNodes, coord ))
    {
      continue;
    }

    // TODO: what happens when the boundary is at the boundary of the MPI domain??

    // now construct the local data

    // store the indices of the mesh element
    m_toMeshElements.m_toElementRegion   [iperfLocal] = er;
    m_toMeshElements.m_toElementSubRegion[iperfLocal] = esr;
    m_toMeshElements.m_toElementIndex    [iperfLocal] = ei;

    // construct the local transmissibility and location maps
    m_wellTransmissibility[iperfLocal] = perfTransGlobal[iperfGlobal];
    LvArray::tensorOps::copy< 3 >( m_location[iperfLocal], coord );
    m_localToGlobalMap[iperfLocal++] = iperfGlobal;
  }

  // set the size based on the number of perforations matched with local reservoir elements
  resize( iperfLocal );
  ConstructGlobalToLocalMap();

}


>>>>>>> c11b5203
void PerforationData::ConnectToWellElements( InternalWellGenerator const & wellGeometry,
                                             unordered_map< globalIndex, localIndex > const & globalToLocalWellElemMap,
                                             globalIndex elemOffsetGlobal )
{
  arrayView1d< globalIndex const > const & perfElemIndexGlobal = wellGeometry.GetPerfElemIndex();

  for( localIndex iperfLocal = 0; iperfLocal < size(); ++iperfLocal )
  {
    globalIndex const iwelemGlobal = perfElemIndexGlobal[m_localToGlobalMap[iperfLocal]];
    globalIndex const ielemGlobal  = elemOffsetGlobal + iwelemGlobal;
    GEOSX_ASSERT( globalToLocalWellElemMap.count( ielemGlobal ) > 0 );
    m_wellElementIndex[iperfLocal] = globalToLocalWellElemMap.at( ielemGlobal );
  }

  //DebugLocalPerforations();
}

void PerforationData::DebugLocalPerforations() const
{
  if( size() == 0 )
  {
    return;
  }

  if( MpiWrapper::Comm_rank( MPI_COMM_GEOSX ) != 1 )
  {
    return;
  }

  std::cout << std::endl;
  std::cout << "++++++++++++++++++++++++++" << std::endl;
  std::cout << "PerforationData = " << getName() << " of " << getParent()->getName() << std::endl;
  std::cout << "MPI rank = " << MpiWrapper::Comm_rank( MPI_COMM_GEOSX ) << std::endl;
  std::cout << "Number of local perforations = " << size() << std::endl;

  for( localIndex iperf = 0; iperf < size(); ++iperf )
  {
    std::cout << "m_toMeshElements.m_toElementRegion[" << iperf << "] = "
              << m_toMeshElements.m_toElementRegion[iperf]
              << std::endl;
    std::cout << "m_toMeshElements.m_toElementSubRegion[" << iperf << "] = "
              << m_toMeshElements.m_toElementSubRegion[iperf]
              << std::endl;
    std::cout << "m_toMeshElements.m_toElementIndex[" << iperf << "] = "
              << m_toMeshElements.m_toElementIndex[iperf]
              << std::endl;

    std::cout << "m_wellElementIndexLocal[" << iperf << "] = " << m_wellElementIndex[iperf]
              << std::endl;
    std::cout << "m_location[" << iperf << "] = " << m_location[iperf]
              << std::endl;
    std::cout << "m_wellTransmissibility[" << iperf << "] = " << m_wellTransmissibility[iperf]
              << std::endl;
  }
}

} //namespace geosx<|MERGE_RESOLUTION|>--- conflicted
+++ resolved
@@ -225,124 +225,6 @@
 
 }
 
-
-<<<<<<< HEAD
-void PerforationData::DecideWellDirection( R1Tensor const & vecWellElemCenterToPerf,
-                                           real64 const & dx, real64 const & dy, real64 const & dz,
-                                           R1Tensor const & perm,
-                                           real64 & d1, real64 & d2, real64 & h,
-                                           real64 & k1, real64 & k2 ) const
-{
-  // vertical well (approximately along the z-direction)
-  if( fabs( vecWellElemCenterToPerf[2] ) > fabs( vecWellElemCenterToPerf[0] )
-      && fabs( vecWellElemCenterToPerf[2] ) > fabs( vecWellElemCenterToPerf[1] ) )
-  {
-    d1 = dx;
-    d2 = dy;
-    h  = dz;
-    k1 = perm[0];
-    k2 = perm[1];
-  }
-  // well approximately along the y-direction
-  else if( fabs( vecWellElemCenterToPerf[1] ) > fabs( vecWellElemCenterToPerf[0] )
-           && fabs( vecWellElemCenterToPerf[1] ) > fabs( vecWellElemCenterToPerf[2] ) )
-  {
-    d1 = dx;
-    d2 = dz;
-    h  = dy;
-    k1 = perm[0];
-    k2 = perm[2];
-  }
-  // well approximately along the x-direction
-  else
-  {
-    d1 = dy;
-    d2 = dz;
-    h  = dx;
-    k1 = perm[1];
-    k2 = perm[2];
-  }
-}
-
-=======
-void PerforationData::ConnectToMeshElements( MeshLevel const & mesh,
-                                             InternalWellGenerator const & wellGeometry )
-{
-  ElementRegionManager const * const elemManager = mesh.getElemManager();
-  NodeManager const * const nodeManager = mesh.getNodeManager();
-
-  ElementRegionManager::ElementViewAccessor< arrayView2d< real64 const > > elemCenter =
-    elemManager->ConstructArrayViewAccessor< real64, 2 >( ElementSubRegionBase::viewKeyStruct::elementCenterString );
-
-  arrayView2d< real64 const > const & perfCoordsGlobal = wellGeometry.GetPerfCoords();
-  arrayView1d< real64 const > const & perfTransGlobal  = wellGeometry.GetPerfTransmissibility();
-
-  resize( perfCoordsGlobal.size( 0 ) );
-  localIndex iperfLocal = 0;
-
-  // loop over all the perforations
-  for( globalIndex iperfGlobal = 0; iperfGlobal < perfCoordsGlobal.size( 0 ); ++iperfGlobal )
-  {
-    R1Tensor const coord = LVARRAY_TENSOROPS_INIT_LOCAL_3( perfCoordsGlobal[iperfGlobal] );
-
-    // TODO actually trace coords
-    // TODO what if a fracture element is located
-
-    // find the closest reservoir element
-    auto ret = minLocOverElemsInMesh( &mesh, [&] ( localIndex const er,
-                                                   localIndex const esr,
-                                                   localIndex const ei ) -> real64
-    {
-      R1Tensor v = coord;
-      LvArray::tensorOps::subtract< 3 >( v, elemCenter[er][esr][ei] );
-      return LvArray::tensorOps::l2Norm< 3 >( v );
-    } );
-
-    // save the region, subregion and index
-    localIndex const er  = std::get< 0 >( ret.second );
-    localIndex const esr = std::get< 1 >( ret.second );
-    localIndex const ei  = std::get< 2 >( ret.second );
-
-    // a ghostRank check may be inserted if needed
-    // (not needed in the current implementation)
-
-    // check if perforation location is indeed inside the element
-    CellBlock const * const cellBlock = elemManager->GetRegion( er )->GetSubRegion< CellElementSubRegion >( esr );
-    array1d< array1d< localIndex > > faceNodes( cellBlock->numFacesPerElement() );
-
-    for( localIndex kf = 0; kf < cellBlock->numFacesPerElement(); ++kf )
-    {
-      cellBlock->GetFaceNodes( ei, kf, faceNodes[kf] );
-    }
-
-    if( !computationalGeometry::IsPointInsidePolyhedron( nodeManager->referencePosition(), faceNodes, coord ))
-    {
-      continue;
-    }
-
-    // TODO: what happens when the boundary is at the boundary of the MPI domain??
-
-    // now construct the local data
-
-    // store the indices of the mesh element
-    m_toMeshElements.m_toElementRegion   [iperfLocal] = er;
-    m_toMeshElements.m_toElementSubRegion[iperfLocal] = esr;
-    m_toMeshElements.m_toElementIndex    [iperfLocal] = ei;
-
-    // construct the local transmissibility and location maps
-    m_wellTransmissibility[iperfLocal] = perfTransGlobal[iperfGlobal];
-    LvArray::tensorOps::copy< 3 >( m_location[iperfLocal], coord );
-    m_localToGlobalMap[iperfLocal++] = iperfGlobal;
-  }
-
-  // set the size based on the number of perforations matched with local reservoir elements
-  resize( iperfLocal );
-  ConstructGlobalToLocalMap();
-
-}
-
-
->>>>>>> c11b5203
 void PerforationData::ConnectToWellElements( InternalWellGenerator const & wellGeometry,
                                              unordered_map< globalIndex, localIndex > const & globalToLocalWellElemMap,
                                              globalIndex elemOffsetGlobal )
