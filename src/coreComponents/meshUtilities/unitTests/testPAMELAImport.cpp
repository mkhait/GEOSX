--- conflicted
+++ resolved
@@ -45,13 +45,8 @@
   meshManager.GenerateMeshes( domain.get() );
 
   Group * const meshBodies = domain->getMeshBodies();
-<<<<<<< HEAD
-  MeshBody * const meshBody = meshBodies->GetGroup<MeshBody>(0);
-  MeshLevel * const meshLevel = meshBody->getMeshLevel(0);
-=======
   MeshBody * const meshBody = meshBodies->GetGroup< MeshBody >( 0 );
-  MeshLevel * const meshLevel = meshBody->GetGroup< MeshLevel >( 0 );
->>>>>>> 6b8717ce
+  MeshLevel * const meshLevel = meshBody->getMeshLevel( 0 );
   NodeManager const & nodeManager = *meshLevel->getNodeManager();
   FaceManager const & faceManager = *meshLevel->getFaceManager();
   ElementRegionManager * const elemManager = meshLevel->getElemManager();
@@ -63,11 +58,7 @@
   elemManager->ProcessInputFileRecursive( xmlRegionNode );
   elemManager->PostProcessInputRecursive();
 
-<<<<<<< HEAD
-  Group * const cellBlockManager = domain->GetCellManager();
-=======
-  Group * const cellBlockManager = domain->GetGroup( keys::cellManager );
->>>>>>> 6b8717ce
+  Group * const cellBlockManager = domain->GetCellManager( );
 
   // This method will call the CopyElementSubRegionFromCellBlocks that will trigger the property transfer.
   elemManager->GenerateMesh( cellBlockManager );
