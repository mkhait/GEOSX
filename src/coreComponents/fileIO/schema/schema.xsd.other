--- conflicted
+++ resolved
@@ -334,11 +334,6 @@
 		<xsd:choice minOccurs="0" maxOccurs="unbounded">
 			<xsd:element name="InternalMesh" type="InternalMeshType" />
 			<xsd:element name="InternalWell" type="InternalWellType" />
-<<<<<<< HEAD
-			<xsd:element name="LASWell" type="LASWellType" />
-			<xsd:element name="MeshFile" type="MeshFileType" />
-=======
->>>>>>> 5a3bb2a6
 			<xsd:element name="PAMELAMeshGenerator" type="PAMELAMeshGeneratorType" />
 		</xsd:choice>
 	</xsd:complexType>
@@ -357,24 +352,7 @@
 		<!--meshLevels => (no description available)-->
 		<xsd:attribute name="meshLevels" type="integer" />
 	</xsd:complexType>
-<<<<<<< HEAD
-	<xsd:complexType name="LASWellType">
-		<xsd:choice minOccurs="0" maxOccurs="unbounded">
-			<xsd:element name="Level0" type="Level0Type" />
-		</xsd:choice>
-		<!--meshLevels => (no description available)-->
-		<xsd:attribute name="meshLevels" type="integer" />
-	</xsd:complexType>
-	<xsd:complexType name="MeshFileType">
-		<xsd:choice minOccurs="0" maxOccurs="unbounded">
-			<xsd:element name="Level0" type="Level0Type" />
-		</xsd:choice>
-		<!--meshLevels => (no description available)-->
-		<xsd:attribute name="meshLevels" type="integer" />
-	</xsd:complexType>
-=======
 	<xsd:complexType name="PerforationType" />
->>>>>>> 5a3bb2a6
 	<xsd:complexType name="PAMELAMeshGeneratorType">
 		<xsd:choice minOccurs="0" maxOccurs="unbounded">
 			<xsd:element name="Level0" type="Level0Type" />
@@ -1016,11 +994,6 @@
 		<xsd:choice minOccurs="0" maxOccurs="unbounded">
 			<xsd:element name="InternalMesh" type="InternalMeshType" />
 			<xsd:element name="InternalWell" type="InternalWellType" />
-<<<<<<< HEAD
-			<xsd:element name="LASWell" type="LASWellType" />
-			<xsd:element name="MeshFile" type="MeshFileType" />
-=======
->>>>>>> 5a3bb2a6
 			<xsd:element name="PAMELAMeshGenerator" type="PAMELAMeshGeneratorType" />
 		</xsd:choice>
 	</xsd:complexType>
@@ -1167,15 +1140,9 @@
 			<xsd:element name="sets" type="setsType" />
 		</xsd:choice>
 		<!--Acceleration => An array that holds the current acceleration on the nodes. This array also is used to hold the summation of nodal forces resulting from the governing equations. => SolidMechanics_LagrangianFEM, SolidMechanicsLagrangianSSLE-->
-<<<<<<< HEAD
-		<xsd:attribute name="Acceleration" type="r1_array" />
-		<!--IncrementalDisplacement => An array that holds the incremental displacements for the current time step on the nodes. => SolidMechanics_LagrangianFEM, SolidMechanicsLagrangianSSLE-->
-		<xsd:attribute name="IncrementalDisplacement" type="r1_array" />
-=======
 		<xsd:attribute name="Acceleration" type="real64_array2d" />
 		<!--IncrementalDisplacement => An array that holds the incremental displacements for the current time step on the nodes. => SolidMechanics_LagrangianFEM, SolidMechanicsLagrangianSSLE-->
 		<xsd:attribute name="IncrementalDisplacement" type="real64_array2d" />
->>>>>>> 5a3bb2a6
 		<!--Mass => An array that holds the mass on the nodes. => SolidMechanics_LagrangianFEM, SolidMechanicsLagrangianSSLE-->
 		<xsd:attribute name="Mass" type="real64_array" />
 		<!--ReferencePosition => (no description available)-->
@@ -1183,15 +1150,9 @@
 		<!--SIFNode => SIF on the node-->
 		<xsd:attribute name="SIFNode" type="real64_array" />
 		<!--TotalDisplacement => An array that holds the total displacements on the nodes. => SolidMechanics_LagrangianFEM, SolidMechanicsLagrangianSSLE-->
-<<<<<<< HEAD
-		<xsd:attribute name="TotalDisplacement" type="r1_array" />
-		<!--Velocity => An array that holds the current velocity on the nodes. => SolidMechanics_LagrangianFEM, SolidMechanicsLagrangianSSLE-->
-		<xsd:attribute name="Velocity" type="r1_array" />
-=======
 		<xsd:attribute name="TotalDisplacement" type="real64_array2d" />
 		<!--Velocity => An array that holds the current velocity on the nodes. => SolidMechanics_LagrangianFEM, SolidMechanicsLagrangianSSLE-->
 		<xsd:attribute name="Velocity" type="real64_array2d" />
->>>>>>> 5a3bb2a6
 		<!--childIndex => Child index of node.-->
 		<xsd:attribute name="childIndex" type="localIndex_array" />
 		<!--contactForce => An array that holds the contact force. => SolidMechanics_LagrangianFEM, SolidMechanicsLagrangianSSLE-->
@@ -1209,11 +1170,7 @@
 		<!--elemRegionList => (no description available)-->
 		<xsd:attribute name="elemRegionList" type="LvArray_ArrayOfArrays&lt;long, long&gt;" />
 		<!--elemSubRegionList => (no description available)-->
-<<<<<<< HEAD
-		<xsd:attribute name="elemSubRegionList" type="LvArray::ArrayOfArrays&lt;long, long&gt;" />
-=======
 		<xsd:attribute name="elemSubRegionList" type="LvArray_ArrayOfArrays&lt;long, long&gt;" />
->>>>>>> 5a3bb2a6
 		<!--externalForce => An array that holds the external forces on the nodes. This includes any boundary conditions as well as coupling forces such as hydraulic forces. => SolidMechanics_LagrangianFEM, SolidMechanicsLagrangianSSLE-->
 		<xsd:attribute name="externalForce" type="r1_array" />
 		<!--faceList => (no description available)-->
@@ -1230,11 +1187,8 @@
 		<xsd:attribute name="parentIndex" type="localIndex_array" />
 		<!--primaryField => Primary field variable-->
 		<xsd:attribute name="primaryField" type="real64_array" />
-<<<<<<< HEAD
-=======
 		<!--ruptureTime => Time that the node was ruptured.-->
 		<xsd:attribute name="ruptureTime" type="real64_array" />
->>>>>>> 5a3bb2a6
 		<!--uhatTilde => An array that holds the incremental displacement predictors on the nodes. => SolidMechanics_LagrangianFEM, SolidMechanicsLagrangianSSLE-->
 		<xsd:attribute name="uhatTilde" type="r1_array" />
 		<!--velocityTilde => An array that holds the velocity predictors on the nodes. => SolidMechanics_LagrangianFEM, SolidMechanicsLagrangianSSLE-->
