/*
 * ------------------------------------------------------------------------------------------------------------
 * SPDX-License-Identifier: LGPL-2.1-only
 *
 * Copyright (c) 2018-2019 Lawrence Livermore National Security LLC
 * Copyright (c) 2018-2019 The Board of Trustees of the Leland Stanford Junior University
 * Copyright (c) 2018-2019 Total, S.A
 * Copyright (c) 2019-     GEOSX Contributors
 * All right reserved
 *
 * See top level LICENSE, COPYRIGHT, CONTRIBUTORS, NOTICE, and ACKNOWLEDGEMENTS files for details.
 * ------------------------------------------------------------------------------------------------------------
 */

// Source includes
#include "VTKPolyDataWriterInterface.hpp"
#include "dataRepository/Group.hpp"

// TPL includes
#include <vtkUnstructuredGrid.h>
#include <vtkCellData.h>
#include <vtkPointData.h>
#include <vtkExtentTranslator.h>

// System includes
#include <unordered_set>
#include <sys/stat.h>



namespace geosx
{
namespace vtk
{


/*!
 * @brief Get the DataSet file path
 * @details the DataSet file path is the path to the .vtu mesh file
 * @param[in] er The ElementRegion
 * @param[in] time the time-step
 * @param[in] rank the rank to be written
 */
string GetDataSetFilePath( ElementRegionBase const & er, double time, int rank )
{
  return std::to_string( time ) + "/" + stringutilities::PadValue( rank, std::to_string( MpiWrapper::Comm_size() ).size() ) + "_" + er.getName() + ".vtu";
}

const std::map< string, int > geosx2VTKCellTypes =
{
  { "C3D4", VTK_TETRA },
  { "C3D8", VTK_HEXAHEDRON },
  { "C3D6", VTK_WEDGE },
  { "C3D5", VTK_PYRAMID }
};

/*!
 * @brief Gets the VTK cell identifier
 * @param[in] elementType the type of the element (using the abaqus nomenclature)
 * @return the VTK cell identifier
 */
int ToVTKCellType( const string & elementType )
{
  int vtkIdentifier = VTK_EMPTY_CELL;
  try
  {
    vtkIdentifier = geosx2VTKCellTypes.at( elementType );
  }
  catch( const std::out_of_range & outOfRange )
  {
    GEOSX_ERROR( "Element type " << elementType << " not recognized for VTK output " );
  }
  return vtkIdentifier;
}

localIndex VTKPolyDataWriterInterface::AskMPIRankForNbElementsInRegion( ElementRegionBase const & er, int rank ) const
{
  localIndex nbElems = er.getNumberOfElements();
  int const mpiSize = MpiWrapper::Comm_size( MPI_COMM_GEOSX );
  array1d< localIndex > nbElemsInRegion( mpiSize );
  MpiWrapper::gather( &nbElems, 1, nbElemsInRegion.data(), 1, 0, MPI_COMM_GEOSX );
  return nbElemsInRegion[rank];
}

VTKPolyDataWriterInterface::VTKPolyDataWriterInterface( string const & outputName ):
  m_outputFolder( outputName ),
  m_pvd( outputName + ".pvd" ),
  m_previousCycle( -1 )
{
  int const mpiRank = MpiWrapper::Comm_rank( MPI_COMM_GEOSX );
  if( mpiRank == 0 )
  {
    mode_t mode = 0733;
    int errorCode = mkdir( outputName.c_str(), mode );
    if( errorCode == -1 )
    {
      if( errno == EEXIST )
      {
        GEOSX_WARNING( "Path " << outputName << " already exists from a previous simulation" );
      }
      else
      {
        GEOSX_ERROR( "Fail to create main directory " << outputName << " for the VTK output" );
      }
    }
  }
  MpiWrapper::Barrier();
}

vtkSmartPointer< vtkPoints >  VTKPolyDataWriterInterface::GetVTKPoints( NodeManager const & nodeManager ) const
{
  vtkSmartPointer< vtkPoints > points = vtkPoints::New();
  points->SetNumberOfPoints( nodeManager.size() );
  auto connectivity = nodeManager.referencePosition();
  for( localIndex v = 0; v < nodeManager.size(); v++ )
  {
    points->SetPoint( v, connectivity[v][0], connectivity[v][1], connectivity[v][2] );
  }
  return points;
}

std::pair< vtkSmartPointer< vtkPoints >, vtkSmartPointer< vtkCellArray > >VTKPolyDataWriterInterface::GetWell( WellElementSubRegion const & esr,
                                                                                                               NodeManager const & nodeManager ) const
{
  vtkSmartPointer< vtkPoints > points = vtkPoints::New();
  points->SetNumberOfPoints( esr.size() + 1 );
  vtkSmartPointer< vtkCellArray > cellsArray = vtkCellArray::New();
  cellsArray->SetNumberOfCells( esr.size() );
  localIndex numberOfNodesPerElement = esr.numNodesPerElement();
  GEOSX_ERROR_IF_NE( numberOfNodesPerElement, 2 );
  std::vector< vtkIdType > connectivity( numberOfNodesPerElement );
  for( localIndex edge = 0; edge < esr.size(); edge++ )
  {
    localIndex firstPoint = esr.nodeList()[edge][0];
    auto point = nodeManager.referencePosition()[firstPoint];
    points->SetPoint( edge, point[0], point[1], point[2] );
    connectivity[0] = edge;
    connectivity[1] = edge+1; // We can do that because of the pattern in which the wells are stored
    cellsArray->InsertNextCell( numberOfNodesPerElement, connectivity.data() );
  }
  if( esr.size() > 0 )
  {
    localIndex lastPoint = esr.nodeList()[ esr.size() -1  ][1];
    auto point = nodeManager.referencePosition()[lastPoint];
    points->SetPoint( esr.size(), point[0], point[1], point[2] );
  }
  return std::make_pair( points, cellsArray );
}
std::pair< vtkSmartPointer< vtkPoints >, vtkSmartPointer< vtkCellArray > >VTKPolyDataWriterInterface::GetSurface( FaceElementSubRegion const & esr,
                                                                                                                  NodeManager const & nodeManager ) const
{
  // Get unique node set composing the surface
  auto & nodeListPerElement = esr.nodeList();
  vtkSmartPointer< vtkCellArray > cellsArray = vtkCellArray::New();
  cellsArray->SetNumberOfCells( esr.size() );
  std::unordered_map< localIndex, localIndex > geosx2VTKIndexing;
  geosx2VTKIndexing.reserve( esr.size() * esr.numNodesPerElement() );
  localIndex nodeIndexInVTK = 0;
  std::vector< vtkIdType > connectivity( esr.numNodesPerElement() );
  std::vector< int >  vtkOrdering = esr.getVTKNodeOrdering();
  for( localIndex ei = 0; ei < esr.size(); ei++ )
  {
    auto & elem = nodeListPerElement[ei];
    for( localIndex i = 0; i < elem.size(); i++ )
    {
      auto const & VTKIndexPos = geosx2VTKIndexing.find( elem[vtkOrdering[i]] );
      if( VTKIndexPos == geosx2VTKIndexing.end() )
      {
        connectivity[i] = geosx2VTKIndexing[elem[vtkOrdering[i]]] = nodeIndexInVTK++;
      }
      else
      {
        connectivity[i] = VTKIndexPos->second;
      }
    }
    cellsArray->InsertNextCell( elem.size(), connectivity.data() );
  }

  vtkSmartPointer< vtkPoints > points = vtkPoints::New();
  points->SetNumberOfPoints( geosx2VTKIndexing.size() );
  for( auto nodeIndex: geosx2VTKIndexing )
  {
    auto point = nodeManager.referencePosition()[nodeIndex.first];
    points->SetPoint( nodeIndex.second, point[0], point[1], point[2] );
  }
  return std::make_pair( points, cellsArray );
}
std::pair< vtkSmartPointer< vtkPoints >, vtkSmartPointer< vtkCellArray > > VTKPolyDataWriterInterface::GetEmbeddedSurface( EmbeddedSurfaceSubRegion const & esr,
                                                                                                                           ElementRegionManager const & elemManager,
                                                                                                                           NodeManager const & nodeManager,
                                                                                                                           EdgeManager const & edgeManager )
const
{
  vtkSmartPointer< vtkCellArray > cellsArray = vtkCellArray::New();
  vtkSmartPointer< vtkPoints > points = vtkPoints::New();

  array1d< R1Tensor > intersectionPoints;
  array1d< localIndex > connectivityList;
  array1d< int > offSet, typesList;
  // Get "nodes" relative to the fracture subregion
  esr.getIntersectionPoints( nodeManager, edgeManager, elemManager, intersectionPoints, connectivityList, offSet );

  points->SetNumberOfPoints( intersectionPoints.size() );
  for( localIndex pointIndex = 0; pointIndex < intersectionPoints.size(); pointIndex++ )
  {
    points->SetPoint( pointIndex, intersectionPoints[pointIndex][0], intersectionPoints[pointIndex][1], intersectionPoints[pointIndex][2] );
  }

  cellsArray->SetNumberOfCells( esr.size() );
  for( localIndex cellIndex = 0; cellIndex < esr.size(); cellIndex++ )
  {
    std::vector< vtkIdType > connectivity( offSet[cellIndex+1] - offSet[cellIndex] );
    for( localIndex nodeCellIndex = 0; LvArray::integerConversion< size_t >( nodeCellIndex ) < connectivity.size(); nodeCellIndex++ )
    {
      connectivity[nodeCellIndex] = connectivityList[ offSet[cellIndex] + nodeCellIndex ];
    }
    cellsArray->InsertNextCell( connectivity.size(), connectivity.data() );
  }
  return std::make_pair( points, cellsArray );
}

std::pair< std::vector< int >, vtkSmartPointer< vtkCellArray > > VTKPolyDataWriterInterface::GetVTKCells( CellElementRegion const & er ) const
{
  vtkSmartPointer< vtkCellArray > cellsArray = vtkCellArray::New();
  cellsArray->SetNumberOfCells( er.getNumberOfElements< CellElementRegion >() );
  std::vector< int > cellType;
  cellType.reserve( er.getNumberOfElements< CellElementRegion >() );
  er.forElementSubRegions< CellElementSubRegion >( [&]( CellElementSubRegion const & esr )
  {
    std::vector< vtkIdType > connectivity( esr.numNodesPerElement() );
    std::vector< int > vtkOrdering = esr.getVTKNodeOrdering();
    int vtkCellType = ToVTKCellType( esr.GetElementTypeString() );
    for( localIndex c = 0; c < esr.size(); c++ )
    {
      for( std::size_t i = 0; i < connectivity.size(); i++ )
      {
        connectivity[i] = esr.nodeList( c, vtkOrdering[i] );
      }
      cellType.push_back( vtkCellType );
      cellsArray->InsertNextCell( esr.numNodesPerElement(), connectivity.data() );
    }
  } );
  return std::make_pair( cellType, cellsArray );
}

void VTKPolyDataWriterInterface::WriteField( WrapperBase const & wrapperBase, vtkSmartPointer< VTKGEOSXData > data, localIndex size, localIndex & count ) const
{
  std::type_info const & typeID = wrapperBase.get_typeid();
  if( typeID==typeid(r1_array) )
  {
    // We need a special case for the R1 array
    // Because those array are not stored the same way than the classical array2d which is
    // preferable to store a vector on each element.
    data->SetNumberOfComponents( 3 );
  }
  rtTypes::ApplyArrayTypeLambda2( rtTypes::typeID( typeID ),
                                  true,
                                  [&]( auto array, auto GEOSX_UNUSED_PARAM( Type ) )->void
  {
    typedef decltype( array ) arrayType;
    Wrapper< arrayType > const & wrapperT = Wrapper< arrayType >::cast( wrapperBase );
    typename arrayType::ViewTypeConst const & sourceArray = wrapperT.reference();
    if( typeID!=typeid(r1_array) )
    {
      integer nbOfComponents = 1;
      for( localIndex i = 1; i < arrayType::NDIM; i++ )
      {
        nbOfComponents = nbOfComponents * sourceArray.size( i );
      }
      data->SetNumberOfComponents( nbOfComponents );
    }
    for( localIndex i = 0; i < size; i++ )
    {
      LvArray::forValuesInSlice( sourceArray[i], [&]( auto const & value )
      {
        data->CustomInsertValue( count++, value );
      } );
    }
  } );

}

void VTKPolyDataWriterInterface::WriteNodeFields( vtkSmartPointer< vtkPointData > const pointdata, NodeManager const & nodeManager ) const
{
  for( auto const & wrapperIter : nodeManager.wrappers() )
  {
    auto const & wrapper = *wrapperIter.second;
    if( wrapper.getPlotLevel() <= m_plotLevel )
    {
      vtkSmartPointer< VTKGEOSXData > data = VTKGEOSXData::New();
      data->SetNumberOfValues( nodeManager.size() );
      data->SetName( wrapper.getName().c_str() );;
      localIndex count = 0;
      WriteField( wrapper, data, nodeManager.size(), count );
      pointdata->AddArray( data );
    }
  }
}

template< class SUBREGION >
void VTKPolyDataWriterInterface::WriteElementFields( vtkSmartPointer< vtkCellData > const celldata, ElementRegionBase const & er ) const
{
  std::unordered_set< string > allFields;
  er.forElementSubRegions< SUBREGION >( [&]( auto const & esr )
  {
    for( auto const & wrapperIter : esr.wrappers() )
    {
      auto const * const wrapper = wrapperIter.second;
      if( wrapper->getPlotLevel() <= m_plotLevel )
      {
        allFields.insert( wrapperIter.first );
      }
    }
  } );

  for( auto const & field : allFields )
  {
    vtkSmartPointer< VTKGEOSXData > data = VTKGEOSXData::New();
    data->SetNumberOfValues( er.getNumberOfElements< SUBREGION >() );
    data->SetName( field.c_str() );

    localIndex count = 0;
    er.forElementSubRegions< SUBREGION >( [&]( auto const & esr )
    {
      auto const & wrapper = *esr.getWrapperBase( field );
      WriteField( wrapper, data, esr.size(), count );
    } );
    celldata->AddArray( data );
  }
}
void VTKPolyDataWriterInterface::WriteCellElementRegions( real64 time, ElementRegionManager const & elemManager, NodeManager const & nodeManager ) const
{
  elemManager.forElementRegions< CellElementRegion >( [&]( CellElementRegion const & er )->void
  {
    if( er.getNumberOfElements< CellElementSubRegion >() != 0 )
    {
      vtkSmartPointer< vtkUnstructuredGrid > ug = vtkUnstructuredGrid::New();
      auto VTKPoints = GetVTKPoints( nodeManager );
      ug->SetPoints( VTKPoints );
      auto VTKCells = GetVTKCells( er );
      ug->SetCells( VTKCells.first.data(), VTKCells.second );
      WriteElementFields< CellElementSubRegion >( ug->GetCellData(), er );
      WriteNodeFields( ug->GetPointData(), nodeManager );
      WriteUnstructuredGrid( ug, time, er.getName() );
    }
  } );
}

void VTKPolyDataWriterInterface::WriteWellElementRegions( real64 time, ElementRegionManager const & elemManager, NodeManager const & nodeManager ) const
{
  elemManager.forElementRegions< WellElementRegion >( [&]( WellElementRegion const & er )->void
  {
    auto esr = er.GetSubRegion( 0 )->group_cast< WellElementSubRegion const * >();
    vtkSmartPointer< vtkUnstructuredGrid > ug = vtkUnstructuredGrid::New();
    auto VTKWell = GetWell( *esr, nodeManager );
    ug->SetPoints( VTKWell.first );
    ug->SetCells( VTK_LINE, VTKWell.second );
    WriteElementFields< WellElementSubRegion >( ug->GetCellData(), er );
    WriteUnstructuredGrid( ug, time, er.getName() );
  } );
}

void VTKPolyDataWriterInterface::WriteFaceElementRegions( real64 time, ElementRegionManager const & elemManager, NodeManager const & nodeManager ) const
{
  elemManager.forElementRegions< FaceElementRegion >( [&]( FaceElementRegion const & er )->void
  {
    auto esr = er.GetSubRegion( 0 )->group_cast< FaceElementSubRegion const * >();
    vtkSmartPointer< vtkUnstructuredGrid > ug = vtkUnstructuredGrid::New();
    auto VTKSurface = GetSurface( *esr, nodeManager );
    ug->SetPoints( VTKSurface.first );
    if( esr->numNodesPerElement() == 8 )
    {
      ug->SetCells( VTK_HEXAHEDRON, VTKSurface.second );
    }
    else if( esr->numNodesPerElement() == 6 )
    {
      ug->SetCells( VTK_WEDGE, VTKSurface.second );
    }
    else
    {
      GEOSX_ERROR( "Elements with " << esr->numNodesPerElement() << " nodes can't be output "
                                    << "in the FaceElementRegion " << er.getName() );
    }
    WriteElementFields< FaceElementSubRegion >( ug->GetCellData(), er );
    WriteUnstructuredGrid( ug, time, er.getName() );
  } );
}

void VTKPolyDataWriterInterface::WriteEmbeddedSurfaceElementRegions( real64 time,
                                                                     ElementRegionManager const & elemManager,
                                                                     NodeManager const & nodeManager,
                                                                     EdgeManager const & edgeManager ) const
{
  elemManager.forElementRegions< EmbeddedSurfaceRegion >( [&]( EmbeddedSurfaceRegion const & er )->void
  {
    auto esr = er.GetSubRegion( 0 )->group_cast< EmbeddedSurfaceSubRegion const * >();
    vtkSmartPointer< vtkUnstructuredGrid > ug = vtkUnstructuredGrid::New();

    auto VTKEmbeddedSurface = GetEmbeddedSurface( *esr, elemManager, nodeManager, edgeManager );
    ug->SetPoints( VTKEmbeddedSurface.first );
    ug->SetCells( VTK_POLYGON, VTKEmbeddedSurface.second );

    WriteElementFields< EmbeddedSurfaceSubRegion >( ug->GetCellData(), er );
    WriteUnstructuredGrid( ug, time, er.getName() );
  } );
}

void VTKPolyDataWriterInterface::WriteVTMFile( real64 time, ElementRegionManager const & elemManager, VTKVTMWriter const & vtmWriter ) const
{
  int const mpiRank = MpiWrapper::Comm_rank( MPI_COMM_GEOSX );
  int const mpiSize = MpiWrapper::Comm_size( MPI_COMM_GEOSX );
  auto writeSubBlocks = [&]( ElementRegionBase const & er ) {
    vtmWriter.AddSubBlock( er.getCatalogName(), er.getName() );
    for( int i = 0; i < mpiSize; i++ )
    {
      string const dataSetFile = GetDataSetFilePath( er, time, i );
      if( AskMPIRankForNbElementsInRegion( er, i ) > 0 )
      {
        if( mpiRank == 0 )
        {
          vtmWriter.AddDataToSubBlock( er.getCatalogName(), er.getName(), dataSetFile, i );
        }
      }
    }
  };
  if( mpiRank == 0 )
  {
    vtmWriter.AddBlock( CellElementRegion::CatalogName() );
    vtmWriter.AddBlock( WellElementRegion::CatalogName() );
    vtmWriter.AddBlock( FaceElementRegion::CatalogName() );
  }

  elemManager.forElementRegions< CellElementRegion >( writeSubBlocks );
  elemManager.forElementRegions< WellElementRegion >( writeSubBlocks );
  elemManager.forElementRegions< FaceElementRegion >( writeSubBlocks );


<<<<<<< HEAD
  if( mpiRank == 0 )
  {
=======
    // Embedded Surfaces
    vtmWriter.AddBlock( EmbeddedSurfaceRegion::CatalogName() );
    elemManager.forElementRegions< EmbeddedSurfaceRegion >( writeSubBlocks );

>>>>>>> 5adb70a2
    vtmWriter.Save();
  }
}

void VTKPolyDataWriterInterface::CreateTimeStepSubFolder( real64 time ) const
{
  int const mpiRank = MpiWrapper::Comm_rank( MPI_COMM_GEOSX );
  if( mpiRank == 0 )
  {
    mode_t mode = 0773;
    string const timeStepSubFolder = GetTimeStepSubFolder( time );
    int errorCode = mkdir( timeStepSubFolder.c_str(), mode );
    if( errorCode == -1 )
    {
      if( errno == EEXIST )
      {
        GEOSX_WARNING( "Path " << timeStepSubFolder << " already exists from a previous simulation" );
      }
      else
      {
        GEOSX_ERROR( "Fail to create the timestep directory " << timeStepSubFolder << " for the VTK output" );
      }
    }
  }
  MpiWrapper::Barrier();
}

void VTKPolyDataWriterInterface::WriteUnstructuredGrid( vtkSmartPointer< vtkUnstructuredGrid > ug, double time, string const & name ) const
{
  string timeStepSubFolder = VTKPolyDataWriterInterface::GetTimeStepSubFolder( time );
  vtkSmartPointer< vtkXMLUnstructuredGridWriter > vtuWriter =vtkXMLUnstructuredGridWriter::New();
  vtuWriter->SetInputData( ug );
  string vtuFilePath = timeStepSubFolder + "/" +
                       stringutilities::PadValue( MpiWrapper::Comm_rank(), std::to_string( MpiWrapper::Comm_size() ).size() ) +"_" + name + ".vtu";
  vtuWriter->SetFileName( vtuFilePath.c_str() );
  if( m_outputMode == VTKOutputMode::BINARY )
  {
    vtuWriter->SetDataModeToBinary();
  }
  else if( m_outputMode == VTKOutputMode::ASCII )
  {
    vtuWriter->SetDataModeToAscii();
  }
  vtuWriter->Write();
}

string VTKPolyDataWriterInterface::GetTimeStepSubFolder( real64 time ) const
{
  return m_outputFolder + "/" + std::to_string( time );
}

void VTKPolyDataWriterInterface::Write( real64 time, integer cycle, DomainPartition const & domain )
{
  CreateTimeStepSubFolder( time );
  ElementRegionManager const & elemManager = *domain.getMeshBody( 0 )->getMeshLevel( 0 )->getElemManager();
  NodeManager const & nodeManager = *domain.getMeshBody( 0 )->getMeshLevel( 0 )->getNodeManager();
  EdgeManager const & edgeManager = *domain.getMeshBody( 0 )->getMeshLevel( 0 )->getEdgeManager();
  WriteCellElementRegions( time, elemManager, nodeManager );
  WriteWellElementRegions( time, elemManager, nodeManager );
  WriteFaceElementRegions( time, elemManager, nodeManager );
  WriteEmbeddedSurfaceElementRegions( time, elemManager, nodeManager, edgeManager );
  string vtmPath = GetTimeStepSubFolder( time ) + ".vtm";
  VTKVTMWriter vtmWriter( vtmPath );
  WriteVTMFile( time, elemManager, vtmWriter );
  if( cycle != m_previousCycle )
  {
    m_pvd.AddData( time, vtmPath );
    m_pvd.Save();
  }
  m_previousCycle = cycle;
}
}
}<|MERGE_RESOLUTION|>--- conflicted
+++ resolved
@@ -428,22 +428,17 @@
     vtmWriter.AddBlock( CellElementRegion::CatalogName() );
     vtmWriter.AddBlock( WellElementRegion::CatalogName() );
     vtmWriter.AddBlock( FaceElementRegion::CatalogName() );
+    vtmWriter.AddBlock( EmbeddedSurfaceRegion::CatalogName() );
   }
 
   elemManager.forElementRegions< CellElementRegion >( writeSubBlocks );
   elemManager.forElementRegions< WellElementRegion >( writeSubBlocks );
   elemManager.forElementRegions< FaceElementRegion >( writeSubBlocks );
-
-
-<<<<<<< HEAD
+  elemManager.forElementRegions< EmbeddedSurfaceRegion >( writeSubBlocks );
+
+
   if( mpiRank == 0 )
   {
-=======
-    // Embedded Surfaces
-    vtmWriter.AddBlock( EmbeddedSurfaceRegion::CatalogName() );
-    elemManager.forElementRegions< EmbeddedSurfaceRegion >( writeSubBlocks );
-
->>>>>>> 5adb70a2
     vtmWriter.Save();
   }
 }
