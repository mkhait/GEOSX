--- conflicted
+++ resolved
@@ -792,28 +792,13 @@
 
 }
 
-<<<<<<< HEAD
-template< typename REGIONTYPE, typename ... REGIONTYPES >
-void SiloFile::WriteMaterialMapsFullStorage( ElementRegionManager const * const elementManager,
-                                             ConstitutiveManager const * const constitutiveManager,
-=======
 void SiloFile::WriteMaterialMapsFullStorage( ElementRegionBase const * const elemRegion,
->>>>>>> 0d012624
                                              string const & meshName,
                                              string_array const & regionMaterialList,
                                              int const cycleNumber,
                                              real64 const problemTime)
 {
-<<<<<<< HEAD
-  string name = meshName + "_materials";
-  int const nmat = constitutiveManager->GetSubGroups().size();
-  array1d<int> matnos(nmat);
-  std::vector<string> materialNameStrings(nmat);
-  array1d<char const*> materialNames(nmat+1);
-  materialNames.back() = nullptr;
-=======
   string const name = meshName + "_materials";
->>>>>>> 0d012624
 
   int const nmat = regionMaterialList.size();
 
@@ -835,12 +820,6 @@
     int dims = 0;
     int mixlen=0;
 
-<<<<<<< HEAD
-  elementManager->forElementRegions<REGIONTYPE,REGIONTYPES...>( [&]( ElementRegionBase const * const elemRegion )
-  {
-    int const numMatInRegion = elemRegion->getMaterialList().size();
-=======
->>>>>>> 0d012624
     elemRegion->forElementSubRegions([&]( ElementSubRegionBase const * const subRegion )
     {
       if( nmat > 1 )
@@ -850,22 +829,11 @@
       dims += subRegion->size();
     });
 
-<<<<<<< HEAD
-  int elemCount = 0;
-  int mixCount = 0;
-  elementManager->forElementRegions<REGIONTYPE,REGIONTYPES...>( [&]( ElementRegionBase const * const elemRegion )
-  {
-    int const numMatInRegion = elemRegion->getMaterialList().size();
-    if (numMatInRegion > 0)
-    {
-      array1d<localIndex> matIndices(numMatInRegion);
-=======
     array1d<integer> matlist( dims );
     array1d<integer> mix_zone( mixlen );
     array1d<integer> mix_mat( mixlen );
     array1d<integer> mix_next( mixlen );
     array1d<real64> mix_vf( mixlen );
->>>>>>> 0d012624
 
     int elemCount = 0;
     int mixCount = 0;
@@ -951,10 +919,6 @@
       DBGetDir(m_dbBaseFilePtr, currentDirectory);
       DBSetDir(m_dbBaseFilePtr, "/");
 
-<<<<<<< HEAD
-  string subDirectory = meshName + "_MaterialFields";
-  string rootDirectory = "/" + subDirectory;
-=======
       for( int i = 0 ; i < size ; ++i )
       {
         int groupRank = PMPIO_GroupRank(m_baton, i);
@@ -972,7 +936,6 @@
         vBlockNames[i] = tempBuffer;
         BlockNames[i] = const_cast<char*>( vBlockNames[i].c_str() );
       }
->>>>>>> 0d012624
 
       {
         DBoptlist* optlist = DBMakeOptlist(5);
@@ -1468,36 +1431,21 @@
 
 }
 
-<<<<<<< HEAD
-template< typename REGIONTYPE, typename ... REGIONTYPES >
-void SiloFile::WriteElementManagerSilo( ElementRegionManager const * elementManager,
-                                        string const & siloDirName,
-                                        string const & meshName,
-                                        int const cycleNum,
-                                        real64 const problemTime,
-                                        bool const isRestart )
-=======
 void SiloFile::WriteElementRegionSilo( ElementRegionBase const * elemRegion,
                                        string const & siloDirName,
                                        string const & meshName,
                                        int const cycleNum,
                                        real64 const problemTime,
                                        bool const isRestart )
->>>>>>> 0d012624
 {
 
   localIndex numElems = 0;
   dataRepository::Group fakeGroup(elemRegion->getName(), nullptr);
   array1d< std::map< string, WrapperBase const * > > viewPointers;
 
-<<<<<<< HEAD
-  elementManager->forElementRegionsComplete<REGIONTYPE,REGIONTYPES...>( [&]( localIndex const er,
-                                                                             ElementRegionBase const * const elemRegion )
-=======
   viewPointers.resize( elemRegion->numSubRegions() );
   elemRegion->forElementSubRegionsIndex([&]( localIndex const esr,
                                              ElementSubRegionBase const * const subRegion )
->>>>>>> 0d012624
   {
     numElems += subRegion->size();
 
@@ -1550,13 +1498,8 @@
       arrayType & targetArray = wrapperT.reference();
 
       localIndex counter = 0;
-<<<<<<< HEAD
-      elementManager->forElementRegionsComplete<REGIONTYPE,REGIONTYPES...>( [&]( localIndex const er,
-                                                                                 ElementRegionBase const * const elemRegion )
-=======
       elemRegion->forElementSubRegionsIndex( [&]( localIndex const esr,
                                                   ElementSubRegionBase const * const subRegion )
->>>>>>> 0d012624
       {
         // check if the field actually exists / plotted on the current subregion
         if (viewPointers[esr].count(fieldName) > 0)
@@ -1603,169 +1546,6 @@
 
 }
 
-<<<<<<< HEAD
-
-template< typename REGIONTYPE, typename ... REGIONTYPES >
-void SiloFile::WriteElementMesh( ElementRegionManager const * const elementManager,
-                                 ConstitutiveManager const * const constitutiveManager,
-                                 NodeManager const * const nodeManager,
-                                 string const & meshName,
-                                 const localIndex numNodes,
-                                 real64 * coords[3],
-                                 globalIndex const * const globalNodeNum,
-                                 char const * const ghostNodeFlag,
-                                 int const cycleNumber,
-                                 real64 const problemTime,
-                                 bool const writeNodalFields,
-                                 bool & writeArbitraryPolygon )
-{
-  localIndex numElementShapes = 0;
-
-  elementManager->forElementRegions<REGIONTYPE, REGIONTYPES...>( [&] ( auto const * const region )
-  {
-    region->forElementSubRegions( [&]( auto const * const GEOSX_UNUSED_ARG( subRegion ) )
-    {
-      ++numElementShapes;
-    });
-  });
-
-  array1d<localIndex*> meshConnectivity(numElementShapes);
-  array1d<globalIndex*> globalElementNumbers(numElementShapes);
-  array1d<integer> shapecnt(numElementShapes);
-  array1d<integer> shapetype(numElementShapes);
-  array1d<integer> shapesize(numElementShapes);
-  array1d<char> ghostZoneFlag;
-
-  array1d<FixedOneToManyRelation> elementToNodeMap;
-  elementToNodeMap.resize( numElementShapes );
-
-  int count = 0;
-  elementManager->forElementRegions<REGIONTYPE, REGIONTYPES...>( [&] ( auto const * const region )
-  {
-    region->forElementSubRegions( [&]( auto const * const elementSubRegion )
-    {
-      TYPEOFPTR(elementSubRegion)::NodeMapType const & elemsToNodes = elementSubRegion->nodeList();
-
-      // TODO HACK. this isn't correct for variable relations.
-      elementToNodeMap[count].resize( elemsToNodes.size(0), elementSubRegion->numNodesPerElement(0) );
-
-      integer_array const & elemGhostRank = elementSubRegion->GhostRank();
-
-
-      string elementType = elementSubRegion -> GetElementTypeString();
-      integer_array const & nodeOrdering = SiloNodeOrdering(elementType);
-      for( localIndex k = 0 ; k < elementSubRegion->size() ; ++k )
-      {
-        integer numNodesPerElement = integer_conversion<int>( elementSubRegion->numNodesPerElement(k));
-        for( localIndex a = 0 ; a < numNodesPerElement ; ++a )
-        {
-          elementToNodeMap[count](k, a) = elemsToNodes[k][nodeOrdering[a]];
-        }
-
-        if( elemGhostRank[k] >= 0 )
-        {
-          ghostZoneFlag.push_back( 1 );
-        }
-        else
-        {
-          ghostZoneFlag.push_back( 0 );
-        }
-      }
-
-
-      meshConnectivity[count] = elementToNodeMap[count].data();
-
-
-      //        globalElementNumbers[count] = elementRegion.m_localToGlobalMap.data();
-      shapecnt[count] = static_cast<int>(elementSubRegion->size());
-
-
-      if (! elementType.compare(0, 4, "C3D8") )
-      {
-        shapetype[count] = DB_ZONETYPE_HEX;
-      }
-      else if ( !elementType.compare(0, 4, "C3D4") )
-      {
-        shapetype[count] = DB_ZONETYPE_TET;
-      }
-      else if ( !elementType.compare(0, 4, "C3D6") )
-      {
-        shapetype[count] = DB_ZONETYPE_PRISM;
-        writeArbitraryPolygon = true;
-      }
-      else if ( !elementType.compare(0, 4, "C3D5") )
-      {
-        shapetype[count] = DB_ZONETYPE_PYRAMID;
-        writeArbitraryPolygon = true;
-      }
-      else if ( !elementType.compare(0, 4, "BEAM") )
-      {
-        shapetype[count] = DB_ZONETYPE_BEAM;
-      }
-      shapesize[count] = integer_conversion<int>( elementSubRegion->numNodesPerElement(0) );
-      ++count;
-    });
-  });
-
-
-
-
-  WriteMeshObject(meshName,
-                  numNodes,
-                  coords,
-                  globalNodeNum,
-                  ghostNodeFlag,
-                  ghostZoneFlag.data(),
-                  integer_conversion<int>(numElementShapes),
-                  shapecnt.data(),
-                  meshConnectivity.data(),
-                  nullptr /*globalElementNumbers.data()*/,
-                  shapetype.data(),
-                  shapesize.data(),
-                  cycleNumber,
-                  problemTime);
-
-
-  if( writeNodalFields )
-  {
-    WriteGroupSilo( nodeManager,
-                    "NodalFields",
-                    meshName,
-                    DB_NODECENT,
-                    cycleNumber,
-                    problemTime,
-                    false,
-                    localIndex_array() );
-  }
-
-
-  WriteMaterialMapsFullStorage<REGIONTYPE,REGIONTYPES...>( elementManager,
-                                                           constitutiveManager,
-                                                           meshName,
-                                                           cycleNumber,
-                                                           problemTime );
-
-
-  WriteElementManagerSilo<REGIONTYPE,REGIONTYPES...>( elementManager,
-                                                       meshName + "Data",
-                                                       meshName,
-                                                       cycleNumber,
-                                                       problemTime,
-                                                       false );
-
-}
-
-void SiloFile::WriteMeshLevel( MeshLevel const * const meshLevel,
-                               ConstitutiveManager const * const constitutiveManager,
-                               int const cycleNum,
-                               real64 const problemTime,
-                               bool const isRestart )
-{
-
-    NodeManager const * const nodeManager = meshLevel->getNodeManager();
-    localIndex const numNodes = nodeManager->size();
-=======
->>>>>>> 0d012624
 
 void SiloFile::WriteElementMesh( ElementRegionBase const * const elementRegion,
                                  NodeManager const * const nodeManager,
@@ -1796,9 +1576,6 @@
     array1d<integer> shapesize(numElementShapes);
     array1d<char> ghostZoneFlag;
 
-<<<<<<< HEAD
-    r1_array const & referencePosition = nodeManager->getReference<r1_array>(keys::referencePositionString);
-=======
 
     std::vector<FixedOneToManyRelation> elementToNodeMap( numElementShapes );
 
@@ -1810,7 +1587,6 @@
 
       // TODO HACK. this isn't correct for variable relations.
       elementToNodeMap[count].resize( elemsToNodes.size(0), elementSubRegion->numNodesPerElement(0) );
->>>>>>> 0d012624
 
       integer_array const & elemGhostRank = elementSubRegion->GhostRank();
 
@@ -1835,77 +1611,6 @@
         }
       }
 
-<<<<<<< HEAD
-      xcoords[a] = nodePosition(0) ;
-      ycoords[a] = nodePosition(1);
-      zcoords[a] = nodePosition(2);
-
-      if( nodeGhostRank[a] >=0 )
-      {
-        ghostNodeFlag[a] = 1;
-      }
-    }
-
-    coords[0] = xcoords.data();
-    coords[1] = ycoords.data();
-    coords[2] = zcoords.data();
-
-
-
-
-    ElementRegionManager const * const elementManager = meshLevel->getElemManager();
-
-#if 0
-    localIndex numElementShapes = 0;
-
-    elementManager->forElementSubRegions( [&]( auto const * const GEOSX_UNUSED_ARG( subRegion ) )
-    {
-      ++numElementShapes;
-    });
-
-    array1d<localIndex*> meshConnectivity(numElementShapes);
-    array1d<globalIndex*> globalElementNumbers(numElementShapes);
-    array1d<integer> shapecnt(numElementShapes);
-    array1d<integer> shapetype(numElementShapes);
-    array1d<integer> shapesize(numElementShapes);
-
-    array1d<FixedOneToManyRelation> elementToNodeMap;
-    elementToNodeMap.resize( numElementShapes );
-
-    int count = 0;
-    elementManager->forElementSubRegions( [&]( auto const * const elementSubRegion )
-    {
-      TYPEOFPTR(elementSubRegion)::NodeMapType const & elemsToNodes = elementSubRegion->nodeList();
-
-      // TODO HACK. this isn't correct for variable relations.
-      elementToNodeMap[count].resize( elemsToNodes.size(0), elementSubRegion->numNodesPerElement(0) );
-
-      integer_array const & elemGhostRank = elementSubRegion->GhostRank();
-
-
-      string elementType = elementSubRegion -> GetElementTypeString();
-      integer_array const & nodeOrdering = SiloNodeOrdering(elementType);
-      for( localIndex k = 0 ; k < elementSubRegion->size() ; ++k )
-      {
-        integer numNodesPerElement = integer_conversion<int>( elementSubRegion->numNodesPerElement(k));
-        for( localIndex a = 0 ; a < numNodesPerElement ; ++a )
-        {
-          elementToNodeMap[count](k, a) = elemsToNodes[k][nodeOrdering[a]];
-        }
-
-        if( elemGhostRank[k] >= 0 )
-        {
-          ghostZoneFlag.push_back( 1 );
-        }
-        else
-        {
-          ghostZoneFlag.push_back( 0 );
-        }
-      }
-
-
-=======
->>>>>>> 0d012624
       meshConnectivity[count] = elementToNodeMap[count].data();
 
       //        globalElementNumbers[count] = elementRegion.m_localToGlobalMap.data();
@@ -2083,37 +1788,6 @@
         ghostNodeFlag[a] = 1;
       }
     }
-<<<<<<< HEAD
-
-#else
-    WriteElementMesh<CellElementRegion,FaceElementRegion>( elementManager,
-                                         constitutiveManager,
-                                         nodeManager,
-                                         "AllElements",
-                                         numNodes,
-                                         coords,
-                                         nodeManager->m_localToGlobalMap.data(),
-                                         ghostNodeFlag,
-                                         cycleNum,
-                                         problemTime,
-                                         true,
-                                         writeArbitraryPolygon );
-
-//    WriteElementMesh<FaceElementRegion>( elementManager,
-//                                         constitutiveManager,
-//                                         nodeManager,
-//                                         "FaceElements",
-//                                         numNodes,
-//                                         coords,
-//                                         nodeManager->m_localToGlobalMap.data(),
-//                                         ghostNodeFlag,
-//                                         cycleNum,
-//                                         problemTime,
-//                                         false,
-//                                         writeArbitraryPolygon );
-#endif
-=======
->>>>>>> 0d012624
 
     coords[0] = xcoords.data();
     coords[1] = ycoords.data();
