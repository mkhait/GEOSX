/*
 * ------------------------------------------------------------------------------------------------------------
 * SPDX-License-Identifier: LGPL-2.1-only
 *
 * Copyright (c) 2018-2020 Lawrence Livermore National Security LLC
 * Copyright (c) 2018-2020 The Board of Trustees of the Leland Stanford Junior University
 * Copyright (c) 2018-2020 Total, S.A
 * Copyright (c) 2019-     GEOSX Contributors
 * All rights reserved
 *
 * See top level LICENSE, COPYRIGHT, CONTRIBUTORS, NOTICE, and ACKNOWLEDGEMENTS files for details.
 * ------------------------------------------------------------------------------------------------------------
 */


/**
 * @file ConstitutivePassThru.hpp
 */

#ifndef GEOSX_CONSTITUTIVE_CONSTITUTIVEPASSTHRU_HPP_
#define GEOSX_CONSTITUTIVE_CONSTITUTIVEPASSTHRU_HPP_

#include "NullModel.hpp"
<<<<<<< HEAD
#include "solid/Damage.hpp"
#include "solid/DruckerPrager.hpp"
#include "solid/ElasticIsotropic.hpp"
#include "solid/ElasticTransverseIsotropic.hpp"
=======
#include "solid/DamageVolDev.hpp"
#include "solid/DamageSpectral.hpp"
#include "solid/LinearElasticIsotropic.hpp"
#include "solid/LinearElasticAnisotropic.hpp"
#include "solid/LinearElasticTransverseIsotropic.hpp"
>>>>>>> 0a681559
#include "solid/PoroElastic.hpp"

namespace geosx
{
namespace constitutive
{

/**
 * @struct ConstitutivePassThru
 * @brief Struct to facilitate launching of lambda functions with a compile
 *   time knowledge of what constitutive model is used.
 *
 * This struct works by implementing an if-else or switch-case block for a
 * specific constitutive base type, and executing the lambda passing it a
 * casted pointer to the constitutive relation.
 */
template< typename BASETYPE >
struct ConstitutivePassThru;

/**
 * Specialization for models that derive from SolidBase.
 */
template<>
struct ConstitutivePassThru< SolidBase >
{

  template< typename LAMBDA >
  static
  void Execute( ConstitutiveBase * const constitutiveRelation,
                LAMBDA && lambda )
  {
    GEOSX_ERROR_IF( constitutiveRelation == nullptr, "ConstitutiveBase* == nullptr" );

<<<<<<< HEAD
    if( dynamic_cast< Damage< ElasticIsotropic > * >( constitutiveRelation ) )
=======
    if( dynamic_cast< DamageSpectral< LinearElasticIsotropic > * >( constitutiveRelation ) )
    {
      lambda( static_cast< DamageSpectral< LinearElasticIsotropic > * >( constitutiveRelation) );
    }
    else if( dynamic_cast< DamageVolDev< LinearElasticIsotropic > * >( constitutiveRelation ) )
    {
      lambda( static_cast< DamageVolDev< LinearElasticIsotropic > * >( constitutiveRelation) );
    }
    else if( dynamic_cast< Damage< LinearElasticIsotropic > * >( constitutiveRelation ) )
>>>>>>> 0a681559
    {
      lambda( static_cast< Damage< ElasticIsotropic > * >( constitutiveRelation) );
    }
    else if( dynamic_cast< DruckerPrager * >( constitutiveRelation ) ) // NOTE: switch order matters because DP derives
                                                                       // from ElasticIsotropic
    {
      lambda( static_cast< DruckerPrager * >( constitutiveRelation) );
    }
    else if( dynamic_cast< ElasticIsotropic * >( constitutiveRelation ) )
    {
      lambda( static_cast< ElasticIsotropic * >( constitutiveRelation) );
    }
    else if( dynamic_cast< ElasticTransverseIsotropic * >( constitutiveRelation ) )
    {
      lambda( static_cast< ElasticTransverseIsotropic * >( constitutiveRelation) );
    }
    else
    {
      string name;
      if( constitutiveRelation !=nullptr )
      {
        name = constitutiveRelation->getName();
      }
      GEOSX_ERROR( "ConstitutivePassThru<SolidBase>::Execute( "<<
                   constitutiveRelation<<" ) failed. ( "<<
                   constitutiveRelation<<" ) is named "<<name );
    }
  }
};


/**
 * Specialization for the NullModel.
 */
template<>
struct ConstitutivePassThru< NullModel >
{
  template< typename LAMBDA >
  static
  void Execute( ConstitutiveBase * const constitutiveRelation,
                LAMBDA && lambda )
  {
    GEOSX_ERROR_IF( constitutiveRelation == nullptr, "ConstitutiveBase* == nullptr" );

    if( dynamic_cast< NullModel * >( constitutiveRelation ) )
    {
      lambda( static_cast< NullModel * >( constitutiveRelation ) );
    }
    else
    {
      string name;
      if( constitutiveRelation !=nullptr )
      {
        name = constitutiveRelation->getName();
      }
      GEOSX_ERROR( "ConstitutivePassThru<NullModel>::Execute( "<<
                   constitutiveRelation<<" ) failed. ( "<<
                   constitutiveRelation<<" ) is named "<<name );

    }
  }
};


/**
 * Specialization for the PoroElastic models.
 */
template<>
struct ConstitutivePassThru< PoroElasticBase >
{
  template< typename LAMBDA >
  static
  void Execute( ConstitutiveBase * const constitutiveRelation,
                LAMBDA && lambda )
  {
    GEOSX_ERROR_IF( constitutiveRelation == nullptr, "ConstitutiveBase* == nullptr" );

    if( dynamic_cast< PoroElastic< ElasticIsotropic > * >( constitutiveRelation ) )
    {
      lambda( static_cast< PoroElastic< ElasticIsotropic > * >( constitutiveRelation) );
    }
    else if( dynamic_cast< PoroElastic< ElasticTransverseIsotropic > * >( constitutiveRelation ) )
    {
      lambda( static_cast< PoroElastic< ElasticTransverseIsotropic > * >( constitutiveRelation) );
    }
    else
    {
      string name;
      if( constitutiveRelation !=nullptr )
      {
        name = constitutiveRelation->getName();
      }
      GEOSX_ERROR( "ConstitutivePassThru<SolidBase>::Execute( "<<
                   constitutiveRelation<<" ) failed. ( "<<
                   constitutiveRelation<<" ) is named "<<name );
    }
  }
};

/**
 * Specialization for the Damage models.
 */
template<>
struct ConstitutivePassThru< DamageBase >
{
  template< typename LAMBDA >
  static
  void Execute( ConstitutiveBase * const constitutiveRelation,
                LAMBDA && lambda )
  {
    GEOSX_ERROR_IF( constitutiveRelation == nullptr, "ConstitutiveBase* == nullptr" );

<<<<<<< HEAD
    if( dynamic_cast< Damage< ElasticIsotropic > * >( constitutiveRelation ) )
=======
    if( dynamic_cast< DamageSpectral< LinearElasticIsotropic > * >( constitutiveRelation ) )
    {
      lambda( static_cast< DamageSpectral< LinearElasticIsotropic > * >( constitutiveRelation) );
    }
    else if( dynamic_cast< DamageVolDev< LinearElasticIsotropic > * >( constitutiveRelation ) )
    {
      lambda( static_cast< DamageVolDev< LinearElasticIsotropic > * >( constitutiveRelation) );
    }
    else if( dynamic_cast< Damage< LinearElasticIsotropic > * >( constitutiveRelation ) )
>>>>>>> 0a681559
    {
      lambda( static_cast< Damage< ElasticIsotropic > * >( constitutiveRelation) );
    }
    else
    {
      string name;
      if( constitutiveRelation !=nullptr )
      {
        name = constitutiveRelation->getName();
      }
      GEOSX_ERROR( "ConstitutivePassThru<DamageBase>::Execute( "<<
                   constitutiveRelation<<" ) failed. ( "<<
                   constitutiveRelation<<" ) is named "<<name );
    }
  }
};

}
}

#endif /* GEOSX_CONSTITUTIVE_CONSTITUTIVEPASSTHRU_HPP_ */<|MERGE_RESOLUTION|>--- conflicted
+++ resolved
@@ -21,18 +21,11 @@
 #define GEOSX_CONSTITUTIVE_CONSTITUTIVEPASSTHRU_HPP_
 
 #include "NullModel.hpp"
-<<<<<<< HEAD
-#include "solid/Damage.hpp"
+#include "solid/DamageVolDev.hpp"
+#include "solid/DamageSpectral.hpp"
 #include "solid/DruckerPrager.hpp"
 #include "solid/ElasticIsotropic.hpp"
 #include "solid/ElasticTransverseIsotropic.hpp"
-=======
-#include "solid/DamageVolDev.hpp"
-#include "solid/DamageSpectral.hpp"
-#include "solid/LinearElasticIsotropic.hpp"
-#include "solid/LinearElasticAnisotropic.hpp"
-#include "solid/LinearElasticTransverseIsotropic.hpp"
->>>>>>> 0a681559
 #include "solid/PoroElastic.hpp"
 
 namespace geosx
@@ -66,24 +59,19 @@
   {
     GEOSX_ERROR_IF( constitutiveRelation == nullptr, "ConstitutiveBase* == nullptr" );
 
-<<<<<<< HEAD
-    if( dynamic_cast< Damage< ElasticIsotropic > * >( constitutiveRelation ) )
-=======
-    if( dynamic_cast< DamageSpectral< LinearElasticIsotropic > * >( constitutiveRelation ) )
-    {
-      lambda( static_cast< DamageSpectral< LinearElasticIsotropic > * >( constitutiveRelation) );
-    }
-    else if( dynamic_cast< DamageVolDev< LinearElasticIsotropic > * >( constitutiveRelation ) )
-    {
-      lambda( static_cast< DamageVolDev< LinearElasticIsotropic > * >( constitutiveRelation) );
-    }
-    else if( dynamic_cast< Damage< LinearElasticIsotropic > * >( constitutiveRelation ) )
->>>>>>> 0a681559
+    if( dynamic_cast< DamageSpectral< ElasticIsotropic > * >( constitutiveRelation ) )
+    {
+      lambda( static_cast< DamageSpectral< ElasticIsotropic > * >( constitutiveRelation) );
+    }
+    else if( dynamic_cast< DamageVolDev< ElasticIsotropic > * >( constitutiveRelation ) )
+    {
+      lambda( static_cast< DamageVolDev< ElasticIsotropic > * >( constitutiveRelation) );
+    }
+    else if( dynamic_cast< Damage< ElasticIsotropic > * >( constitutiveRelation ) )
     {
       lambda( static_cast< Damage< ElasticIsotropic > * >( constitutiveRelation) );
     }
-    else if( dynamic_cast< DruckerPrager * >( constitutiveRelation ) ) // NOTE: switch order matters because DP derives
-                                                                       // from ElasticIsotropic
+    else if( dynamic_cast< DruckerPrager * >( constitutiveRelation ) ) // NOTE: switch order matters because DP derives from ElasticIsotropic
     {
       lambda( static_cast< DruckerPrager * >( constitutiveRelation) );
     }
@@ -191,19 +179,15 @@
   {
     GEOSX_ERROR_IF( constitutiveRelation == nullptr, "ConstitutiveBase* == nullptr" );
 
-<<<<<<< HEAD
-    if( dynamic_cast< Damage< ElasticIsotropic > * >( constitutiveRelation ) )
-=======
-    if( dynamic_cast< DamageSpectral< LinearElasticIsotropic > * >( constitutiveRelation ) )
-    {
-      lambda( static_cast< DamageSpectral< LinearElasticIsotropic > * >( constitutiveRelation) );
-    }
-    else if( dynamic_cast< DamageVolDev< LinearElasticIsotropic > * >( constitutiveRelation ) )
-    {
-      lambda( static_cast< DamageVolDev< LinearElasticIsotropic > * >( constitutiveRelation) );
-    }
-    else if( dynamic_cast< Damage< LinearElasticIsotropic > * >( constitutiveRelation ) )
->>>>>>> 0a681559
+    if( dynamic_cast< DamageSpectral< ElasticIsotropic > * >( constitutiveRelation ) )
+    {
+      lambda( static_cast< DamageSpectral< ElasticIsotropic > * >( constitutiveRelation) );
+    }
+    else if( dynamic_cast< DamageVolDev< ElasticIsotropic > * >( constitutiveRelation ) )
+    {
+      lambda( static_cast< DamageVolDev< ElasticIsotropic > * >( constitutiveRelation) );
+    }
+    else if( dynamic_cast< Damage< ElasticIsotropic > * >( constitutiveRelation ) )
     {
       lambda( static_cast< Damage< ElasticIsotropic > * >( constitutiveRelation) );
     }
