/*
 * ------------------------------------------------------------------------------------------------------------
 * SPDX-License-Identifier: LGPL-2.1-only
 *
 * Copyright (c) 2018-2020 Lawrence Livermore National Security LLC
 * Copyright (c) 2018-2020 The Board of Trustees of the Leland Stanford Junior University
 * Copyright (c) 2018-2020 Total, S.A
 * Copyright (c) 2019-     GEOSX Contributors
 * All rights reserved
 *
 * See top level LICENSE, COPYRIGHT, CONTRIBUTORS, NOTICE, and ACKNOWLEDGEMENTS files for details.
 * ------------------------------------------------------------------------------------------------------------
 */

#include "MultiFluidPVTPackageWrapper.hpp"

#include "constitutive/fluid/MultiFluidUtils.hpp"

// PVTPackage includes
#include "MultiphaseSystem/MultiphaseSystem.hpp"

#include <map>

namespace geosx
{

using namespace dataRepository;

namespace constitutive
{

MultiFluidPVTPackageWrapper::MultiFluidPVTPackageWrapper( std::string const & name,
                                                          Group * const parent )
  :
  MultiFluidBase( name, parent ),
  m_fluid( nullptr )
{ }

MultiFluidPVTPackageWrapper::~MultiFluidPVTPackageWrapper()
{ }

namespace
{

PVTPackage::PHASE_TYPE getPVTPackagePhaseType( string const & name )
{
  static std::map< string, PVTPackage::PHASE_TYPE > const phaseTypes{
    { "gas", PVTPackage::PHASE_TYPE::GAS },
    { "oil", PVTPackage::PHASE_TYPE::OIL },
    { "water", PVTPackage::PHASE_TYPE::LIQUID_WATER_RICH }
  };
  auto const it = phaseTypes.find( name );
  GEOSX_ERROR_IF( it == phaseTypes.end(), "Fluid phase not supported by PVTPackage: " << name );
  return it->second;
}

} // namespace

void MultiFluidPVTPackageWrapper::PostProcessInput()
{
  MultiFluidBase::PostProcessInput();

  m_phaseTypes.resize( numFluidPhases() );
  std::transform( m_phaseNames.begin(), m_phaseNames.end(), m_phaseTypes.begin(),
                  []( string const & name ){ return getPVTPackagePhaseType( name ); } );
}

void MultiFluidPVTPackageWrapper::InitializePostSubGroups( Group * const group )
{
  MultiFluidBase::InitializePostSubGroups( group );
  createFluid();
}

std::unique_ptr< ConstitutiveBase >
MultiFluidPVTPackageWrapper::deliverClone( string const & name,
                                           Group * const parent ) const
{
  std::unique_ptr< ConstitutiveBase > clone = MultiFluidBase::deliverClone( name, parent );

  MultiFluidPVTPackageWrapper & model = dynamicCast< MultiFluidPVTPackageWrapper & >( *clone );
  model.m_phaseTypes = m_phaseTypes;

  return clone;
}

void MultiFluidPVTPackageWrapperUpdate::Compute( real64 pressure,
                                                 real64 temperature,
                                                 arraySlice1d< real64 const, 0 > const & composition,
                                                 arraySlice1d< real64, 0 > const & phaseFrac,
                                                 arraySlice1d< real64, 0 > const & phaseDens,
                                                 arraySlice1d< real64, 0 > const & phaseMassDens,
                                                 arraySlice1d< real64, 0 > const & phaseVisc,
                                                 arraySlice2d< real64, 1 > const & phaseCompFrac,
                                                 real64 & totalDens ) const
{
  localIndex const NC = m_componentMolarWeight.size();
  localIndex const NP = m_phaseTypes.size();

  // 1. Convert input mass fractions to mole fractions and keep derivatives
  std::vector< double > compMoleFrac( NC );

  if( m_useMass )
  {
    real64 totalMolality = 0.0;
    for( localIndex ic = 0; ic < NC; ++ic )
    {
      compMoleFrac[ic] = composition[ic] / m_componentMolarWeight[ic]; // this is molality (units of mole/mass)
      totalMolality += compMoleFrac[ic];
    }

    real64 const totalMolalityInv = 1.0 / totalMolality;
    for( localIndex ic = 0; ic < NC; ++ic )
    {
      compMoleFrac[ic] *= totalMolalityInv;
    }
  }
  else
  {
    for( localIndex ic = 0; ic < NC; ++ic )
    {
      compMoleFrac[ic] = composition[ic];
    }
  }

  // 2. Trigger PVTPackage compute and get back phase split
  m_fluid.Update( pressure, temperature, compMoleFrac );

  GEOSX_WARNING_IF( m_fluid.getState() != PVTPackage::MultiphaseSystem::State::SUCCESS,
                    "Phase equilibrium calculations not converged" );

  PVTPackage::MultiphaseSystemProperties const & split = m_fluid.get_MultiphaseSystemProperties();

  // 3. Extract phase split and phase properties from PVTPackage
  for( localIndex ip = 0; ip < NP; ++ip )
  {
<<<<<<< HEAD
    PVTPackage::PhaseProperties const & props = m_fluid.get_PhaseProperties( m_phaseTypes[ip] );
    auto const & frac = split.PhaseMoleFraction.at( m_phaseTypes[ip] );
    auto const & comp = props.MoleComposition;
    auto const & dens = m_useMass ? props.MassDensity : props.MoleDensity;
    auto const & visc = props.Viscosity;

    phaseFrac[ip] = frac.value;
    phaseDens[ip] = dens.value;
    phaseVisc[ip] = visc.value;
=======
    pvt::PHASE_TYPE const & phaseType = m_phaseTypes[ip];

    auto const & frac = props.getPhaseMoleFraction( phaseType );
    auto const & comp = props.getMoleComposition( phaseType );
    auto const & dens = m_useMass ? props.getMassDensity( phaseType ) : props.getMoleDensity( phaseType );
    auto const & massDens = props.getMassDensity( phaseType );

    phaseFrac[ip] = frac.value;
    phaseDens[ip] = dens.value;
    phaseMassDens[ip] = massDens.value;
    phaseVisc[ip] = 0.001; // TODO
>>>>>>> c11b5203
    for( localIndex jc = 0; jc < NC; ++jc )
    {
      phaseCompFrac[ip][jc] = comp.value[jc];
    }
  }

  // 4. if mass variables used instead of molar, perform the conversion
  if( m_useMass )
  {
    // 4.1. Convert phase fractions (requires two passes)
    real64 totalMass{};

    // 4.1.1. Compute mass of each phase and total mass (on a 1-mole basis)
    for( localIndex ip = 0; ip < NP; ++ip )
    {
      PVTPackage::PhaseProperties const & props = m_fluid.get_PhaseProperties( m_phaseTypes[ip] );
      auto const & phaseMW = props.MolecularWeight;
      phaseFrac[ip] *= phaseMW.value;
      totalMass += phaseFrac[ip];
    }

    // 4.1.2. Normalize to get mass fractions
    real64 const totalMassInv = 1.0 / totalMass;
    for( localIndex ip = 0; ip < NP; ++ip )
    {
      phaseFrac[ip] *= totalMassInv;
    }

    // 4.2. Convert phase compositions
    for( localIndex ip = 0; ip < NP; ++ip )
    {
      PVTPackage::PhaseProperties const & props = m_fluid.get_PhaseProperties( m_phaseTypes[ip] );
      auto const & phaseMW = props.MolecularWeight;
      real64 const phaseMWInv = 1.0 / phaseMW.value;

      for( localIndex ic = 0; ic < NC; ++ic )
      {
        phaseCompFrac[ip][ic] = phaseCompFrac[ip][ic] * m_componentMolarWeight[ic] * phaseMWInv;
      }
    }
  }

  // 5. Compute total fluid mass/molar density
  {
    totalDens = 0.0;

    // 5.1. Sum mass/molar fraction/density ratio over all phases to get the inverse of density
    for( localIndex ip = 0; ip < NP; ++ip )
    {
      totalDens += phaseFrac[ip] / phaseDens[ip];
    }

    // 5.2. Invert the previous quantity to get actual density
    totalDens = 1.0 / totalDens;
  }
}

void MultiFluidPVTPackageWrapperUpdate::Compute( real64 pressure,
                                                 real64 temperature,
                                                 arraySlice1d< real64 const, 0 > const & composition,
                                                 arraySlice1d< real64 > const & phaseFraction,
                                                 arraySlice1d< real64 > const & dPhaseFraction_dPressure,
                                                 arraySlice1d< real64 > const & dPhaseFraction_dTemperature,
                                                 arraySlice2d< real64 > const & dPhaseFraction_dGlobalCompFraction,
                                                 arraySlice1d< real64 > const & phaseDensity,
                                                 arraySlice1d< real64 > const & dPhaseDensity_dPressure,
                                                 arraySlice1d< real64 > const & dPhaseDensity_dTemperature,
                                                 arraySlice2d< real64 > const & dPhaseDensity_dGlobalCompFraction,
                                                 arraySlice1d< real64 > const & phaseMassDensity,
                                                 arraySlice1d< real64 > const & dPhaseMassDensity_dPressure,
                                                 arraySlice1d< real64 > const & dPhaseMassDensity_dTemperature,
                                                 arraySlice2d< real64 > const & dPhaseMassDensity_dGlobalCompFraction,
                                                 arraySlice1d< real64 > const & phaseViscosity,
                                                 arraySlice1d< real64 > const & dPhaseViscosity_dPressure,
                                                 arraySlice1d< real64 > const & dPhaseViscosity_dTemperature,
                                                 arraySlice2d< real64 > const & dPhaseViscosity_dGlobalCompFraction,
                                                 arraySlice2d< real64 > const & phaseCompFraction,
                                                 arraySlice2d< real64 > const & dPhaseCompFraction_dPressure,
                                                 arraySlice2d< real64 > const & dPhaseCompFraction_dTemperature,
                                                 arraySlice3d< real64 > const & dPhaseCompFraction_dGlobalCompFraction,
                                                 real64 & totalDensity,
                                                 real64 & dTotalDensity_dPressure,
                                                 real64 & dTotalDensity_dTemperature,
                                                 arraySlice1d< real64, 0 > const & dTotalDensity_dGlobalCompFraction ) const
{
// 0. make shortcut structs to avoid long names (TODO maybe remove)
  CompositionalVarContainer< 1 > phaseFrac{
    phaseFraction,
    dPhaseFraction_dPressure,
    dPhaseFraction_dTemperature,
    dPhaseFraction_dGlobalCompFraction
  };

  CompositionalVarContainer< 1 > phaseDens{
    phaseDensity,
    dPhaseDensity_dPressure,
    dPhaseDensity_dTemperature,
    dPhaseDensity_dGlobalCompFraction
  };

  CompositionalVarContainer< 1 > phaseMassDens {
    phaseMassDensity,
    dPhaseMassDensity_dPressure,
    dPhaseMassDensity_dTemperature,
    dPhaseMassDensity_dGlobalCompFraction
  };

  CompositionalVarContainer< 1 > phaseVisc {
    phaseViscosity,
    dPhaseViscosity_dPressure,
    dPhaseViscosity_dTemperature,
    dPhaseViscosity_dGlobalCompFraction
  };

  CompositionalVarContainer< 2 > phaseCompFrac{
    phaseCompFraction,
    dPhaseCompFraction_dPressure,
    dPhaseCompFraction_dTemperature,
    dPhaseCompFraction_dGlobalCompFraction
  };

  CompositionalVarContainer< 0 > totalDens{
    totalDensity,
    dTotalDensity_dPressure,
    dTotalDensity_dTemperature,
    dTotalDensity_dGlobalCompFraction
  };

#if defined(__CUDACC__)
  // For some reason nvcc thinks these aren't used.
  GEOSX_UNUSED_VAR( phaseFrac, phaseDens, phaseMassDens, phaseVisc, phaseCompFrac, totalDens );
#endif

  localIndex constexpr maxNumComp = MultiFluidBase::MAX_NUM_COMPONENTS;
  localIndex const NC = numComponents();
  localIndex const NP = numPhases();

  // 1. Convert input mass fractions to mole fractions and keep derivatives

  std::vector< double > compMoleFrac( NC );
  stackArray2d< real64, maxNumComp * maxNumComp > dCompMoleFrac_dCompMassFrac( NC, NC );

  if( m_useMass )
  {
    dCompMoleFrac_dCompMassFrac.resize( NC, NC );
    dCompMoleFrac_dCompMassFrac.setValues< serialPolicy >( 0.0 );

    real64 totalMolality = 0.0;
    for( localIndex ic = 0; ic < NC; ++ic )
    {
      real64 const mwInv = 1.0 / m_componentMolarWeight[ic];
      compMoleFrac[ic] = composition[ic] * mwInv; // this is molality (units of mole/mass)
      dCompMoleFrac_dCompMassFrac[ic][ic] = mwInv;
      totalMolality += compMoleFrac[ic];
    }

    real64 const totalMolalityInv = 1.0 / totalMolality;
    for( localIndex ic = 0; ic < NC; ++ic )
    {
      compMoleFrac[ic] *= totalMolalityInv;

      for( localIndex jc = 0; jc < NC; ++jc )
      {
        dCompMoleFrac_dCompMassFrac[ic][jc] -= compMoleFrac[ic] / m_componentMolarWeight[jc];
        dCompMoleFrac_dCompMassFrac[ic][jc] *= totalMolalityInv;
      }
    }
  }
  else
  {
    for( localIndex ic = 0; ic < NC; ++ic )
    {
      compMoleFrac[ic] = composition[ic];
    }
  }

  // 2. Trigger PVTPackage compute and get back phase split
  m_fluid.Update( pressure, temperature, compMoleFrac );

  GEOSX_WARNING_IF( m_fluid.getState() != PVTPackage::MultiphaseSystem::State::SUCCESS,
                    "Phase equilibrium calculations not converged" );

  PVTPackage::MultiphaseSystemProperties const & split = m_fluid.get_MultiphaseSystemProperties();

  // 3. Extract phase split, phase properties and derivatives from PVTPackage
  for( localIndex ip = 0; ip < NP; ++ip )
  {
    PVTPackage::PhaseProperties const & props = m_fluid.get_PhaseProperties( m_phaseTypes[ip] );

<<<<<<< HEAD
    auto const & frac = split.PhaseMoleFraction.at( m_phaseTypes[ip] );
    auto const & comp = props.MoleComposition;
    auto const & dens = m_useMass ? props.MassDensity : props.MoleDensity;
    auto const & visc = props.Viscosity;
=======
    auto const & frac = props.getPhaseMoleFraction( phaseType );
    auto const & comp = props.getMoleComposition( phaseType );
    auto const & dens = m_useMass ? props.getMassDensity( phaseType ) : props.getMoleDensity( phaseType );
    auto const & massDens = props.getMassDensity( phaseType );
>>>>>>> c11b5203

    phaseFrac.value[ip] = frac.value;
    phaseFrac.dPres[ip] = frac.dP;
    phaseFrac.dTemp[ip] = frac.dT;

    phaseDens.value[ip] = dens.value;
    phaseDens.dPres[ip] = dens.dP;
    phaseDens.dTemp[ip] = dens.dT;

<<<<<<< HEAD
    phaseVisc.value[ip] = visc.value;
    phaseVisc.dPres[ip] = visc.dP;
    phaseVisc.dTemp[ip] = visc.dT;

    for( localIndex jc = 0; jc < NC; ++jc )
    {
      phaseFrac.dComp[ip][jc] = frac.dz[jc];
      phaseDens.dComp[ip][jc] = dens.dz[jc];
      phaseVisc.dComp[ip][jc] = visc.dz[jc];
=======
    phaseMassDens.value[ip] = massDens.value;
    phaseMassDens.dPres[ip] = massDens.dP;
    phaseMassDens.dTemp[ip] = massDens.dT;

    // TODO
    phaseVisc.value[ip] = 0.001;
    phaseVisc.dPres[ip] = 0.0;
    phaseVisc.dTemp[ip] = 0.0;

    for( localIndex jc = 0; jc < NC; ++jc )
    {
      phaseFrac.dComp[ip][jc]     = frac.dz[jc];
      phaseDens.dComp[ip][jc]     = dens.dz[jc];
      phaseMassDens.dComp[ip][ip] = massDens.dz[jc];
      phaseVisc.dComp[ip][jc]     = 0.0; // TODO
>>>>>>> c11b5203

      phaseCompFrac.value[ip][jc] = comp.value[jc];
      phaseCompFrac.dPres[ip][jc] = comp.dP[jc];
      phaseCompFrac.dTemp[ip][jc] = comp.dT[jc];

      for( localIndex ic = 0; ic < NC; ++ic )
      {
        phaseCompFrac.dComp[ip][ic][jc] = comp.dz[ic][jc];
      }
    }
  }

  // 4. if mass variables used instead of molar, perform the conversion
  if( m_useMass )
  {
    // 4.1. Convert phase fractions (requires two passes)
    real64 totalMass{};
    real64 dTotalMass_dP{};
    real64 dTotalMass_dT{};
    real64 dTotalMass_dC[maxNumComp]{};

    // 4.1.1. Compute mass of each phase and total mass (on a 1-mole basis)
    for( localIndex ip = 0; ip < NP; ++ip )
    {
      PVTPackage::PhaseProperties const & props = m_fluid.get_PhaseProperties( m_phaseTypes[ip] );
      auto const & phaseMW = props.MolecularWeight;

      real64 const nu = phaseFrac.value[ip];

      phaseFrac.value[ip] *= phaseMW.value;
      phaseFrac.dPres[ip] = phaseFrac.dPres[ip] * phaseMW.value + nu * phaseMW.dP;
      phaseFrac.dTemp[ip] = phaseFrac.dTemp[ip] * phaseMW.value + nu * phaseMW.dT;

      totalMass += phaseFrac.value[ip];
      dTotalMass_dP += phaseFrac.dPres[ip];
      dTotalMass_dT += phaseFrac.dTemp[ip];

      for( localIndex jc = 0; jc < NC; ++jc )
      {
        phaseFrac.dComp[ip][jc] = phaseFrac.dComp[ip][jc] * phaseMW.value + nu * phaseMW.dz[jc];
        dTotalMass_dC[jc] += phaseFrac.dComp[ip][jc];
      }
    }

    // 4.1.2. Normalize to get mass fractions
    real64 const totalMassInv = 1.0 / totalMass;
    for( localIndex ip = 0; ip < NP; ++ip )
    {
      phaseFrac.value[ip] *= totalMassInv;
      phaseFrac.dPres[ip] = ( phaseFrac.dPres[ip] - phaseFrac.value[ip] * dTotalMass_dP ) * totalMassInv;
      phaseFrac.dTemp[ip] = ( phaseFrac.dTemp[ip] - phaseFrac.value[ip] * dTotalMass_dT ) * totalMassInv;

      for( localIndex jc = 0; jc < NC; ++jc )
      {
        phaseFrac.dComp[ip][jc] = ( phaseFrac.dComp[ip][jc] - phaseFrac.value[ip] * dTotalMass_dC[jc] ) * totalMassInv;
      }
    }

    // 4.2. Convert phase compositions
    for( localIndex ip = 0; ip < NP; ++ip )
    {
      PVTPackage::PhaseProperties const & props = m_fluid.get_PhaseProperties( m_phaseTypes[ip] );
      auto const & phaseMW = props.MolecularWeight;
      real64 const phaseMWInv = 1.0 / phaseMW.value;

      for( localIndex ic = 0; ic < NC; ++ic )
      {

        real64 const compMW = m_componentMolarWeight[ic];

        phaseCompFrac.value[ip][ic] = phaseCompFrac.value[ip][ic] * compMW * phaseMWInv;
        phaseCompFrac.dPres[ip][ic] =
          ( phaseCompFrac.dPres[ip][ic] * compMW - phaseCompFrac.value[ip][ic] * phaseMW.dP ) * phaseMWInv;
        phaseCompFrac.dTemp[ip][ic] =
          ( phaseCompFrac.dTemp[ip][ic] * compMW - phaseCompFrac.value[ip][ic] * phaseMW.dT ) * phaseMWInv;

        for( localIndex jc = 0; jc < NC; ++jc )
        {
          phaseCompFrac.dComp[ip][ic][jc] =
            ( phaseCompFrac.dComp[ip][ic][jc] * compMW - phaseCompFrac.value[ip][ic] * phaseMW.dz[jc] ) * phaseMWInv;
        }
      }
    }

    // 4.3. Update derivatives w.r.t. mole fractions to derivatives w.r.t mass fractions
    array1d< real64 > work( NC );
    for( localIndex ip = 0; ip < NP; ++ip )
    {
      applyChainRuleInPlace( NC, dCompMoleFrac_dCompMassFrac, phaseFrac.dComp[ip], work );
      applyChainRuleInPlace( NC, dCompMoleFrac_dCompMassFrac, phaseDens.dComp[ip], work );

      for( localIndex ic = 0; ic < NC; ++ic )
      {
        applyChainRuleInPlace( NC, dCompMoleFrac_dCompMassFrac, phaseCompFrac.dComp[ip][ic], work );
      }
    }
  }

  // 5. Compute total fluid mass/molar density and derivatives
  {
    totalDens.value = 0.0;
    totalDens.dPres = 0.0;
    totalDens.dTemp = 0.0;
    for( localIndex jc = 0; jc < NC; ++jc )
    {
      totalDens.dComp[jc] = 0.0;
    }

    // 5.1. Sum mass/molar fraction/density ratio over all phases to get the inverse of density
    for( localIndex ip = 0; ip < NP; ++ip )
    {
      real64 const densInv = 1.0 / phaseDens.value[ip];
      real64 const value = phaseFrac.value[ip] * densInv;

      totalDens.value += value;
      totalDens.dPres += ( phaseFrac.dPres[ip] - value * phaseDens.dPres[ip] ) * densInv;
      totalDens.dTemp += ( phaseFrac.dTemp[ip] - value * phaseDens.dTemp[ip] ) * densInv;

      for( localIndex jc = 0; jc < NC; ++jc )
      {
        totalDens.dComp[jc] += ( phaseFrac.dComp[ip][jc] - value * phaseDens.dComp[ip][jc] ) * densInv;
      }
    }

    // 5.2. Invert the previous quantity to get actual density
    totalDens.value = 1.0 / totalDens.value;
    real64 const minusDens2 = -totalDens.value * totalDens.value;
    totalDens.dPres *= minusDens2;
    totalDens.dTemp *= minusDens2;

    for( localIndex jc = 0; jc < NC; ++jc )
    {
      totalDens.dComp[jc] *= minusDens2;
    }
  }
}

} //namespace constitutive

} //namespace geosx<|MERGE_RESOLUTION|>--- conflicted
+++ resolved
@@ -42,12 +42,12 @@
 namespace
 {
 
-PVTPackage::PHASE_TYPE getPVTPackagePhaseType( string const & name )
-{
-  static std::map< string, PVTPackage::PHASE_TYPE > const phaseTypes{
-    { "gas", PVTPackage::PHASE_TYPE::GAS },
-    { "oil", PVTPackage::PHASE_TYPE::OIL },
-    { "water", PVTPackage::PHASE_TYPE::LIQUID_WATER_RICH }
+pvt::PHASE_TYPE getPVTPackagePhaseType( string const & name )
+{
+  static std::map< string, pvt::PHASE_TYPE > const phaseTypes{
+    { "gas", pvt::PHASE_TYPE::GAS },
+    { "oil", pvt::PHASE_TYPE::OIL },
+    { "water", pvt::PHASE_TYPE::LIQUID_WATER_RICH }
   };
   auto const it = phaseTypes.find( name );
   GEOSX_ERROR_IF( it == phaseTypes.end(), "Fluid phase not supported by PVTPackage: " << name );
@@ -125,37 +125,27 @@
   // 2. Trigger PVTPackage compute and get back phase split
   m_fluid.Update( pressure, temperature, compMoleFrac );
 
-  GEOSX_WARNING_IF( m_fluid.getState() != PVTPackage::MultiphaseSystem::State::SUCCESS,
+  GEOSX_WARNING_IF( !m_fluid.hasSucceeded(),
                     "Phase equilibrium calculations not converged" );
 
-  PVTPackage::MultiphaseSystemProperties const & split = m_fluid.get_MultiphaseSystemProperties();
+  pvt::MultiphaseSystemProperties const & props = m_fluid.getMultiphaseSystemProperties();
 
   // 3. Extract phase split and phase properties from PVTPackage
   for( localIndex ip = 0; ip < NP; ++ip )
   {
-<<<<<<< HEAD
-    PVTPackage::PhaseProperties const & props = m_fluid.get_PhaseProperties( m_phaseTypes[ip] );
-    auto const & frac = split.PhaseMoleFraction.at( m_phaseTypes[ip] );
-    auto const & comp = props.MoleComposition;
-    auto const & dens = m_useMass ? props.MassDensity : props.MoleDensity;
-    auto const & visc = props.Viscosity;
-
-    phaseFrac[ip] = frac.value;
-    phaseDens[ip] = dens.value;
-    phaseVisc[ip] = visc.value;
-=======
     pvt::PHASE_TYPE const & phaseType = m_phaseTypes[ip];
 
     auto const & frac = props.getPhaseMoleFraction( phaseType );
     auto const & comp = props.getMoleComposition( phaseType );
     auto const & dens = m_useMass ? props.getMassDensity( phaseType ) : props.getMoleDensity( phaseType );
     auto const & massDens = props.getMassDensity( phaseType );
+    auto const & visc = props.getViscosity( phaseType );
 
     phaseFrac[ip] = frac.value;
     phaseDens[ip] = dens.value;
     phaseMassDens[ip] = massDens.value;
-    phaseVisc[ip] = 0.001; // TODO
->>>>>>> c11b5203
+    phaseVisc[ip] = visc.value;
+
     for( localIndex jc = 0; jc < NC; ++jc )
     {
       phaseCompFrac[ip][jc] = comp.value[jc];
@@ -171,8 +161,7 @@
     // 4.1.1. Compute mass of each phase and total mass (on a 1-mole basis)
     for( localIndex ip = 0; ip < NP; ++ip )
     {
-      PVTPackage::PhaseProperties const & props = m_fluid.get_PhaseProperties( m_phaseTypes[ip] );
-      auto const & phaseMW = props.MolecularWeight;
+      auto const & phaseMW = props.getMolecularWeight( m_phaseTypes[ip] );
       phaseFrac[ip] *= phaseMW.value;
       totalMass += phaseFrac[ip];
     }
@@ -187,8 +176,7 @@
     // 4.2. Convert phase compositions
     for( localIndex ip = 0; ip < NP; ++ip )
     {
-      PVTPackage::PhaseProperties const & props = m_fluid.get_PhaseProperties( m_phaseTypes[ip] );
-      auto const & phaseMW = props.MolecularWeight;
+      auto const & phaseMW = props.getMolecularWeight( m_phaseTypes[ip] );
       real64 const phaseMWInv = 1.0 / phaseMW.value;
 
       for( localIndex ic = 0; ic < NC; ++ic )
@@ -335,27 +323,21 @@
   // 2. Trigger PVTPackage compute and get back phase split
   m_fluid.Update( pressure, temperature, compMoleFrac );
 
-  GEOSX_WARNING_IF( m_fluid.getState() != PVTPackage::MultiphaseSystem::State::SUCCESS,
+  GEOSX_WARNING_IF( !m_fluid.hasSucceeded(),
                     "Phase equilibrium calculations not converged" );
 
-  PVTPackage::MultiphaseSystemProperties const & split = m_fluid.get_MultiphaseSystemProperties();
+  pvt::MultiphaseSystemProperties const & props = m_fluid.getMultiphaseSystemProperties();
 
   // 3. Extract phase split, phase properties and derivatives from PVTPackage
   for( localIndex ip = 0; ip < NP; ++ip )
   {
-    PVTPackage::PhaseProperties const & props = m_fluid.get_PhaseProperties( m_phaseTypes[ip] );
-
-<<<<<<< HEAD
-    auto const & frac = split.PhaseMoleFraction.at( m_phaseTypes[ip] );
-    auto const & comp = props.MoleComposition;
-    auto const & dens = m_useMass ? props.MassDensity : props.MoleDensity;
-    auto const & visc = props.Viscosity;
-=======
+    pvt::PHASE_TYPE const & phaseType = m_phaseTypes[ip];
+
     auto const & frac = props.getPhaseMoleFraction( phaseType );
     auto const & comp = props.getMoleComposition( phaseType );
     auto const & dens = m_useMass ? props.getMassDensity( phaseType ) : props.getMoleDensity( phaseType );
     auto const & massDens = props.getMassDensity( phaseType );
->>>>>>> c11b5203
+    auto const & visc = props.getViscosity( phaseType );
 
     phaseFrac.value[ip] = frac.value;
     phaseFrac.dPres[ip] = frac.dP;
@@ -365,33 +347,20 @@
     phaseDens.dPres[ip] = dens.dP;
     phaseDens.dTemp[ip] = dens.dT;
 
-<<<<<<< HEAD
     phaseVisc.value[ip] = visc.value;
     phaseVisc.dPres[ip] = visc.dP;
     phaseVisc.dTemp[ip] = visc.dT;
 
-    for( localIndex jc = 0; jc < NC; ++jc )
-    {
-      phaseFrac.dComp[ip][jc] = frac.dz[jc];
-      phaseDens.dComp[ip][jc] = dens.dz[jc];
-      phaseVisc.dComp[ip][jc] = visc.dz[jc];
-=======
     phaseMassDens.value[ip] = massDens.value;
     phaseMassDens.dPres[ip] = massDens.dP;
     phaseMassDens.dTemp[ip] = massDens.dT;
 
-    // TODO
-    phaseVisc.value[ip] = 0.001;
-    phaseVisc.dPres[ip] = 0.0;
-    phaseVisc.dTemp[ip] = 0.0;
-
     for( localIndex jc = 0; jc < NC; ++jc )
     {
       phaseFrac.dComp[ip][jc]     = frac.dz[jc];
       phaseDens.dComp[ip][jc]     = dens.dz[jc];
       phaseMassDens.dComp[ip][ip] = massDens.dz[jc];
-      phaseVisc.dComp[ip][jc]     = 0.0; // TODO
->>>>>>> c11b5203
+      phaseVisc.dComp[ip][jc]     = visc.dz[jc];
 
       phaseCompFrac.value[ip][jc] = comp.value[jc];
       phaseCompFrac.dPres[ip][jc] = comp.dP[jc];
@@ -416,8 +385,7 @@
     // 4.1.1. Compute mass of each phase and total mass (on a 1-mole basis)
     for( localIndex ip = 0; ip < NP; ++ip )
     {
-      PVTPackage::PhaseProperties const & props = m_fluid.get_PhaseProperties( m_phaseTypes[ip] );
-      auto const & phaseMW = props.MolecularWeight;
+      auto const & phaseMW = props.getMolecularWeight( m_phaseTypes[ip] );
 
       real64 const nu = phaseFrac.value[ip];
 
@@ -453,8 +421,7 @@
     // 4.2. Convert phase compositions
     for( localIndex ip = 0; ip < NP; ++ip )
     {
-      PVTPackage::PhaseProperties const & props = m_fluid.get_PhaseProperties( m_phaseTypes[ip] );
-      auto const & phaseMW = props.MolecularWeight;
+      auto const & phaseMW = props.getMolecularWeight( m_phaseTypes[ip] );
       real64 const phaseMWInv = 1.0 / phaseMW.value;
 
       for( localIndex ic = 0; ic < NC; ++ic )
