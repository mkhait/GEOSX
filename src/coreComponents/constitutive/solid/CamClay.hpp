--- conflicted
+++ resolved
@@ -148,15 +148,6 @@
 
 private:
 
-//  /// A reference to the ArrayView holding the reference pressure for each quadrature point.
-//  arrayView1d< real64 const > const m_refPressure;
-//
-//  /// A reference to the ArrayView holding the reference volumetric strain for each quadrature point.
-//  arrayView1d< real64 const > const m_refStrainVol;
-//
-//  /// A reference to the ArrayView holding the recompression index  for each element.
-//  arrayView1d< real64 const > const m_recompressionIndex;
-
   /// A reference to the ArrayView holding the virgin compression index for each element.
   arrayView1d< real64 const > const m_virginCompressionIndex;
 
@@ -174,7 +165,7 @@
 
 };
 
-<<<<<<< HEAD
+
 //GEOSX_HOST_DEVICE
 //GEOSX_FORCE_INLINE
 //void CamClayUpdates::evaluateYield( real64 const p,
@@ -193,82 +184,84 @@
 //                                    real64 & df_dp_dve,
 //                                    real64 & df_dq_dse ) const
 //{
-//    real64 const c = alpha/(alpha+1)*pc;
+//    real64 const c = alpha/(alpha+1.)*pc;
 //    real64 a = alpha;
 //    real64 pa = pc;
 //    real64 factor = 1.0;
+//    real64 factor_deriv = 1.0;
 //
 //  if( p >= c ) // Use MCC
 //  {
 //      a = 1.0;
 //      factor = 2*alpha/ (alpha+1) ;
 //      pa = factor * pc;
+//      factor_deriv = 1. / (alpha*apha);
 //  }
+//    real64 alphaTerm = 2. * a*a*a / (a+1.);
+//    df_dp = (-alphaTerm * pc + 2. * a * a * p) * factor_deriv;
+//    df_dq = 2. * q /(M*M);
+//    df_dpc = (2. * a*a*(a-1.) /(a+1.) * pc - alphaTerm * p) * factor_deriv;
+//    real64 dpc_dve = -1./(Cc-Cr) * pc;
+//    df_dp_dve = 2. * a * a * bulkModulus + alphaTerm * dpc_dve * factor_deriv;
+//    df_dq_dse = 2. /(M*M) * 3. * mu;
 //
 //    f = q*q/(M*M)- a*a*p *(2*a/(a+1)*pc-p)+a*a*(a-1)/(a+1)* pc*pc;
-//    real64 alphaTerm = 2. * a*a*a / (a+1.);
-//    df_dp = -alphaTerm * pc + 2. * a * a * p;
-//    df_dq = 2. * q /(M*M);
-//    df_dpc = 2. * a*a*(a-1.) /(a+1.) * pc - alphaTerm * p;
-//    real64 dpc_dve = -1./(Cc-Cr) * pc;   //TODO: Check negative or positive
-//    df_dp_dve = 2. * a * alpha * bulkModulus - alphaTerm * dpc_dve;
-//    df_dq_dse = 2. /(M*M) * 3. * mu;
+
 //
 //
 //}
-=======
-GEOSX_HOST_DEVICE
-GEOSX_FORCE_INLINE
-void CamClayUpdates::evaluateYieldWetSide( real64 const p,
-                                           real64 const q,
-                                           real64 const pc,
-                                           real64 const M,
-                                           real64 const a,
-                                           real64 & f,
-                                           real64 & df_dp,
-                                           real64 & df_dq,
-                                           real64 & df_dpc,
-                                           real64 & df_dpp,
-                                           real64 & df_dqq ) const
-{
-  real64 const b = 2*a/(a+1);
-  real64 const c = a*a*(a-1)/(a+1);
-  f = q*q/(M*M)- a*a*p*(b*pc-p)+c*pc*pc;
-  df_dp = -a*a*(b*pc-2*p);
-  df_dq = 2*q/(M*M);
-  df_dpc = -a*a*b*p + 2*c*pc;
-  df_dpp = 2*a*a;
-  df_dqq = 2/(M*M);
-}
-
-
-GEOSX_HOST_DEVICE
-GEOSX_FORCE_INLINE
-void CamClayUpdates::evaluateYield( real64 const p,
-                                    real64 const q,
-                                    real64 const pc,
-                                    real64 const M,
-                                    real64 const a,
-                                    real64 & f,
-                                    real64 & df_dp,
-                                    real64 & df_dq,
-                                    real64 & df_dpc,
-                                    real64 & df_dpp,
-                                    real64 & df_dqq ) const
-{
-  if( -q/p <= M )
-  {
-    evaluateYieldWetSide( p, q, pc, M, a, f, df_dp, df_dq, df_dpc, df_dpp, df_dqq );
-  }
-  else
-  {
-    real64 b=2*a/(a+1);
-    evaluateYieldWetSide( p, q, b*pc, M, 1.0, f, df_dp, df_dq, df_dpc, df_dpp, df_dqq );
-    df_dpc *= b;
-  }
-}
-
->>>>>>> 579018fa
+
+//GEOSX_HOST_DEVICE
+//GEOSX_FORCE_INLINE
+//void CamClayUpdates::evaluateYieldWetSide( real64 const p,
+//                                           real64 const q,
+//                                           real64 const pc,
+//                                           real64 const M,
+//                                           real64 const a,
+//                                           real64 & f,
+//                                           real64 & df_dp,
+//                                           real64 & df_dq,
+//                                           real64 & df_dpc,
+//                                           real64 & df_dpp,
+//                                           real64 & df_dqq ) const
+//{
+//  real64 const b = 2*a/(a+1);
+//  real64 const c = a*a*(a-1)/(a+1);
+//  f = q*q/(M*M)- a*a*p*(b*pc-p)+c*pc*pc;
+//  df_dp = -a*a*(b*pc-2*p);
+//  df_dq = 2*q/(M*M);
+//  df_dpc = -a*a*b*p + 2*c*pc;
+//  df_dpp = 2*a*a;
+//  df_dqq = 2/(M*M);
+//}
+//
+//
+//GEOSX_HOST_DEVICE
+//GEOSX_FORCE_INLINE
+//void CamClayUpdates::evaluateYield( real64 const p,
+//                                    real64 const q,
+//                                    real64 const pc,
+//                                    real64 const M,
+//                                    real64 const a,
+//                                    real64 & f,
+//                                    real64 & df_dp,
+//                                    real64 & df_dq,
+//                                    real64 & df_dpc,
+//                                    real64 & df_dpp,
+//                                    real64 & df_dqq ) const
+//{
+//  if( -q/p <= M )
+//  {
+//    evaluateYieldWetSide( p, q, pc, M, a, f, df_dp, df_dq, df_dpc, df_dpp, df_dqq );
+//  }
+//  else
+//  {
+//    real64 b=2*a/(a+1);
+//    evaluateYieldWetSide( p, q, b*pc, M, 1.0, f, df_dp, df_dq, df_dpc, df_dpp, df_dqq );
+//    df_dpc *= b;
+//  }
+//}
+//
 
 GEOSX_HOST_DEVICE
 GEOSX_FORCE_INLINE
@@ -335,8 +328,6 @@
                                      oldStrainElastic );
 
   // elastic predictor (assume strainIncrement is all elastic)
-  // TODO: define ElasticIsotropicPressureUpdates to call here, similar to the line below
-  //ElasticIsotropicUpdates::smallStrainUpdate( k, q, strainIncrement, stress, stiffness );
 
   for( localIndex i=0; i<6; ++i )
   {
@@ -400,19 +391,19 @@
                                        deviator );
     
   // check yield function F <= 0
-<<<<<<< HEAD
+
  // real64 yield, df_dp, df_dq, df_dpc, df_dp_dve, df_dq_dse;
   //evaluateYield( trialP, trialQ, pc, M, alpha, Cc, Cr, bulkModulus, mu, yield, df_dp, df_dq, df_dpc, df_dp_dve, df_dq_dse);
     
 
     
   real64 yield = trialQ*trialQ/(M*M)- alpha*alpha*trialP *(2*alpha/(alpha+1)*pc-trialP)+alpha*alpha*(alpha-1)/(alpha+1)* pc*pc;
-=======
-  //real64 yield = trialQ*trialQ/(M*M)- alpha*alpha*trialP *(2*alpha/(alpha+1)*pc-trialP)+alpha*alpha*(alpha-1)/(alpha+1)* pc*pc;
-
-  real64 yield, df_dp, df_dq, df_dpc, df_dpp, df_dqq;
-  evaluateYield( trialP, trialQ, pc, M, alpha, yield, df_dp, df_dq, df_dpc, df_dpp, df_dqq );
->>>>>>> 579018fa
+//
+//  //real64 yield = trialQ*trialQ/(M*M)- alpha*alpha*trialP *(2*alpha/(alpha+1)*pc-trialP)+alpha*alpha*(alpha-1)/(alpha+1)* pc*pc;
+//
+//  real64 yield, df_dp, df_dq, df_dpc, df_dpp, df_dqq;
+//  evaluateYield( trialP, trialQ, pc, M, alpha, yield, df_dp, df_dq, df_dpc, df_dpp, df_dqq );
+//
 
   if( yield < 1e-9 ) // elasticity
   {
@@ -450,8 +441,6 @@
       pc = oldPc * std::exp( -1./(Cc-Cr)*(eps_v_trial-solution[0]));
      // pc = oldPc + h *(eps_v_trial-solution[0]); //Linear hardening version
 
-<<<<<<< HEAD
-    //evaluateYield( trialP, trialQ, pc, M, alpha, Cc, Cr, bulkModulus, mu, yield, df_dp, df_dq, df_dpc, df_dp_dve, df_dq_dse);
       
     yield = trialQ*trialQ/(M*M)- alpha*alpha*trialP *(2.*alpha/(alpha+1.)*pc-trialP)+alpha*alpha*(alpha-1.)/(alpha+1.)* pc*pc;
 
@@ -466,20 +455,20 @@
     real64 df_dp_dve = 2. * alpha * alpha * bulkModulus + alphaTerm * dpc_dve;
     real64 df_dq_dse = 2. /(M*M) * 3. * mu;
     //real64 df_dpc_dve = -alphaTerm * bulkModulus + 2*alpha*alpha*(alpha-1) /(alpha+1) * dpc_dve; //not used
-=======
-    //yield = trialQ*trialQ/(M*M)- alpha*alpha*trialP *(2.*alpha/(alpha+1.)*pc-trialP)+alpha*alpha*(alpha-1.)/(alpha+1.)* pc*pc;
-    evaluateYield( trialP, trialQ, pc, M, alpha, yield, df_dp, df_dq, df_dpc, df_dpp, df_dqq );
-
-    // derivatives of yield surface
-    //real64 alphaTerm = 2. * alpha*alpha*alpha / (alpha+1.);
-    //real64 df_dp = -alphaTerm * pc + 2. * alpha * alpha* trialP;
-    //real64 df_dq = 2. * trialQ /(M*M);
-    //real64 df_dpc = 2. * alpha*alpha*(alpha-1.) /(alpha+1.) * pc - alphaTerm * trialP;
-    real64 dpc_dve = -1./(Cc-Cr) * pc;   //TODO: Check negative or positive
-    //real64 df_dp_dve = 2. * alpha * alpha * bulkModulus - alphaTerm * dpc_dve;
-    //real64 df_dq_dse = 2. /(M*M) * 3. * mu;
-    ////real64 df_dpc_dve = -alphaTerm * bulkModulus + 2*alpha*alpha*(alpha-1) /(alpha+1) * dpc_dve;
->>>>>>> 579018fa
+//
+//    //yield = trialQ*trialQ/(M*M)- alpha*alpha*trialP *(2.*alpha/(alpha+1.)*pc-trialP)+alpha*alpha*(alpha-1.)/(alpha+1.)* pc*pc;
+//    evaluateYield( trialP, trialQ, pc, M, alpha, yield, df_dp, df_dq, df_dpc, df_dpp, df_dqq );
+//
+//    // derivatives of yield surface
+//    //real64 alphaTerm = 2. * alpha*alpha*alpha / (alpha+1.);
+//    //real64 df_dp = -alphaTerm * pc + 2. * alpha * alpha* trialP;
+//    //real64 df_dq = 2. * trialQ /(M*M);
+//    //real64 df_dpc = 2. * alpha*alpha*(alpha-1.) /(alpha+1.) * pc - alphaTerm * trialP;
+//    real64 dpc_dve = -1./(Cc-Cr) * pc;   //TODO: Check negative or positive
+//    //real64 df_dp_dve = 2. * alpha * alpha * bulkModulus - alphaTerm * dpc_dve;
+//    //real64 df_dq_dse = 2. /(M*M) * 3. * mu;
+//    ////real64 df_dpc_dve = -alphaTerm * bulkModulus + 2*alpha*alpha*(alpha-1) /(alpha+1) * dpc_dve;
+//
 
 
     // assemble residual system
@@ -504,24 +493,24 @@
 
     // solve Newton system
 
-    //jacobian[0][0] = 1. + solution[2] * df_dp_dve;
-    //jacobian[0][2] = df_dp;
-    //jacobian[1][1] = 1. + solution[2]*df_dq_dse;
-    //jacobian[1][2] = df_dq;
-    //jacobian[2][0] = bulkModulus * df_dp - dpc_dve * df_dpc;
-    //jacobian[2][1] = 3.0 * mu * df_dq;
-    //jacobian[2][2] = 0.0;
-
-    real64 dp_dve = bulkModulus;
-    real64 dq_dse = 3*mu;
-
-    jacobian[0][0] = 1. + solution[2] * df_dpp * dp_dve;
+    jacobian[0][0] = 1. + solution[2] * df_dp_dve;
     jacobian[0][2] = df_dp;
-    jacobian[1][1] = 1. + solution[2]*df_dqq*dq_dse;
+    jacobian[1][1] = 1. + solution[2]*df_dq_dse;
     jacobian[1][2] = df_dq;
-    jacobian[2][0] = df_dp*dp_dve - df_dpc*dpc_dve;
-    jacobian[2][1] = df_dq * dq_dse;
+    jacobian[2][0] = bulkModulus * df_dp - dpc_dve * df_dpc;
+    jacobian[2][1] = 3.0 * mu * df_dq;
     jacobian[2][2] = 0.0;
+//
+//    real64 dp_dve = bulkModulus;
+//    real64 dq_dse = 3*mu;
+//
+//    jacobian[0][0] = 1. + solution[2] * df_dpp * dp_dve;
+//    jacobian[0][2] = df_dp;
+//    jacobian[1][1] = 1. + solution[2]*df_dqq*dq_dse;
+//    jacobian[1][2] = df_dq;
+//    jacobian[2][0] = df_dp*dp_dve - df_dpc*dpc_dve;
+//    jacobian[2][1] = df_dq * dq_dse;
+//    jacobian[2][2] = 0.0;
 
     LvArray::tensorOps::invert< 3 >( jacobianInv, jacobian );
     LvArray::tensorOps::Ri_eq_AijBj< 3, 3 >( delta, jacobianInv, residual );
