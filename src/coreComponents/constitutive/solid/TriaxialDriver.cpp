--- conflicted
+++ resolved
@@ -90,11 +90,7 @@
 
   // determine time increment
 
-<<<<<<< HEAD
   ArrayOfArraysView< real64 > coordinates = axialFunction.getCoordinates();
-=======
-  ArrayOfArraysView< real64 const > coordinates = strainFunction.getCoordinates().toViewConst();
->>>>>>> f0d3afd7
   real64 const minTime = coordinates[0][0];
   real64 const maxTime = coordinates[0][coordinates.sizeOfArray( 0 )-1];
   real64 const dt = (maxTime-minTime) / m_numSteps;
