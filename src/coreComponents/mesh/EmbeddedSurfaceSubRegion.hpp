--- conflicted
+++ resolved
@@ -161,17 +161,10 @@
     /// @return Delta displacement jump string
     static constexpr char const * deltaDispJumpString()     { return "deltaDisplacementJump"; }
 
-<<<<<<< HEAD
-    /// traction vector string
-    static constexpr char const * fractureTractionString()  { return "fractureTraction"; }
-
-    /// dTraction_dJump string
-=======
     /// @return Fracture traction string
     static constexpr char const * fractureTractionString()  { return "fractureTraction"; }
 
     /// @return Fracture traction derivative w.r.t. jump string
->>>>>>> 783b6545
     static constexpr char const * dTraction_dJumpString()   { return "dTraction_dJump"; }
 
     /// Displacement jump key
