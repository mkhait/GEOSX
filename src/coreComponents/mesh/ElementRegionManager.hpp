--- conflicted
+++ resolved
@@ -98,13 +98,9 @@
 
   void GenerateMesh( ManagedGroup const * const cellBlockManager );
 
-<<<<<<< HEAD
   void GenerateFractureMesh( FaceManager const * const faceManager );
 
   void GenerateAggregates( FaceManager const * const faceManager );
-=======
-  void GenerateAggregates( FaceManager const * const faceManager, NodeManager const * const nodeManager );
->>>>>>> fd1caf90
 
   virtual ManagedGroup * CreateChild( string const & childKey, string const & childName ) override;
 //  virtual void ReadXMLsub( xmlWrapper::xmlNode const & targetNode ) override;
