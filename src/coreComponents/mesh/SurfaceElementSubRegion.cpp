--- conflicted
+++ resolved
@@ -73,15 +73,13 @@
     setPlotLevel( dataRepository::PlotLevel::LEVEL_1 ).
     setDescription( "The amount of remaining mass that was introduced when the SurfaceElement was created." );
 
-<<<<<<< HEAD
   registerWrapper< real64_array >( viewKeyStruct::elementDefaultConductivityString() ).
     setApplyDefaultValue( -1.0 ).
     setPlotLevel( dataRepository::PlotLevel::LEVEL_1 ).
     setDescription( "Scalar value of default conductivity C_{f,0} for a fracturing face." );
-=======
+
   // TODO there has to be a cleaner way than this.
   m_surfaceElementsToCells.setElementRegionManager( dynamicCast< ElementRegionManager & >( getParent().getParent().getParent().getParent() ) );
->>>>>>> 0b7276d9
 
 }
 
