/*
 * ------------------------------------------------------------------------------------------------------------
 * SPDX-License-Identifier: LGPL-2.1-only
 *
 * Copyright (c) 2018-2020 Lawrence Livermore National Security LLC
 * Copyright (c) 2018-2020 The Board of Trustees of the Leland Stanford Junior University
 * Copyright (c) 2018-2020 Total, S.A
 * Copyright (c) 2019-     GEOSX Contributors
 * All rights reserved
 *
 * See top level LICENSE, COPYRIGHT, CONTRIBUTORS, NOTICE, and ACKNOWLEDGEMENTS files for details.
 * ------------------------------------------------------------------------------------------------------------
 */

/**
 * @file PAMELAMeshGenerator.cpp
 */

#include "PAMELAMeshGenerator.hpp"

#include "Elements/Element.hpp"
#include "MeshDataWriters/Variable.hpp"
#include "mesh/DomainPartition.hpp"

#include "mesh/mpiCommunications/PartitionBase.hpp"
#include "Mesh/MeshFactory.hpp"

#include "MeshDataWriters/MeshParts.hpp"

#include "mesh/MeshBody.hpp"

#include "CellBlockManager.hpp"

namespace geosx
{
using namespace dataRepository;

/// TODO when we are going to port to c++17, we can remove that
string const PAMELAMeshGenerator::DecodePAMELALabels::m_separator = "_";

PAMELAMeshGenerator::PAMELAMeshGenerator( string const & name, Group * const parent ):
  MeshGeneratorBase( name, parent )
{

  registerWrapper( viewKeyStruct::filePathString(), &m_filePath ).
    setInputFlag( InputFlags::REQUIRED ).
    setRestartFlags( RestartFlags::NO_WRITE ).
    setDescription( "path to the mesh file" );
  registerWrapper( viewKeyStruct::fieldsToImportString(), &m_fieldsToImport ).
    setInputFlag( InputFlags::OPTIONAL ).
    setDescription( "Fields to be imported from the external mesh file" );
  registerWrapper( viewKeyStruct::fieldNamesInGEOSXString(), &m_fieldNamesInGEOSX ).
    setInputFlag( InputFlags::OPTIONAL ).
    setDescription( "Name of the fields within GEOSX" );
  registerWrapper( viewKeyStruct::scaleString(), &m_scale ).
    setInputFlag( InputFlags::OPTIONAL ).
    setDefaultValue( 1. ).setDescription( "Scale the coordinates of the vertices" );
  registerWrapper( viewKeyStruct::reverseZString(), &m_isZReverse ).
    setInputFlag( InputFlags::OPTIONAL ).
    setDefaultValue( 0 ).setDescription( "0 : Z coordinate is upward, 1 : Z coordinate is downward" );
}

PAMELAMeshGenerator::~PAMELAMeshGenerator()
{}

void PAMELAMeshGenerator::postProcessInput()
{
  m_pamelaMesh =
    std::unique_ptr< PAMELA::Mesh >
      ( PAMELA::MeshFactory::makeMesh( m_filePath ) );
  m_pamelaMesh->CreateFacesFromCells();
  m_pamelaMesh->PerformPolyhedronPartitioning( PAMELA::ELEMENTS::FAMILY::POLYGON,
                                               PAMELA::ELEMENTS::FAMILY::POLYGON );
  m_pamelaMesh->CreateLineGroupWithAdjacency(
    "TopologicalC2C",
    m_pamelaMesh->getAdjacencySet()->get_TopologicalAdjacency( PAMELA::ELEMENTS::FAMILY::POLYHEDRON, PAMELA::ELEMENTS::FAMILY::POLYHEDRON,
                                                               PAMELA::ELEMENTS::FAMILY::POLYGON ));
}

Group * PAMELAMeshGenerator::createChild( string const & GEOSX_UNUSED_PARAM( childKey ), string const & GEOSX_UNUSED_PARAM( childName ) )
{
  return nullptr;
}

void PAMELAMeshGenerator::generateMesh( DomainPartition & domain )
{
  GEOSX_LOG_RANK_0( "Writing into the GEOSX mesh data structure" );
  domain.getMetisNeighborList() = m_pamelaMesh->getNeighborList();
  Group & meshBodies = domain.getGroup( string( "MeshBodies" ) );
  MeshBody & meshBody = meshBodies.registerGroup< MeshBody >( this->getName() );

  //TODO for the moment we only consider on mesh level "Level0"
  meshBody.registerGroup< MeshLevel >( string( "Level0" ) );
  CellBlockManager & cellBlockManager = domain.registerGroup< CellBlockManager >( keys::cellManager );

  // Use the PartMap of PAMELA to get the mesh
  auto const polyhedronPartMap = std::get< 0 >( PAMELA::getPolyhedronPartMap( m_pamelaMesh.get(), 0 ));

  // Vertices are written first
  array2d< real64, nodes::REFERENCE_POSITION_PERM > & X = cellBlockManager.getNodesPositions();
  localIndex const numNodes = m_pamelaMesh->get_PointCollection()->size_all();
  cellBlockManager.setNumNodes( numNodes );

  array1d< globalIndex > & nodeLocalToGlobal = cellBlockManager.getNodeLocalToGlobal();

  auto & nodeSets = cellBlockManager.getNodeSets();
  SortedArray< localIndex > & allNodes = nodeSets["all"];

  real64 xMax[3] = { std::numeric_limits< real64 >::min() };
  real64 xMin[3] = { std::numeric_limits< real64 >::max() };

  double zReverseFactor = 1.;
  if( m_isZReverse )
  {
    zReverseFactor = -1.;
  }
  for( auto const & verticesIterator : *m_pamelaMesh->get_PointCollection())
  {
    localIndex const vertexLocalIndex = verticesIterator->get_localIndex();
    globalIndex const vertexGlobalIndex = verticesIterator->get_globalIndex();
    X( vertexLocalIndex, 0 ) = verticesIterator->get_coordinates().x * m_scale;
    X( vertexLocalIndex, 1 ) = verticesIterator->get_coordinates().y * m_scale;
    X( vertexLocalIndex, 2 ) = verticesIterator->get_coordinates().z * m_scale * zReverseFactor;
    allNodes.insert( vertexLocalIndex );

    nodeLocalToGlobal[vertexLocalIndex] = vertexGlobalIndex;
    for( int i = 0; i < 3; i++ )
    {
      if( X( vertexLocalIndex, i ) > xMax[i] )
      {
        xMax[i] = X( vertexLocalIndex, i );
      }
      if( X( vertexLocalIndex, i ) < xMin[i] )
      {
        xMin[i] = X( vertexLocalIndex, i );
      }
    }
  }

  LvArray::tensorOps::subtract< 3 >( xMax, xMin );
  meshBody.setGlobalLengthScale( LvArray::tensorOps::l2Norm< 3 >( xMax ) );

  // First loop which iterate on the regions
  array1d< globalIndex > globalIndexRegionOffset( polyhedronPartMap.size() +1 );
  for( auto const & polyhedronPart : polyhedronPartMap )
  {
    auto const regionPtr = polyhedronPart.second;
    string regionName = DecodePAMELALabels::retrieveSurfaceOrRegionName( regionPtr->Label );

    // Iterate on cell types
    for( auto const & subPart : regionPtr->SubParts )
    {
      auto const cellBlockPAMELA = subPart.second;
      PAMELA::ELEMENTS::TYPE const cellBlockType = cellBlockPAMELA->ElementType;
      string const & cellBlockName = ElementToLabel.at( cellBlockType );
      CellBlock * cellBlock = nullptr;
      if( cellBlockName == "HEX" )
      {
        localIndex const nbCells = cellBlockPAMELA->SubCollection.size_owned();
<<<<<<< HEAD
        cellBlock = &cellBlockManager.registerCellBlock( DecodePAMELALabels::makeRegionLabel( regionName, cellBlockName ) );
        cellBlock->setElementType( "C3D8" );
        auto & cellToVertex = cellBlock->getElemToNode();
=======
        cellBlock =
          &cellBlockManager.getGroup( keys::cellBlocks ).registerGroup< CellBlock >( DecodePAMELALabels::makeRegionLabel( regionName, cellBlockName ) );
        cellBlock->setElementType( ElementType::Hexahedron );
        auto & cellToVertex = cellBlock->nodeList();
>>>>>>> d0de7945
        cellBlock->resize( nbCells );
        cellToVertex.resize( nbCells, 8 );

        arrayView1d< globalIndex > const & localToGlobal = cellBlock->localToGlobalMap();

        // Iterate on cells
        for( auto cellItr = cellBlockPAMELA->SubCollection.begin_owned();
             cellItr != cellBlockPAMELA->SubCollection.end_owned();
             cellItr++ )
        {
          localIndex cellLocalIndex = (*cellItr)->get_localIndex();
          globalIndex cellGlobalIndex = (*cellItr)->get_globalIndex();
          auto const cornerList = (*cellItr)->get_vertexList();

          cellToVertex[cellLocalIndex][0] =
            cornerList[0]->get_localIndex();
          cellToVertex[cellLocalIndex][1] =
            cornerList[1]->get_localIndex();
          cellToVertex[cellLocalIndex][2] =
            cornerList[3]->get_localIndex();
          cellToVertex[cellLocalIndex][3] =
            cornerList[2]->get_localIndex();
          cellToVertex[cellLocalIndex][4] =
            cornerList[4]->get_localIndex();
          cellToVertex[cellLocalIndex][5] =
            cornerList[5]->get_localIndex();
          cellToVertex[cellLocalIndex][6] =
            cornerList[7]->get_localIndex();
          cellToVertex[cellLocalIndex][7] =
            cornerList[6]->get_localIndex();

          localToGlobal[cellLocalIndex] = cellGlobalIndex;
        }
      }
      else if( cellBlockName == "TETRA" )
      {
        localIndex const nbCells = cellBlockPAMELA->SubCollection.size_owned();
<<<<<<< HEAD
        cellBlock = &cellBlockManager.registerCellBlock( DecodePAMELALabels::makeRegionLabel( regionName, cellBlockName ) );
        cellBlock->setElementType( "C3D4" );
        auto & cellToVertex = cellBlock->getElemToNode();
=======
        cellBlock =
          &cellBlockManager.getGroup( keys::cellBlocks ).registerGroup< CellBlock >( DecodePAMELALabels::makeRegionLabel( regionName, cellBlockName ) );
        cellBlock->setElementType( ElementType::Tetrahedron );
        auto & cellToVertex = cellBlock->nodeList();
>>>>>>> d0de7945
        cellBlock->resize( nbCells );
        cellToVertex.resize( nbCells, 4 );

        arrayView1d< globalIndex > const & localToGlobal = cellBlock->localToGlobalMap();

        // Iterate on cells
        for( auto cellItr = cellBlockPAMELA->SubCollection.begin_owned();
             cellItr != cellBlockPAMELA->SubCollection.end_owned();
             cellItr++ )
        {
          localIndex cellLocalIndex = (*cellItr)->get_localIndex();
          globalIndex cellGlobalIndex = (*cellItr)->get_globalIndex();
          auto const cornerList = (*cellItr)->get_vertexList();

          cellToVertex[cellLocalIndex][0] =
            cornerList[0]->get_localIndex();
          cellToVertex[cellLocalIndex][1] =
            cornerList[1]->get_localIndex();
          cellToVertex[cellLocalIndex][2] =
            cornerList[2]->get_localIndex();
          cellToVertex[cellLocalIndex][3] =
            cornerList[3]->get_localIndex();

          localToGlobal[cellLocalIndex] = cellGlobalIndex;
        }
      }
      else if( cellBlockName == "WEDGE" )
      {
        localIndex const nbCells = cellBlockPAMELA->SubCollection.size_owned();
<<<<<<< HEAD
        cellBlock = &cellBlockManager.registerCellBlock( DecodePAMELALabels::makeRegionLabel( regionName, cellBlockName ) );
        cellBlock->setElementType( "C3D6" );
        auto & cellToVertex = cellBlock->getElemToNode();
=======
        cellBlock =
          &cellBlockManager.getGroup( keys::cellBlocks ).registerGroup< CellBlock >( DecodePAMELALabels::makeRegionLabel( regionName, cellBlockName ) );
        cellBlock->setElementType( ElementType::Prism );
        auto & cellToVertex = cellBlock->nodeList();
>>>>>>> d0de7945
        cellBlock->resize( nbCells );
        cellToVertex.resize( nbCells, 6 );

        arrayView1d< globalIndex > const & localToGlobal = cellBlock->localToGlobalMap();

        // Iterate on cells
        for( auto cellItr = cellBlockPAMELA->SubCollection.begin_owned();
             cellItr != cellBlockPAMELA->SubCollection.end_owned();
             cellItr++ )
        {
          localIndex cellLocalIndex = (*cellItr)->get_localIndex();
          globalIndex cellGlobalIndex = (*cellItr)->get_globalIndex();
          auto const cornerList = (*cellItr)->get_vertexList();

          cellToVertex[cellLocalIndex][0] =
            cornerList[0]->get_localIndex();
          cellToVertex[cellLocalIndex][1] =
            cornerList[3]->get_localIndex();
          cellToVertex[cellLocalIndex][2] =
            cornerList[1]->get_localIndex();
          cellToVertex[cellLocalIndex][3] =
            cornerList[4]->get_localIndex();
          cellToVertex[cellLocalIndex][4] =
            cornerList[2]->get_localIndex();
          cellToVertex[cellLocalIndex][5] =
            cornerList[5]->get_localIndex();

          localToGlobal[cellLocalIndex] = cellGlobalIndex;
        }
      }
      else if( cellBlockName == "PYRAMID" )
      {
        localIndex const nbCells = cellBlockPAMELA->SubCollection.size_owned();
<<<<<<< HEAD
        cellBlock = &cellBlockManager.registerCellBlock( DecodePAMELALabels::makeRegionLabel( regionName, cellBlockName ) );
        cellBlock->setElementType( "C3D5" );
        auto & cellToVertex = cellBlock->getElemToNode();
=======
        cellBlock =
          &cellBlockManager.getGroup( keys::cellBlocks ).registerGroup< CellBlock >( DecodePAMELALabels::makeRegionLabel( regionName, cellBlockName ) );
        cellBlock->setElementType( ElementType::Pyramid );
        auto & cellToVertex = cellBlock->nodeList();
>>>>>>> d0de7945
        cellBlock->resize( nbCells );
        cellToVertex.resize( nbCells, 5 );

        arrayView1d< globalIndex > const & localToGlobal = cellBlock->localToGlobalMap();

        // Iterate on cells
        for( auto cellItr = cellBlockPAMELA->SubCollection.begin_owned();
             cellItr != cellBlockPAMELA->SubCollection.end_owned();
             cellItr++ )
        {
          localIndex cellLocalIndex = (*cellItr)->get_localIndex();
          globalIndex cellGlobalIndex = (*cellItr)->get_globalIndex();
          auto const cornerList = (*cellItr)->get_vertexList();

          cellToVertex[cellLocalIndex][0] =
            cornerList[0]->get_localIndex();
          cellToVertex[cellLocalIndex][1] =
            cornerList[1]->get_localIndex();
          cellToVertex[cellLocalIndex][2] =
            cornerList[2]->get_localIndex();
          cellToVertex[cellLocalIndex][3] =
            cornerList[3]->get_localIndex();
          cellToVertex[cellLocalIndex][4] =
            cornerList[4]->get_localIndex();

          localToGlobal[cellLocalIndex] = cellGlobalIndex;
        }
      }

      /// Import ppt
      if( cellBlock != nullptr && cellBlock->size() > 0 )
      {
        for( localIndex fieldIndex = 0; fieldIndex < m_fieldNamesInGEOSX.size(); fieldIndex++ )
        {
          auto const meshProperty = regionPtr->FindVariableByName( m_fieldsToImport[fieldIndex] );
          PAMELA::VARIABLE_DIMENSION const dimension = meshProperty->Dimension;
          if( dimension == PAMELA::VARIABLE_DIMENSION::SCALAR )
          {
            real64_array & property = cellBlock->addProperty< real64_array >( m_fieldNamesInGEOSX[fieldIndex] );
            GEOSX_ERROR_IF( property.size() != LvArray::integerConversion< localIndex >( meshProperty->size() ),
                            "Viewer size (" << property.size() << ") mismatch with property size in PAMELA ("
                                            << meshProperty->size() << ") on " <<cellBlock->getName() );
            for( int cellIndex = 0; cellIndex < property.size(); cellIndex++ )
            {
              property[cellIndex] = meshProperty->get_data( cellIndex )[0];
            }
          }
          else if( dimension == PAMELA::VARIABLE_DIMENSION::VECTOR )
          {
            array2d< real64 > & property = cellBlock->addProperty< array2d< real64 > >( m_fieldNamesInGEOSX[fieldIndex] );
            property.resizeDimension< 1 >( 3 );
            GEOSX_ERROR_IF( property.size() != LvArray::integerConversion< localIndex >( meshProperty->size() ),
                            "Viewer size (" << property.size() << ") mismatch with property size in PAMELA ("
                                            << meshProperty->size() << ") on " << cellBlock->getName() );
            for( int cellIndex = 0; cellIndex < cellBlock->size(); cellIndex++ )
            {
              for( int dim = 0; dim < 3; dim++ )
              {
                property( cellIndex, dim ) = meshProperty->get_data( cellIndex )[dim];
              }
            }
          }
          else
          {
            GEOSX_ERROR( "Dimension of " <<  m_fieldNamesInGEOSX[fieldIndex] << " is not supported for import in GEOSX" );
          }
        }
      }
    }
  }

  /// Import surfaces
  auto const polygonPartMap = std::get< 0 >( PAMELA::getPolygonPartMap( m_pamelaMesh.get(), 0 ));
  for( auto const & polygonPart : polygonPartMap )
  {
    auto const surfacePtr = polygonPart.second;

    string surfaceName = DecodePAMELALabels::retrieveSurfaceOrRegionName( surfacePtr->Label );
    SortedArray< localIndex > & curNodeSet = nodeSets[surfaceName];
    for( auto const & subPart : surfacePtr->SubParts )
    {
      auto const cellBlockPAMELA = subPart.second;
      PAMELA::ELEMENTS::TYPE const cellBlockType = cellBlockPAMELA->ElementType;
      string const cellBlockName = ElementToLabel.at( cellBlockType );
      if( cellBlockName == "TRIANGLE"  || cellBlockName == "QUAD" )
      {
        for( auto cellItr = cellBlockPAMELA->SubCollection.begin_owned();
             cellItr != cellBlockPAMELA->SubCollection.end_owned();
             cellItr++ )
        {
          auto const cornerList = (*cellItr)->get_vertexList();
          for( auto corner :cornerList )
          {
            curNodeSet.insert( corner->get_localIndex() );
          }
        }
      }
    }
  }

  cellBlockManager.buildMaps();
}

REGISTER_CATALOG_ENTRY( MeshGeneratorBase, PAMELAMeshGenerator, string const &, Group * const )
}<|MERGE_RESOLUTION|>--- conflicted
+++ resolved
@@ -157,16 +157,9 @@
       if( cellBlockName == "HEX" )
       {
         localIndex const nbCells = cellBlockPAMELA->SubCollection.size_owned();
-<<<<<<< HEAD
         cellBlock = &cellBlockManager.registerCellBlock( DecodePAMELALabels::makeRegionLabel( regionName, cellBlockName ) );
-        cellBlock->setElementType( "C3D8" );
+        cellBlock->setElementType( ElementType::Hexahedron );
         auto & cellToVertex = cellBlock->getElemToNode();
-=======
-        cellBlock =
-          &cellBlockManager.getGroup( keys::cellBlocks ).registerGroup< CellBlock >( DecodePAMELALabels::makeRegionLabel( regionName, cellBlockName ) );
-        cellBlock->setElementType( ElementType::Hexahedron );
-        auto & cellToVertex = cellBlock->nodeList();
->>>>>>> d0de7945
         cellBlock->resize( nbCells );
         cellToVertex.resize( nbCells, 8 );
 
@@ -204,16 +197,9 @@
       else if( cellBlockName == "TETRA" )
       {
         localIndex const nbCells = cellBlockPAMELA->SubCollection.size_owned();
-<<<<<<< HEAD
         cellBlock = &cellBlockManager.registerCellBlock( DecodePAMELALabels::makeRegionLabel( regionName, cellBlockName ) );
-        cellBlock->setElementType( "C3D4" );
+        cellBlock->setElementType( ElementType::Tetrahedron );
         auto & cellToVertex = cellBlock->getElemToNode();
-=======
-        cellBlock =
-          &cellBlockManager.getGroup( keys::cellBlocks ).registerGroup< CellBlock >( DecodePAMELALabels::makeRegionLabel( regionName, cellBlockName ) );
-        cellBlock->setElementType( ElementType::Tetrahedron );
-        auto & cellToVertex = cellBlock->nodeList();
->>>>>>> d0de7945
         cellBlock->resize( nbCells );
         cellToVertex.resize( nbCells, 4 );
 
@@ -243,16 +229,9 @@
       else if( cellBlockName == "WEDGE" )
       {
         localIndex const nbCells = cellBlockPAMELA->SubCollection.size_owned();
-<<<<<<< HEAD
         cellBlock = &cellBlockManager.registerCellBlock( DecodePAMELALabels::makeRegionLabel( regionName, cellBlockName ) );
-        cellBlock->setElementType( "C3D6" );
+        cellBlock->setElementType( ElementType::Prism );
         auto & cellToVertex = cellBlock->getElemToNode();
-=======
-        cellBlock =
-          &cellBlockManager.getGroup( keys::cellBlocks ).registerGroup< CellBlock >( DecodePAMELALabels::makeRegionLabel( regionName, cellBlockName ) );
-        cellBlock->setElementType( ElementType::Prism );
-        auto & cellToVertex = cellBlock->nodeList();
->>>>>>> d0de7945
         cellBlock->resize( nbCells );
         cellToVertex.resize( nbCells, 6 );
 
@@ -286,16 +265,9 @@
       else if( cellBlockName == "PYRAMID" )
       {
         localIndex const nbCells = cellBlockPAMELA->SubCollection.size_owned();
-<<<<<<< HEAD
         cellBlock = &cellBlockManager.registerCellBlock( DecodePAMELALabels::makeRegionLabel( regionName, cellBlockName ) );
-        cellBlock->setElementType( "C3D5" );
+        cellBlock->setElementType( ElementType::Pyramid );
         auto & cellToVertex = cellBlock->getElemToNode();
-=======
-        cellBlock =
-          &cellBlockManager.getGroup( keys::cellBlocks ).registerGroup< CellBlock >( DecodePAMELALabels::makeRegionLabel( regionName, cellBlockName ) );
-        cellBlock->setElementType( ElementType::Pyramid );
-        auto & cellToVertex = cellBlock->nodeList();
->>>>>>> d0de7945
         cellBlock->resize( nbCells );
         cellToVertex.resize( nbCells, 5 );
 
