# Specify all headers
<<<<<<< HEAD
set(mesh_headers
    BufferOps.hpp
    CellBlockManager.hpp
    CellElementRegion.hpp
    CellElementSubRegion.hpp
    EdgeManager.hpp
    ElementSubRegionBase.hpp
    ElementRegionBase.hpp
    ElementRegionManager.hpp
    SurfaceElementSubRegion.hpp
    FaceElementSubRegion.hpp
    SurfaceElementRegion.hpp
    EmbeddedSurfaceSubRegion.hpp
    WellElementSubRegion.hpp
    WellElementRegion.hpp
    ExtrinsicMeshData.hpp
    FaceManager.hpp
    InterObjectRelation.hpp
    MeshBody.hpp
    MeshLevel.hpp
    NodeManager.hpp
    ToElementRelation.hpp
=======
set( mesh_headers
     AggregateElementSubRegion.hpp
     BufferOps.hpp
     CellBlockManager.hpp
     CellBlock.hpp
     CellElementRegion.hpp
     CellElementSubRegion.hpp
     DomainPartition.hpp
     EdgeManager.hpp
     ElementSubRegionBase.hpp
     ElementRegionBase.hpp
     ElementRegionManager.hpp
     EmbeddedSurfaceSubRegion.hpp
     ExtrinsicMeshData.hpp
     FaceElementSubRegion.hpp
     FaceManager.hpp
     InterObjectRelation.hpp
     MeshBody.hpp
     MeshLevel.hpp
     MeshManager.hpp
     ObjectManagerBase.hpp
     Perforation.hpp
     PerforationData.hpp
     NodeManager.hpp
     SurfaceElementRegion.hpp
     SurfaceElementSubRegion.hpp
     ToElementRelation.hpp
     WellElementSubRegion.hpp
     WellElementRegion.hpp
     generators/MeshGeneratorBase.hpp
     generators/InternalMeshGenerator.hpp
     generators/InternalWellGenerator.hpp
     mpiCommunications/CommunicationTools.hpp
     mpiCommunications/NeighborCommunicator.hpp
     mpiCommunications/PartitionBase.hpp
     mpiCommunications/SpatialPartition.hpp
     mpiCommunications/NeighborData.hpp
     simpleGeometricObjects/GeometricObjectManager.hpp
     simpleGeometricObjects/SimpleGeometricObjectBase.hpp
     simpleGeometricObjects/Box.hpp
     simpleGeometricObjects/ThickPlane.hpp
     simpleGeometricObjects/BoundedPlane.hpp
     utilities/ComputationalGeometry.hpp
     utilities/MeshUtilities.hpp
     utilities/StructuredGridUtilities.hpp
>>>>>>> 5f5660c8
  )

# Specify all sources
set(mesh_sources
    BufferOps.cpp
    CellBlockManager.cpp
    CellElementRegion.cpp
    CellElementSubRegion.cpp
    DomainPartition.cpp
    EdgeManager.cpp
    ElementSubRegionBase.cpp
    ElementRegionBase.cpp
    ElementRegionManager.cpp
    EmbeddedSurfaceSubRegion.cpp
    FaceElementSubRegion.cpp
    FaceManager.cpp
    MeshBody.cpp
    MeshLevel.cpp
    MeshManager.cpp
    NodeManager.cpp
    ObjectManagerBase.cpp
    PerforationData.cpp
    Perforation.cpp
    SurfaceElementRegion.cpp
    SurfaceElementSubRegion.cpp
    ToElementRelation.cpp
    WellElementRegion.cpp
    WellElementSubRegion.cpp
    generators/InternalMeshGenerator.cpp
    generators/InternalWellGenerator.cpp
    generators/MeshGeneratorBase.cpp
    mpiCommunications/CommunicationTools.cpp
    mpiCommunications/NeighborCommunicator.cpp
    mpiCommunications/PartitionBase.cpp
    mpiCommunications/SpatialPartition.cpp
    simpleGeometricObjects/GeometricObjectManager.cpp
    simpleGeometricObjects/SimpleGeometricObjectBase.cpp
    simpleGeometricObjects/Box.cpp
    simpleGeometricObjects/Cylinder.cpp
    simpleGeometricObjects/ThickPlane.cpp
    simpleGeometricObjects/BoundedPlane.cpp
    utilities/ComputationalGeometry.cpp
    utilities/MeshUtilities.cpp
   )

set(dependencyList schema dataRepository constitutive metis)


if( ENABLE_OPENMP )
    set( dependencyList ${dependencyList} openmp )
endif()

if ( ENABLE_CUDA )
  set( dependencyList ${dependencyList} cuda )
endif()

if( ENABLE_PAMELA )
    message(STATUS "Adding PAMELAMeshGenerator sources and headers")
    list( APPEND mesh_headers generators/PAMELAMeshGenerator.hpp )
    list( APPEND mesh_sources generators/PAMELAMeshGenerator.cpp)
    add_subdirectory(PAMELA)
    list( APPEND dependencyList PAMELA )
endif()

blt_add_library( NAME                  mesh
                 SOURCES               ${mesh_sources}
                 HEADERS               ${mesh_headers}
                 DEPENDS_ON            ${dependencyList}
                 OBJECT                ${GEOSX_BUILD_OBJ_LIBS}
               )
               
target_include_directories( mesh PUBLIC ${CMAKE_SOURCE_DIR}/coreComponents)

geosx_add_code_checks( PREFIX mesh 
                       EXCLUDES PAMELA )<|MERGE_RESOLUTION|>--- conflicted
+++ resolved
@@ -1,33 +1,7 @@
 # Specify all headers
-<<<<<<< HEAD
-set(mesh_headers
-    BufferOps.hpp
-    CellBlockManager.hpp
-    CellElementRegion.hpp
-    CellElementSubRegion.hpp
-    EdgeManager.hpp
-    ElementSubRegionBase.hpp
-    ElementRegionBase.hpp
-    ElementRegionManager.hpp
-    SurfaceElementSubRegion.hpp
-    FaceElementSubRegion.hpp
-    SurfaceElementRegion.hpp
-    EmbeddedSurfaceSubRegion.hpp
-    WellElementSubRegion.hpp
-    WellElementRegion.hpp
-    ExtrinsicMeshData.hpp
-    FaceManager.hpp
-    InterObjectRelation.hpp
-    MeshBody.hpp
-    MeshLevel.hpp
-    NodeManager.hpp
-    ToElementRelation.hpp
-=======
 set( mesh_headers
-     AggregateElementSubRegion.hpp
      BufferOps.hpp
      CellBlockManager.hpp
-     CellBlock.hpp
      CellElementRegion.hpp
      CellElementSubRegion.hpp
      DomainPartition.hpp
@@ -55,6 +29,8 @@
      generators/MeshGeneratorBase.hpp
      generators/InternalMeshGenerator.hpp
      generators/InternalWellGenerator.hpp
+     generators/CellBlock.hpp
+     generators/CellBlockABC.hpp
      mpiCommunications/CommunicationTools.hpp
      mpiCommunications/NeighborCommunicator.hpp
      mpiCommunications/PartitionBase.hpp
@@ -68,7 +44,6 @@
      utilities/ComputationalGeometry.hpp
      utilities/MeshUtilities.hpp
      utilities/StructuredGridUtilities.hpp
->>>>>>> 5f5660c8
   )
 
 # Specify all sources
@@ -100,6 +75,7 @@
     generators/InternalMeshGenerator.cpp
     generators/InternalWellGenerator.cpp
     generators/MeshGeneratorBase.cpp
+    generators/CellBlock.cpp
     mpiCommunications/CommunicationTools.cpp
     mpiCommunications/NeighborCommunicator.cpp
     mpiCommunications/PartitionBase.cpp
@@ -142,5 +118,5 @@
                
 target_include_directories( mesh PUBLIC ${CMAKE_SOURCE_DIR}/coreComponents)
 
-geosx_add_code_checks( PREFIX mesh 
+geosx_add_code_checks( PREFIX mesh
                        EXCLUDES PAMELA )