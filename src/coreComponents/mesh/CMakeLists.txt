--- conflicted
+++ resolved
@@ -34,11 +34,8 @@
      generators/InternalMeshGenerator.hpp
      generators/InternalWellGenerator.hpp
      generators/InternalWellboreGenerator.hpp
-<<<<<<< HEAD
      generators/MeshGeneratorBase.hpp
-=======
      mpiCommunications/CommID.hpp
->>>>>>> 4ad3852b
      mpiCommunications/CommunicationTools.hpp
      mpiCommunications/MPI_iCommData.hpp
      mpiCommunications/NeighborCommunicator.hpp
@@ -90,7 +87,7 @@
     generators/MeshGeneratorBase.cpp
     mpiCommunications/CommID.cpp
     mpiCommunications/CommunicationTools.cpp
-    mpiCommunications/MPI_iCommData.cpp    
+    mpiCommunications/MPI_iCommData.cpp
     mpiCommunications/NeighborCommunicator.cpp
     mpiCommunications/PartitionBase.cpp
     mpiCommunications/SpatialPartition.cpp
