--- conflicted
+++ resolved
@@ -352,19 +352,10 @@
    */
   arrayView2d< real64 const > const & faceNormal() const { return m_faceNormal; }
 
-<<<<<<< HEAD
-=======
-  /**
-   * @brief Get an immutable accessor to a table containig all the face rotation matrix.
-   * @return constant reference to the list of all face rotation matrixes.
-   */
-  arrayView3d< real64 const > const & faceRotationMatrix() const { return m_faceRotationMatrix; }
-
   /**
    * @brief Get a mutable accessor to a map containing the list of each nodes for each faces.
    * @return non-const reference to a map containing the list of each nodes for each faces
    */
->>>>>>> 67748fa2
   NodeMapType & nodeList()                    { return m_nodeList; }
 
   /**
@@ -475,11 +466,6 @@
   array2d< real64 > m_faceCenter;
   /// list of faces normal
   array2d< real64 > m_faceNormal;
-<<<<<<< HEAD
-=======
-  // list of the rotation matrix to switch from the fracture (n,t1,t2) to the element reference (x,y,z) system.
-  array3d< real64 > m_faceRotationMatrix;
->>>>>>> 67748fa2
 
   /// constant expression of the maximum number of nodes per faces
   constexpr static int MAX_FACE_NODES = 9;
