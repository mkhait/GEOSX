/*
 *~~~~~~~~~~~~~~~~~~~~~~~~~~~~~~~~~~~~~~~~~~~~~~~~~~~~~~~~~~~~~~~~~~~~~~~~~~~
 * Copyright (c) 2018, Lawrence Livermore National Security, LLC.
 *
 * Produced at the Lawrence Livermore National Laboratory
 *
 * LLNL-CODE-746361
 *
 * All rights reserved. See COPYRIGHT for details.
 *
 * This file is part of the GEOSX Simulation Framework.
 *
 * GEOSX is a free software; you can redistribute it and/or modify it under
 * the terms of the GNU Lesser General Public License (as published by the
 * Free Software Foundation) version 2.1 dated February 1999.
 *~~~~~~~~~~~~~~~~~~~~~~~~~~~~~~~~~~~~~~~~~~~~~~~~~~~~~~~~~~~~~~~~~~~~~~~~~~~
 */

/*
 * HypoElasticLinear.cpp
 *
 *  Created on: Aug 4, 2016
 *      Author: rrsettgast
 */

#include "LinearElasticIsotropic.hpp"

#ifdef USE_ATK
#include "slic/slic.hpp"
#endif

namespace geosx
{
using namespace dataRepository;
using namespace cxx_utilities;
namespace constitutive
{


static inline void UpdateStatePoint( R2SymTensor const & D,
                                     R2Tensor const & Rot,
                                     localIndex const i,
                                     void * dataPtrs,
                                     integer const systemAssembleFlag )
{

  LinearElasticIsotropic::dataPointers * castedDataPtrs = reinterpret_cast<LinearElasticIsotropic::dataPointers *>(dataPtrs);
  real64 volumeStrain = D.Trace();
  castedDataPtrs->m_meanStress[i] += volumeStrain * castedDataPtrs->m_bulkModulus[0];

  R2SymTensor temp = D;
  temp.PlusIdentity( -volumeStrain / 3.0 );
  temp *= 2.0 * castedDataPtrs->m_shearModulus[0];
  castedDataPtrs->m_deviatorStress[i] += temp;


  temp.QijAjkQlk( castedDataPtrs->m_deviatorStress[i], Rot );
  castedDataPtrs->m_deviatorStress[i] = temp;

  temp.PlusIdentity( castedDataPtrs->m_meanStress[i] );
}


LinearElasticIsotropic::LinearElasticIsotropic( std::string const & name, ManagedGroup * const parent ):
  ConstitutiveBase( name, parent )
{
  this->RegisterViewWrapper( viewKeyStruct::bulkModulus0String, &m_bulkModulus0, 0 );
  this->RegisterViewWrapper( viewKeyStruct::bulkModulusString, &m_bulkModulus, 0 );
  this->RegisterViewWrapper( viewKeyStruct::density0String, &m_density0, 0 );
  this->RegisterViewWrapper( viewKeyStruct::densityString, &m_density, 0 );
  this->RegisterViewWrapper( viewKeyStruct::shearModulus0String, &m_shearModulus0, 0 );
  this->RegisterViewWrapper( viewKeyStruct::shearModulusString, &m_shearModulus, 0 );


  this->RegisterViewWrapper( viewKeyStruct::deviatorStressString, &m_deviatorStress, 0 );
  this->RegisterViewWrapper( viewKeyStruct::meanStressString, &m_meanStress, 0 );

}

LinearElasticIsotropic::~LinearElasticIsotropic()
{}


std::unique_ptr<ConstitutiveBase>
LinearElasticIsotropic::DeliverClone( string const & name,
                                      ManagedGroup * const parent ) const
{
  std::unique_ptr<LinearElasticIsotropic>
  newConstitutiveRelation = std::make_unique<LinearElasticIsotropic>( name, parent );

  newConstitutiveRelation->m_bulkModulus0 = m_bulkModulus0;
  newConstitutiveRelation->m_bulkModulus = m_bulkModulus;
  newConstitutiveRelation->m_density0 = m_density0;
  newConstitutiveRelation->m_density = m_density;
  newConstitutiveRelation->m_shearModulus0 = m_shearModulus0;
  newConstitutiveRelation->m_shearModulus = m_shearModulus;

  newConstitutiveRelation->m_meanStress = m_meanStress;
  newConstitutiveRelation->m_deviatorStress = m_deviatorStress;

  std::unique_ptr<ConstitutiveBase> rval = std::move( newConstitutiveRelation );

  return rval;
}

void LinearElasticIsotropic::AllocateConstitutiveData( dataRepository::ManagedGroup * const parent,
                                                       localIndex const numConstitutivePointsPerParentIndex )
{
  ConstitutiveBase::AllocateConstitutiveData( parent, numConstitutivePointsPerParentIndex );

  this->resize( parent->size() );
  m_bulkModulus.resize( parent->size(), numConstitutivePointsPerParentIndex );
  m_deviatorStress.resize( parent->size(), numConstitutivePointsPerParentIndex );
  m_density.resize( parent->size(), numConstitutivePointsPerParentIndex );
  m_meanStress.resize( parent->size(), numConstitutivePointsPerParentIndex );
  m_shearModulus.resize( parent->size(), numConstitutivePointsPerParentIndex );

  m_bulkModulus = m_bulkModulus0;
  m_density = m_density0;
  m_shearModulus = m_shearModulus0;

}

void LinearElasticIsotropic::FillDocumentationNode()
{

  DocumentationNode * const docNode = this->getDocumentationNode();

<<<<<<< HEAD
  docNode->setName(this->CatalogName());
  docNode->setSchemaType("Node");
  docNode->setShortDescription("Linear Elastic Isotropic Constitutive Relation");

  ManagedGroup * parameterData = this->GetGroup( groupKeys().ParameterData.Key() );
  DocumentationNode * const parameterDocNode = parameterData->getDocumentationNode();
  parameterDocNode->setSchemaType("Node");
  parameterDocNode->setShortDescription("Parameters for Linear Elastic Isotropic Constitutive Relation");

  parameterDocNode->AllocateChildNode( viewKeys().youngsModulus.Key(),
                                       viewKeys().youngsModulus.Key(),
                                       -1,
                                       "real64",
                                       "real64",
                                       "Young's Elastic Modulus",
                                       "Young's Elastic Modulus",
                                       "-1",
                                       "",
                                       1,
                                       1,
                                       0 );

  parameterDocNode->AllocateChildNode( viewKeys().bulkModulus.Key(),
                                       viewKeys().bulkModulus.Key(),
                                       -1,
                                       "real64",
                                       "real64",
                                       "Elastic Bulk Modulus",
                                       "Elastic Bulk Modulus",
                                       "-1",
                                       "",
                                       1,
                                       1,
                                       0 );

  parameterDocNode->AllocateChildNode( viewKeys().shearModulus.Key(),
                                       viewKeys().shearModulus.Key(),
                                       -1,
                                       "real64",
                                       "real64",
                                       "Elastic Bulk Modulus",
                                       "Elastic Bulk Modulus",
                                       "-1",
                                       "",
                                       1,
                                       1,
                                       0 );

  parameterDocNode->AllocateChildNode( viewKeys().poissonRatio.Key(),
                                       viewKeys().poissonRatio.Key(),
                                       -1,
                                       "real64",
                                       "real64",
                                       "Elastic Poisson's Ratio",
                                       "Elastic Poisson's Ratio",
                                       "-1",
                                       "",
                                       1,
                                       1,
                                       0 );

  parameterDocNode->AllocateChildNode( viewKeys().density.Key(),
                                       viewKeys().density.Key(),
                                       -1,
                                       "real64",
                                       "real64",
                                       "density",
                                       "density",
                                       "-1",
                                       "",
                                       1,
                                       1,
                                       0 );


  ManagedGroup * stateData     = this->GetGroup( groupKeys().StateData.Key() );
  DocumentationNode * const stateDocNode = stateData->getDocumentationNode();
  stateDocNode->setSchemaType("Node");
  stateDocNode->setShortDescription("State for Linear Elastic Isotropic Constitutive Relation");

  stateDocNode->AllocateChildNode( viewKeys().deviatorStress.Key(),
                                   viewKeys().deviatorStress.Key(),
                                   -1,
                                   "r2Sym_array",
                                   "r2Sym_array",
                                   "Stress",
                                   "Stress",
                                   "0,0,0,0,0,0",
                                   "",
                                   1,
                                   0,
                                   0 );

  stateDocNode->AllocateChildNode( viewKeys().meanStress.Key(),
                                   viewKeys().meanStress.Key(),
                                   -1,
                                   "real64_array",
                                   "real64_array",
                                   "Stress",
                                   "Stress",
                                   "0",
                                   "",
                                   1,
                                   0,
                                   0 );
=======
  docNode->setName( this->CatalogName());
  docNode->setSchemaType( "Node" );
  docNode->setShortDescription( "Linear Elastic Isotropic Constitutive Relation" );

  docNode->AllocateChildNode( viewKeys().youngsModulus.Key(),
                              viewKeys().youngsModulus.Key(),
                              -1,
                              "real64",
                              "real64",
                              "Young's Elastic Modulus",
                              "Young's Elastic Modulus",
                              "-1",
                              "",
                              1,
                              1,
                              0 );

  docNode->AllocateChildNode( viewKeyStruct::bulkModulus0String,
                              viewKeyStruct::bulkModulus0String,
                              -1,
                              "real64",
                              "real64",
                              "Elastic Bulk Modulus",
                              "Elastic Bulk Modulus",
                              "-1",
                              "",
                              1,
                              1,
                              0 );

  docNode->AllocateChildNode( viewKeyStruct::shearModulus0String,
                              viewKeyStruct::shearModulus0String,
                              -1,
                              "real64",
                              "real64",
                              "Elastic Bulk Modulus",
                              "Elastic Bulk Modulus",
                              "-1",
                              "",
                              1,
                              1,
                              0 );

  docNode->AllocateChildNode( viewKeys().poissonRatio.Key(),
                              viewKeys().poissonRatio.Key(),
                              -1,
                              "real64",
                              "real64",
                              "Elastic Poisson's Ratio",
                              "Elastic Poisson's Ratio",
                              "-1",
                              "",
                              1,
                              1,
                              0 );

  docNode->AllocateChildNode( viewKeyStruct::density0String,
                              viewKeyStruct::density0String,
                              -1,
                              "real64",
                              "real64",
                              "density",
                              "density",
                              "Required",
                              "",
                              1,
                              1,
                              0 );



>>>>>>> eac11f31
}

void LinearElasticIsotropic::ReadXML_PostProcess()
{
  real64 & nu = *( getData<real64>( viewKeys().poissonRatio ) );
  real64 & E  = *( getData<real64>( viewKeys().youngsModulus ) );
  real64 & K  = m_bulkModulus0;
  real64 & G  = m_shearModulus0;

  int numConstantsSpecified = 0;
  if( nu >= 0.0 )
  {
    ++numConstantsSpecified;
  }
  if( E >= 0.0 )
  {
    ++numConstantsSpecified;
  }
  if( K >= 0.0 )
  {
    ++numConstantsSpecified;
  }
  if( G >= 0.0 )
  {
    ++numConstantsSpecified;
  }

  if( numConstantsSpecified == 2 )
  {
    if( nu >= 0.0 && E >= 0.0 )
    {
      K = E / (3 * ( 1 - 2*nu ) );
      G = E / (2 * ( 1 + nu ) );
    }
    else if( !( K >= 0.0 && G >= 0.0 ) )
    {
      string const message = "A specific pair of elastic constants is required. Either (K,G) or (E,nu)";
      GEOS_ERROR( message );
    }
    else
    {
      E = 9 * K * G / ( 3 * K + G );
      nu = ( 3 * K - 2 * G ) / ( 2 * ( 3 * K + G ) );
    }
  }
  else
  {
    string const message = std::to_string( numConstantsSpecified ) + " Elastic Constants Specified. Must specify 2 constants!";
    GEOS_ERROR( message );
  }
}

void LinearElasticIsotropic::SetParamStatePointers( void *& data )
{

  this->m_dataPointers.m_bulkModulus = &m_bulkModulus0;
  this->m_dataPointers.m_shearModulus = &m_shearModulus0;
  this->m_dataPointers.m_meanStress = m_meanStress.data();
  this->m_dataPointers.m_deviatorStress = m_deviatorStress.data();

  data = reinterpret_cast<void*>(&m_dataPointers);
}

ConstitutiveBase::UpdateFunctionPointer
LinearElasticIsotropic::GetStateUpdateFunctionPointer()
{
  return UpdateStatePoint;
}


void LinearElasticIsotropic::StateUpdate( dataRepository::ManagedGroup const * const input,
                                          dataRepository::ManagedGroup const * const parameters,
                                          dataRepository::ManagedGroup * const stateVariables,
                                          integer const systemAssembleFlag ) const
{

  localIndex numberOfMaterialPoints = stateVariables->size();
  ViewWrapper<real64_array>::rtype_const K = parameters->getData<real64_array>( std::string( "BulkModulus" ));
  ViewWrapper<real64_array>::rtype_const G = parameters->getData<real64_array>( std::string( "ShearModulus" ));

  ViewWrapper<real64_array>::rtype mean_stress = stateVariables->getData<real64_array>( std::string( "MeanStress" ));
  ViewWrapper<real64_array>::rtype S11 = stateVariables->getData<real64_array>( std::string( "S11" ));
  ViewWrapper<real64_array>::rtype S22 = stateVariables->getData<real64_array>( std::string( "S22" ));
  ViewWrapper<real64_array>::rtype S33 = stateVariables->getData<real64_array>( std::string( "S33" ));
  ViewWrapper<real64_array>::rtype S23 = stateVariables->getData<real64_array>( std::string( "S23" ));
  ViewWrapper<real64_array>::rtype S13 = stateVariables->getData<real64_array>( std::string( "S13" ));
  ViewWrapper<real64_array>::rtype S12 = stateVariables->getData<real64_array>( std::string( "S12" ));

  ViewWrapper<real64_array>::rtype_const D11 = input->getData<real64_array>( std::string( "D11" ));
  ViewWrapper<real64_array>::rtype_const D22 = input->getData<real64_array>( std::string( "D22" ));
  ViewWrapper<real64_array>::rtype_const D33 = input->getData<real64_array>( std::string( "D33" ));
  ViewWrapper<real64_array>::rtype_const D23 = input->getData<real64_array>( std::string( "D23" ));
  ViewWrapper<real64_array>::rtype_const D13 = input->getData<real64_array>( std::string( "D13" ));
  ViewWrapper<real64_array>::rtype_const D12 = input->getData<real64_array>( std::string( "D12" ));

  for( localIndex i=0 ; i<numberOfMaterialPoints ; ++i )
  {
    real64 volumeStrain = ( D11[i] + D22[i] + D33[i] );
    mean_stress[i] += volumeStrain * K[i];

    S11[i] += ( D11[i] - volumeStrain/3.0 ) * 2.0 * G[i];
    S22[i] += ( D22[i] - volumeStrain/3.0 ) * 2.0 * G[i];
    S33[i] += ( D33[i] - volumeStrain/3.0 ) * 2.0 * G[i];
    S23[i] += ( D23[i] ) * 2.0 * G[i];
    S13[i] += ( D13[i] ) * 2.0 * G[i];
    S12[i] += ( D12[i] ) * 2.0 * G[i];

  }

  if( systemAssembleFlag == 1 )
  {
    ViewWrapper<real64_array>::rtype K11 = stateVariables->getData<real64_array>( std::string( "K11" ));
    ViewWrapper<real64_array>::rtype K22 = stateVariables->getData<real64_array>( std::string( "K22" ));
    ViewWrapper<real64_array>::rtype K33 = stateVariables->getData<real64_array>( std::string( "K33" ));
    ViewWrapper<real64_array>::rtype K23 = stateVariables->getData<real64_array>( std::string( "K23" ));
    ViewWrapper<real64_array>::rtype K13 = stateVariables->getData<real64_array>( std::string( "K13" ));
    ViewWrapper<real64_array>::rtype K12 = stateVariables->getData<real64_array>( std::string( "K12" ));
    ViewWrapper<real64_array>::rtype K44 = stateVariables->getData<real64_array>( std::string( "K44" ));
    ViewWrapper<real64_array>::rtype K55 = stateVariables->getData<real64_array>( std::string( "K55" ));
    ViewWrapper<real64_array>::rtype K66 = stateVariables->getData<real64_array>( std::string( "K66" ));

    for( localIndex i=0 ; i<numberOfMaterialPoints ; ++i )
    {
      real64 Stiffness[6][6] = {
        { K[i]+4.0/3.0*G[i], K[i]-2.0/3.0*G[i], K[i]-2.0/3.0*G[i], 0, 0, 0 },
        { K[i]-2.0/3.0*G[i], K[i]+4.0/3.0*G[i], K[i]-2.0/3.0*G[i], 0, 0, 0 },
        { K[i]-2.0/3.0*G[i], K[i]-2.0/3.0*G[i], K[i]+4.0/3.0*G[i], 0, 0, 0 },
        {                 0, 0, 0, 2.0*G[i], 0, 0 },
        {                 0, 0, 0, 0, 2.0*G[i], 0 },
        {                 0, 0, 0, 0, 0, 2.0*G[i] }
      };

      K11[i] = Stiffness[0][0];
      K22[i] = Stiffness[1][1];
      K33[i] = Stiffness[2][2];
      K44[i] = Stiffness[3][3];
      K55[i] = Stiffness[4][4];
      K66[i] = Stiffness[5][5];
      K23[i] = Stiffness[1][2];
      K13[i] = Stiffness[0][2];
      K12[i] = Stiffness[0][1];
    }
  }


}

R2SymTensor LinearElasticIsotropic::StateUpdatePoint( R2SymTensor const & D,
                                                      R2Tensor const & Rot,
                                                      localIndex const i,
                                                      localIndex const q,
                                                      integer const systemAssembleFlag )
{
  real64 volumeStrain = D.Trace();
  m_meanStress[i][q] += volumeStrain * m_bulkModulus0;

  R2SymTensor temp = D;
  temp.PlusIdentity( -volumeStrain / 3.0 );
  temp *= 2.0 * m_shearModulus0;
  m_deviatorStress[i][q] += temp;


  temp.QijAjkQlk( m_deviatorStress[i][q], Rot );
  m_deviatorStress[i][q] = temp;

  temp.PlusIdentity( m_meanStress[i][q] );
  return temp;
}

void LinearElasticIsotropic::GetStiffness( realT c[6][6] ) const
{
  real64 G = m_shearModulus0;
  real64 Lame = m_bulkModulus0 - 2.0/3.0 * G;
  c[0][0] = Lame + 2 * G;
  c[0][1] = Lame;
  c[0][2] = Lame;
  c[0][3] = 0.0;
  c[0][4] = 0.0;
  c[0][5] = 0.0;

  c[1][0] = Lame;
  c[1][1] = Lame + 2 * G;
  c[1][2] = Lame;
  c[1][3] = 0.0;
  c[1][4] = 0.0;
  c[1][5] = 0.0;

  c[2][0] = Lame;
  c[2][1] = Lame;
  c[2][2] = Lame + 2 * G;
  c[2][3] = 0.0;
  c[2][4] = 0.0;
  c[2][5] = 0.0;

  c[3][0] = 0.0;
  c[3][1] = 0.0;
  c[3][2] = 0.0;
  c[3][3] = G;
  c[3][4] = 0.0;
  c[3][5] = 0.0;

  c[4][0] = 0.0;
  c[4][1] = 0.0;
  c[4][2] = 0.0;
  c[4][3] = 0.0;
  c[4][4] = G;
  c[4][5] = 0.0;

  c[5][0] = 0.0;
  c[5][1] = 0.0;
  c[5][2] = 0.0;
  c[5][3] = 0.0;
  c[5][4] = 0.0;
  c[5][5] = G;
}


REGISTER_CATALOG_ENTRY( ConstitutiveBase, LinearElasticIsotropic, std::string const &, ManagedGroup * const )
}
} /* namespace geosx */<|MERGE_RESOLUTION|>--- conflicted
+++ resolved
@@ -126,113 +126,7 @@
 
   DocumentationNode * const docNode = this->getDocumentationNode();
 
-<<<<<<< HEAD
-  docNode->setName(this->CatalogName());
-  docNode->setSchemaType("Node");
-  docNode->setShortDescription("Linear Elastic Isotropic Constitutive Relation");
-
-  ManagedGroup * parameterData = this->GetGroup( groupKeys().ParameterData.Key() );
-  DocumentationNode * const parameterDocNode = parameterData->getDocumentationNode();
-  parameterDocNode->setSchemaType("Node");
-  parameterDocNode->setShortDescription("Parameters for Linear Elastic Isotropic Constitutive Relation");
-
-  parameterDocNode->AllocateChildNode( viewKeys().youngsModulus.Key(),
-                                       viewKeys().youngsModulus.Key(),
-                                       -1,
-                                       "real64",
-                                       "real64",
-                                       "Young's Elastic Modulus",
-                                       "Young's Elastic Modulus",
-                                       "-1",
-                                       "",
-                                       1,
-                                       1,
-                                       0 );
-
-  parameterDocNode->AllocateChildNode( viewKeys().bulkModulus.Key(),
-                                       viewKeys().bulkModulus.Key(),
-                                       -1,
-                                       "real64",
-                                       "real64",
-                                       "Elastic Bulk Modulus",
-                                       "Elastic Bulk Modulus",
-                                       "-1",
-                                       "",
-                                       1,
-                                       1,
-                                       0 );
-
-  parameterDocNode->AllocateChildNode( viewKeys().shearModulus.Key(),
-                                       viewKeys().shearModulus.Key(),
-                                       -1,
-                                       "real64",
-                                       "real64",
-                                       "Elastic Bulk Modulus",
-                                       "Elastic Bulk Modulus",
-                                       "-1",
-                                       "",
-                                       1,
-                                       1,
-                                       0 );
-
-  parameterDocNode->AllocateChildNode( viewKeys().poissonRatio.Key(),
-                                       viewKeys().poissonRatio.Key(),
-                                       -1,
-                                       "real64",
-                                       "real64",
-                                       "Elastic Poisson's Ratio",
-                                       "Elastic Poisson's Ratio",
-                                       "-1",
-                                       "",
-                                       1,
-                                       1,
-                                       0 );
-
-  parameterDocNode->AllocateChildNode( viewKeys().density.Key(),
-                                       viewKeys().density.Key(),
-                                       -1,
-                                       "real64",
-                                       "real64",
-                                       "density",
-                                       "density",
-                                       "-1",
-                                       "",
-                                       1,
-                                       1,
-                                       0 );
-
-
-  ManagedGroup * stateData     = this->GetGroup( groupKeys().StateData.Key() );
-  DocumentationNode * const stateDocNode = stateData->getDocumentationNode();
-  stateDocNode->setSchemaType("Node");
-  stateDocNode->setShortDescription("State for Linear Elastic Isotropic Constitutive Relation");
-
-  stateDocNode->AllocateChildNode( viewKeys().deviatorStress.Key(),
-                                   viewKeys().deviatorStress.Key(),
-                                   -1,
-                                   "r2Sym_array",
-                                   "r2Sym_array",
-                                   "Stress",
-                                   "Stress",
-                                   "0,0,0,0,0,0",
-                                   "",
-                                   1,
-                                   0,
-                                   0 );
-
-  stateDocNode->AllocateChildNode( viewKeys().meanStress.Key(),
-                                   viewKeys().meanStress.Key(),
-                                   -1,
-                                   "real64_array",
-                                   "real64_array",
-                                   "Stress",
-                                   "Stress",
-                                   "0",
-                                   "",
-                                   1,
-                                   0,
-                                   0 );
-=======
+
   docNode->setName( this->CatalogName());
   docNode->setSchemaType( "Node" );
   docNode->setShortDescription( "Linear Elastic Isotropic Constitutive Relation" );
@@ -301,10 +195,6 @@
                               1,
                               1,
                               0 );
-
-
-
->>>>>>> eac11f31
 }
 
 void LinearElasticIsotropic::ReadXML_PostProcess()
