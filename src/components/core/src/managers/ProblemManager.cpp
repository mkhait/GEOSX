--- conflicted
+++ resolved
@@ -42,7 +42,6 @@
   ObjectManagerBase( name, parent ),
   m_physicsSolverManager(nullptr)
 {
-<<<<<<< HEAD
   m_physicsSolverManager = &(RegisterGroup<PhysicsSolverManager>("PhysicsSolverManager" ) ) ;
 }
 
@@ -52,7 +51,6 @@
   ObjectManagerBase( name, parent, docNode ),
   m_physicsSolverManager(nullptr)
 {
-=======
   allocateDocumentationNode( "ProblemManager",
                              "ProblemManager",
                              0,
@@ -66,7 +64,6 @@
                              0,
                              0,
                              nullptr );
->>>>>>> 0c362d0b
   m_physicsSolverManager = &(RegisterGroup<PhysicsSolverManager>("PhysicsSolverManager" ) ) ;
 
   m_eventManager = &(RegisterGroup<EventManager>("EventManager" ) ) ;
@@ -89,7 +86,6 @@
 
   RegisterGroup<DomainPartition>(keys::domain);
 
-<<<<<<< HEAD
   ManagedGroup& solverApplications = RegisterGroup<ManagedGroup>(keys::solverApplications);
 
 
@@ -126,7 +122,7 @@
                               "ProblemManager",
                               0,
                               0 );
-=======
+
   ManagedGroup& commandLine = RegisterGroup<ManagedGroup >(keys::commandLine);
   commandLine.RegisterViewWrapper<std::string>(keys::inputFileName);
   commandLine.RegisterViewWrapper<std::string>(keys::restartFileName);
@@ -138,7 +134,6 @@
   commandLine.RegisterViewWrapper<std::string>(keys::schema);
 
   commandLine.RegisterViewWrapper<int32>(keys::K);
->>>>>>> 0c362d0b
 
 }
 
