--- conflicted
+++ resolved
@@ -14,15 +14,6 @@
 ObjectManagerBase::ObjectManagerBase( std::string const & name,
                                       ManagedGroup * const parent ):
   ManagedGroup(name,parent),
-<<<<<<< HEAD
-  m_localToGlobalMap( RegisterViewWrapper< globalIndex_array >(viewKeys.localToGlobalMap)->reference() ),
-  m_globalToLocalMap( RegisterViewWrapper< map<globalIndex,localIndex> >(viewKeys.globalToLocalMap)->reference() )
-{
-  this->RegisterGroup<ManagedGroup>(keys::sets);
-  this->RegisterViewWrapper< array<integer> >("isExternal");
-
-  this->RegisterGroup(groupKeys.neighborData);
-=======
   m_sets(keys::sets,this),
   m_localToGlobalMap(),
   m_globalToLocalMap()
@@ -30,13 +21,13 @@
 //  m_globalToLocalMap( RegisterViewWrapper< map<globalIndex,localIndex> >("globalToLocal")->reference() )
 {
 
-  RegisterViewWrapper("localToGlobal", &m_localToGlobalMap, false );
-  RegisterViewWrapper("globalToLocal", &m_globalToLocalMap, false );
+  RegisterViewWrapper(viewKeyStruct::localToGlobalMapString, &m_localToGlobalMap, false );
+  RegisterViewWrapper(viewKeyStruct::globalToLocalMapString, &m_globalToLocalMap, false );
 
   RegisterGroup( keys::sets, &m_sets, false );
-  RegisterViewWrapper("isExternal", &m_isExternal, false );
-  RegisterViewWrapper("ghostRank", &m_ghostRank, false );
->>>>>>> 3c055fd1
+  RegisterViewWrapper(viewKeyStruct::isExternalString, &m_isExternal, false );
+  RegisterViewWrapper(viewKeyStruct::ghostRankString, &m_ghostRank, false );
+  this->RegisterGroup(groupKeys.neighborData);
 }
 //ObjectManagerBase::ObjectManagerBase( std::string const & name,
 //                                      ManagedGroup * const parent,
