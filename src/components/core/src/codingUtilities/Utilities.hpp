--- conflicted
+++ resolved
@@ -405,16 +405,6 @@
   }
 }
 
-<<<<<<< HEAD
-template<typename T >
-inline void AtomicAddLocalToGlobal( const localIndex* __restrict__ const globalToLocalRelation,
-				    T const * __restrict__ const localField,
-				    T * __restrict__ const globalField,
-				    localIndex const N )
-{
-  
-  for( typename array<T>::size_type a=0 ; a<N ; ++a )
-=======
 //01-22-2018 - Hack, we will have to fix. 
 template<>
 inline void AddLocalToGlobal<R1Tensor,RAJA::atomic::omp_atomic>( const localIndex* __restrict__ const globalToLocalRelation,
@@ -424,20 +414,10 @@
 {
 
   for( typename array<R1Tensor>::size_type a=0 ; a<N ; ++a )
->>>>>>> 63648337
     {
       double * const lhs = globalField[ globalToLocalRelation[a] ].Data();
       double const * const rhs = localField[a].Data();
       for( int i=0; i<3; ++i )
-<<<<<<< HEAD
-	{
-#pragma omp atomic
-	  lhs[i] += rhs[i];
-	}
-    }
-}
-
-=======
         {
           RAJA::atomic::atomicAdd<RAJA::atomic::omp_atomic>(&lhs[i],rhs[i]);
         }
@@ -445,7 +425,6 @@
 }
 
 
->>>>>>> 63648337
 template< typename T >
 inline void AddLocalToGlobal( const localIndex* __restrict__ const globalToLocalRelation,
                               const array< T >& localField1,
