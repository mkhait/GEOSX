/*
 *~~~~~~~~~~~~~~~~~~~~~~~~~~~~~~~~~~~~~~~~~~~~~~~~~~~~~~~~~~~~~~~~~~~~~~~~~~~
 * Copyright (c) 2018, Lawrence Livermore National Security, LLC.
 *
 * Produced at the Lawrence Livermore National Laboratory
 *
 * LLNL-CODE-746361
 *
 * All rights reserved. See COPYRIGHT for details.
 *
 * This file is part of the GEOSX Simulation Framework.
 *
 * GEOSX is a free software; you can redistribute it and/or modify it under
 * the terms of the GNU Lesser General Public License (as published by the
 * Free Software Foundation) version 2.1 dated February 1999.
 *~~~~~~~~~~~~~~~~~~~~~~~~~~~~~~~~~~~~~~~~~~~~~~~~~~~~~~~~~~~~~~~~~~~~~~~~~~~
 */

/**
 * @file ElementManagerT.h
 * @author Randolph Settgast
 * @date created on Sep 14, 2010
 */

#ifndef ELEMENTOBJECTT_H_
#define ELEMENTOBJECTT_H_

#include "managers/ObjectManagerBase.hpp"
#include "FaceManager.hpp"


class StableTimeStep;

namespace geosx
{

namespace dataRepository
{
namespace keys
{
//string const defaultMaterial = "material";
//string const numNodesPerElement = "numNodesPerElement";
//string const nodeList = "nodeList";
//string const constitutiveMap = "constitutiveMap";
}
}



/**
 * Class to manage the data stored at the element level.
 */
class CellBlock : public ObjectManagerBase
{
public:

  /**
   * @name Static Factory Catalog Functions
   */
  ///@{

  static const string CatalogName()
  { return "CellBlock"; }

  virtual const string getCatalogName() const override final
  { return CellBlock::CatalogName(); }


  ///@}


  CellBlock() = delete;

  CellBlock( string const & name, ManagedGroup * const parent );


  CellBlock(const CellBlock& init);
//  ElementRegion( ElementRegion&& init);


  virtual void FillDocumentationNode() override;

  virtual void ReadXML_PostProcess() override;

//  map<string,integer> SetConstitutiveMap( dataRepository::ManagedGroup const &
// domain );

  virtual ~CellBlock() override;

  void GetFaceNodes( const localIndex elementIndex,
                     const localIndex localFaceIndex,
                     localIndex_array& nodeIndicies) const;

  R1Tensor GetElementCenter(localIndex k, const NodeManager& nodeManager, const bool useReferencePos = true) const;



//  virtual void ViewPackingExclusionList( set<localIndex> & exclusionList ) const override;
//
//  virtual int PackUpDownMapsSize( localIndex_array const & packList ) const override;
//
//  virtual int PackUpDownMaps( buffer_unit_type * & buffer,
//                              localIndex_array const & packList ) const override;
//
//  virtual int UnpackUpDownMaps( buffer_unit_type const * & buffer,
//                                localIndex_array const & packList ) override;

  struct viewKeyStruct : ObjectManagerBase::viewKeyStruct
  {

    static constexpr auto numNodesPerElementString     = "numNodesPerElement";
    static constexpr auto nodeListString               = "nodeList";
    static constexpr auto numEdgesPerElementString     = "numEdgesPerElement";
    static constexpr auto edgeListString               = "edgeList";
    static constexpr auto numFacesPerElementString     = "numFacesPerElement";
    static constexpr auto faceListString               = "faceList";
    static constexpr auto elementCenterString          = "elementCenter";
    static constexpr auto elementVolumeString          = "elementVolume";

    dataRepository::ViewKey numNodesPerElement = { numNodesPerElementString };
    dataRepository::ViewKey nodeList           = { nodeListString };
    dataRepository::ViewKey numEdgesPerElement = { numEdgesPerElementString };
    dataRepository::ViewKey edgeList           = { edgeListString };
    dataRepository::ViewKey numFacesPerElement = { numFacesPerElementString };
    dataRepository::ViewKey faceList           = { faceListString };
    dataRepository::ViewKey elementCenter      = { elementCenterString };
  } m_CellBlockViewKeys;

//  class groupKeyStruct
//  {
//  } groupKeys;

  virtual viewKeyStruct & viewKeys() override { return m_CellBlockViewKeys; }
  virtual viewKeyStruct const & viewKeys() const override { return m_CellBlockViewKeys; }

//  virtual groupKeyStruct & groupKeys() { return m_ObjectManagerBaseGroupKeys; }
//  virtual groupKeyStruct const & groupKeys() const { return m_ObjectManagerBaseGroupKeys; }





  localIndex const & numNodesPerElement() const { return m_numNodesPerElement; }
  localIndex       & numNodesPerElement()       { return m_numNodesPerElement; }
  localIndex const & numEdgesPerElement() const { return m_numEdgesPerElement; }
  localIndex       & numEdgesPerElement()       { return m_numEdgesPerElement; }
  localIndex const & numFacesPerElement() const { return m_numFacesPerElement; }
  localIndex       & numFacesPerElement()       { return m_numFacesPerElement; }

  FixedOneToManyRelation & nodeList()                    { return m_toNodesRelation; }
  FixedOneToManyRelation const & nodeList() const        { return m_toNodesRelation; }

  FixedOneToManyRelation       & edgeList()       { return m_toEdgesRelation; }
  FixedOneToManyRelation const & edgeList() const { return m_toEdgesRelation; }

  FixedOneToManyRelation       & faceList()       { return m_toFacesRelation; }
  FixedOneToManyRelation const & faceList() const { return m_toFacesRelation; }


//protected:

private:
  localIndex m_numNodesPerElement;
  localIndex m_numEdgesPerElement;
  localIndex m_numFacesPerElement;
  FixedOneToManyRelation  m_toNodesRelation;
  FixedOneToManyRelation  m_toEdgesRelation;
  FixedOneToManyRelation  m_toFacesRelation;

<<<<<<< HEAD
  array1d< R1Tensor > m_elementCenter;
=======
  array< R1Tensor > m_elementCenter;
  array< real64 > m_elementVolume;
>>>>>>> d3e7814c


  CellBlock& operator=(const CellBlock& rhs);
//  string & m_elementType;

};



///////////////////////////////////////////////////////////////
///////////////////////////////////////////////////////////////



}



#endif /* ELEMENTOBJECTT_H_ */<|MERGE_RESOLUTION|>--- conflicted
+++ resolved
@@ -167,12 +167,8 @@
   FixedOneToManyRelation  m_toEdgesRelation;
   FixedOneToManyRelation  m_toFacesRelation;
 
-<<<<<<< HEAD
   array1d< R1Tensor > m_elementCenter;
-=======
-  array< R1Tensor > m_elementCenter;
-  array< real64 > m_elementVolume;
->>>>>>> d3e7814c
+  array1d< real64 > m_elementVolume;
 
 
   CellBlock& operator=(const CellBlock& rhs);
