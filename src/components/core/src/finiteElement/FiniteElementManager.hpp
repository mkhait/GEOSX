--- conflicted
+++ resolved
@@ -31,14 +31,8 @@
   FiniteElementManager(string const & name, ManagedGroup * const parent);
   virtual ~FiniteElementManager();
 
-<<<<<<< HEAD
-  void FillDocumentationNode( dataRepository::ManagedGroup * const group );
-  virtual void CreateChild( string const & childKey, string const & childName ) override;
-=======
   void FillDocumentationNode( dataRepository::ManagedGroup * const group ) override final;
-
   void ReadXMLsub( xmlWrapper::xmlNode const & targetNode ) override final;
->>>>>>> 67a67e07
 
 
 };
